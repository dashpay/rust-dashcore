#[cfg(test)]
mod tests {
    use super::super::*;
    use crate::storage::MemoryStorageManager;
    use crate::types::ChainState;
    use dashcore::{BlockHash, ChainLock, Network};
    use dashcore_hashes::Hash;

    #[tokio::test]
    async fn test_chainlock_processing() {
        // Create storage and ChainLock manager
        let mut storage =
            MemoryStorageManager::new().await.expect("Failed to create memory storage");
        let chainlock_manager = ChainLockManager::new(true);
        let chain_state = ChainState::new_for_network(Network::Testnet);

        // Create a test ChainLock
        let chainlock = ChainLock {
            block_height: 1000,
            block_hash: BlockHash::from_raw_hash(dashcore_hashes::hash_x11::Hash::hash(&[1, 2, 3])),
            signature: dashcore::bls_sig_utils::BLSSignature::from([0; 96]),
        };

        // Process the ChainLock
        let result = chainlock_manager
            .process_chain_lock(chainlock.clone(), &chain_state, &mut storage)
            .await;

        // Should succeed even without full validation
        assert!(result.is_ok(), "ChainLock processing should succeed");

        // Verify it was stored
        assert!(chainlock_manager.has_chain_lock_at_height(1000).await);

        // Verify we can retrieve it
        let entry = chainlock_manager
            .get_chain_lock_by_height(1000)
<<<<<<< HEAD
            .await
=======
>>>>>>> f87f6699
            .expect("ChainLock should be retrievable after storing");
        assert_eq!(entry.chain_lock.block_height, 1000);
        assert_eq!(entry.chain_lock.block_hash, chainlock.block_hash);
    }

    #[tokio::test]
    async fn test_chainlock_superseding() {
        let mut storage =
            MemoryStorageManager::new().await.expect("Failed to create memory storage");
        let chainlock_manager = ChainLockManager::new(true);
        let chain_state = ChainState::new_for_network(Network::Testnet);

        // Process first ChainLock at height 1000
        let chainlock1 = ChainLock {
            block_height: 1000,
            block_hash: BlockHash::from_raw_hash(dashcore_hashes::hash_x11::Hash::hash(&[1, 2, 3])),
            signature: dashcore::bls_sig_utils::BLSSignature::from([0; 96]),
        };
        chainlock_manager
            .process_chain_lock(chainlock1.clone(), &chain_state, &mut storage)
            .await
            .expect("First ChainLock should process successfully");

        // Process second ChainLock at height 2000
        let chainlock2 = ChainLock {
            block_height: 2000,
            block_hash: BlockHash::from_raw_hash(dashcore_hashes::hash_x11::Hash::hash(&[4, 5, 6])),
            signature: dashcore::bls_sig_utils::BLSSignature::from([1; 96]),
        };
        chainlock_manager
            .process_chain_lock(chainlock2.clone(), &chain_state, &mut storage)
            .await
            .expect("Second ChainLock should process successfully");

        // Verify both are stored
        assert!(chainlock_manager.has_chain_lock_at_height(1000).await);
        assert!(chainlock_manager.has_chain_lock_at_height(2000).await);

        // Get highest ChainLock
        let highest = chainlock_manager.get_highest_chain_locked_height().await;
        assert_eq!(highest, Some(2000));
    }

    #[tokio::test]
    async fn test_reorganization_protection() {
        let chainlock_manager = ChainLockManager::new(true);
        let chain_state = ChainState::new_for_network(Network::Testnet);
        let mut storage =
            MemoryStorageManager::new().await.expect("Failed to create memory storage");

        // Add ChainLocks at heights 1000, 2000, 3000
        for height in [1000, 2000, 3000] {
            let chainlock = ChainLock {
                block_height: height,
                block_hash: BlockHash::from_raw_hash(dashcore_hashes::hash_x11::Hash::hash(
                    &height.to_le_bytes(),
                )),
                signature: dashcore::bls_sig_utils::BLSSignature::from([0; 96]),
            };
            chainlock_manager
                .process_chain_lock(chainlock, &chain_state, &mut storage)
                .await
                .expect(&format!("ChainLock at height {} should process successfully", height));
        }

        // Test reorganization protection
        assert!(!chainlock_manager.would_violate_chain_lock(500, 999).await); // Before ChainLocks - OK
        assert!(chainlock_manager.would_violate_chain_lock(1500, 2500).await); // Would reorg ChainLock at 2000
        assert!(!chainlock_manager.would_violate_chain_lock(3001, 4000).await); // After ChainLocks - OK
    }
}<|MERGE_RESOLUTION|>--- conflicted
+++ resolved
@@ -30,15 +30,11 @@
         assert!(result.is_ok(), "ChainLock processing should succeed");
 
         // Verify it was stored
-        assert!(chainlock_manager.has_chain_lock_at_height(1000).await);
+        assert!(chainlock_manager.has_chain_lock_at_height(1000));
 
         // Verify we can retrieve it
         let entry = chainlock_manager
             .get_chain_lock_by_height(1000)
-<<<<<<< HEAD
-            .await
-=======
->>>>>>> f87f6699
             .expect("ChainLock should be retrievable after storing");
         assert_eq!(entry.chain_lock.block_height, 1000);
         assert_eq!(entry.chain_lock.block_hash, chainlock.block_hash);
@@ -74,11 +70,11 @@
             .expect("Second ChainLock should process successfully");
 
         // Verify both are stored
-        assert!(chainlock_manager.has_chain_lock_at_height(1000).await);
-        assert!(chainlock_manager.has_chain_lock_at_height(2000).await);
+        assert!(chainlock_manager.has_chain_lock_at_height(1000));
+        assert!(chainlock_manager.has_chain_lock_at_height(2000));
 
         // Get highest ChainLock
-        let highest = chainlock_manager.get_highest_chain_locked_height().await;
+        let highest = chainlock_manager.get_highest_chain_locked_height();
         assert_eq!(highest, Some(2000));
     }
 
@@ -105,8 +101,8 @@
         }
 
         // Test reorganization protection
-        assert!(!chainlock_manager.would_violate_chain_lock(500, 999).await); // Before ChainLocks - OK
-        assert!(chainlock_manager.would_violate_chain_lock(1500, 2500).await); // Would reorg ChainLock at 2000
-        assert!(!chainlock_manager.would_violate_chain_lock(3001, 4000).await); // After ChainLocks - OK
+        assert!(!chainlock_manager.would_violate_chain_lock(500, 999)); // Before ChainLocks - OK
+        assert!(chainlock_manager.would_violate_chain_lock(1500, 2500)); // Would reorg ChainLock at 2000
+        assert!(!chainlock_manager.would_violate_chain_lock(3001, 4000)); // After ChainLocks - OK
     }
 }