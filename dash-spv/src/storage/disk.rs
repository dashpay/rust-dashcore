--- conflicted
+++ resolved
@@ -557,6 +557,10 @@
                         // Transition Saving -> Clean, unless new changes occurred (Saving -> Dirty)
                         if segment.state == SegmentState::Saving {
                             segment.state = SegmentState::Clean;
+                            tracing::debug!(
+                                "Header segment {} save completed, state: Clean",
+                                segment_id
+                            );
                         } else {
                             tracing::debug!("Header segment {} save completed, but state is {:?} (likely dirty again)", segment_id, segment.state);
                         }
@@ -570,13 +574,21 @@
                         // Transition Saving -> Clean, unless new changes occurred (Saving -> Dirty)
                         if segment.state == SegmentState::Saving {
                             segment.state = SegmentState::Clean;
+                            tracing::debug!(
+                                "Filter segment {} save completed, state: Clean",
+                                segment_id
+                            );
                         } else {
                             tracing::debug!("Filter segment {} save completed, but state is {:?} (likely dirty again)", segment_id, segment.state);
                         }
                     }
                 }
-                WorkerNotification::IndexSaved => {}
-                WorkerNotification::UtxoCacheSaved => {}
+                WorkerNotification::IndexSaved => {
+                    tracing::debug!("Index save completed");
+                }
+                WorkerNotification::UtxoCacheSaved => {
+                    tracing::debug!("UTXO cache save completed");
+                }
             }
         }
     }
@@ -767,13 +779,10 @@
             tracing::trace!("DiskStorage: no headers to store");
             return Ok(());
         }
-<<<<<<< HEAD
-=======
 
         // Acquire write locks for the entire operation to prevent race conditions
         let mut cached_tip = self.cached_tip_height.write().await;
         let mut reverse_index = self.header_hash_index.write().await;
->>>>>>> f87f6699
 
         let mut next_height = start_height;
         let initial_height = next_height;
@@ -789,12 +798,8 @@
             let segment_id = Self::get_segment_id(next_height);
             let offset = Self::get_segment_offset(next_height);
 
-            // Ensure segment is loaded BEFORE acquiring locks to avoid deadlock
+            // Ensure segment is loaded
             self.ensure_segment_loaded(segment_id).await?;
-
-            // Now acquire write locks for the update operation
-            let mut cached_tip = self.cached_tip_height.write().await;
-            let mut reverse_index = self.header_hash_index.write().await;
 
             // Update segment
             {
@@ -821,14 +826,13 @@
             // Update reverse index
             reverse_index.insert(header.block_hash(), next_height);
 
-            // Update cached tip for each header to keep it current
-            *cached_tip = Some(next_height);
-
-            // Release locks before processing next header to avoid holding them too long
-            drop(reverse_index);
-            drop(cached_tip);
-
             next_height += 1;
+        }
+
+        // Update cached tip height atomically with reverse index
+        // Only update if we actually stored headers
+        if !headers.is_empty() {
+            *cached_tip = Some(next_height - 1);
         }
 
         let final_height = if next_height > 0 {
@@ -844,28 +848,12 @@
             final_height
         );
 
-        // Save dirty segments periodically
-        // - Every 100 headers when storing small batches (common during sync)
-        // - Every 1000 headers when storing large batches
-        // - At multiples of 1000 for checkpoint saves
-        let should_save = if headers.len() <= 10 {
-            // For small batches (1-10 headers), save every 100 headers
-            next_height % 100 == 0
-        } else if headers.len() >= 1000 {
-            // For large batches, always save
-            true
-        } else {
-            // For medium batches, save at 1000 boundaries
-            next_height % 1000 == 0
-        };
-
-        tracing::debug!(
-            "DiskStorage: should_save = {}, next_height = {}, headers.len() = {}",
-            should_save,
-            next_height,
-            headers.len()
-        );
-        if should_save {
+        // Release locks before saving (to avoid deadlocks during background saves)
+        drop(reverse_index);
+        drop(cached_tip);
+
+        // Save dirty segments periodically (every 1000 headers)
+        if headers.len() >= 1000 || next_height % 1000 == 0 {
             self.save_dirty_segments().await?;
         }
 
@@ -1144,15 +1132,6 @@
         for header in headers {
             let segment_id = Self::get_segment_id(next_height);
             let offset = Self::get_segment_offset(next_height);
-
-            // Debug logging for hang investigation
-            if next_height == 2310663 {
-                tracing::warn!(
-                    "🔍 Processing header at critical height 2310663 - segment_id: {}, offset: {}",
-                    segment_id,
-                    offset
-                );
-            }
 
             // Ensure segment is loaded
             self.ensure_segment_loaded(segment_id).await?;
@@ -1226,22 +1205,8 @@
         drop(reverse_index);
         drop(cached_tip);
 
-        // Save dirty segments periodically
-        // - Every 100 headers when storing small batches (common during sync)
-        // - Every 1000 headers when storing large batches
-        // - At multiples of 1000 for checkpoint saves
-        let should_save = if headers.len() <= 10 {
-            // For small batches (1-10 headers), save every 100 headers
-            next_height % 100 == 0
-        } else if headers.len() >= 1000 {
-            // For large batches, always save
-            true
-        } else {
-            // For medium batches, save at 1000 boundaries
-            next_height % 1000 == 0
-        };
-
-        if should_save {
+        // Save dirty segments periodically (every 1000 headers)
+        if headers.len() >= 1000 || next_height % 1000 == 0 {
             self.save_dirty_segments().await?;
         }
 
@@ -1290,9 +1255,6 @@
     }
 
     async fn get_header(&self, height: u32) -> StorageResult<Option<BlockHeader>> {
-        // TODO: This method currently expects storage-relative heights (0-based from sync_base_height).
-        // Consider refactoring to accept blockchain heights and handle conversion internally for better UX.
-
         // First check if this height is within our known range
         let tip_height = self.cached_tip_height.read().await;
         if let Some(tip) = *tip_height {
@@ -1442,109 +1404,27 @@
     }
 
     async fn store_masternode_state(&mut self, state: &MasternodeState) -> StorageResult<()> {
-        // Store the main state info as JSON (without the large engine_state)
-        let json_path = self.base_path.join("state/masternode.json");
-        let engine_path = self.base_path.join("state/masternode_engine.bin");
-
-        // Create a version without the engine state for JSON storage
-        let json_state = serde_json::json!({
-            "last_height": state.last_height,
-            "last_update": state.last_update,
-            "terminal_block_hash": state.terminal_block_hash,
-            "engine_state_size": state.engine_state.len()
-        });
-
-        let json = serde_json::to_string_pretty(&json_state).map_err(|e| {
+        let path = self.base_path.join("state/masternode.json");
+        let json = serde_json::to_string_pretty(state).map_err(|e| {
             StorageError::Serialization(format!("Failed to serialize masternode state: {}", e))
         })?;
-        tokio::fs::write(json_path, json).await?;
-
-        // Store the engine state as binary
-        if !state.engine_state.is_empty() {
-            tokio::fs::write(engine_path, &state.engine_state).await?;
-        }
-
+
+        tokio::fs::write(path, json).await?;
         Ok(())
     }
 
     async fn load_masternode_state(&self) -> StorageResult<Option<MasternodeState>> {
-        let json_path = self.base_path.join("state/masternode.json");
-        let engine_path = self.base_path.join("state/masternode_engine.bin");
-
-        if !json_path.exists() {
+        let path = self.base_path.join("state/masternode.json");
+        if !path.exists() {
             return Ok(None);
         }
 
-        // Try to read the file with size limit check
-        let metadata = tokio::fs::metadata(&json_path).await?;
-        if metadata.len() > 10_000_000 {
-            // 10MB limit for JSON file
-            tracing::error!(
-                "Masternode state JSON file is too large: {} bytes. Likely corrupted.",
-                metadata.len()
-            );
-            // Delete the corrupted file and return None to start fresh
-            let _ = tokio::fs::remove_file(&json_path).await;
-            let _ = tokio::fs::remove_file(&engine_path).await;
-            return Ok(None);
-        }
-
-        let content = tokio::fs::read_to_string(&json_path).await?;
-
-        // First try to parse as the new format (without engine_state in JSON)
-        if let Ok(json_state) = serde_json::from_str::<serde_json::Value>(&content) {
-            if !json_state.get("engine_state").is_some() {
-                // New format - load from separate files
-                let last_height = json_state["last_height"]
-                    .as_u64()
-                    .ok_or_else(|| StorageError::Serialization("Missing last_height".to_string()))?
-                    as u32;
-                let last_update = json_state["last_update"].as_u64().ok_or_else(|| {
-                    StorageError::Serialization("Missing last_update".to_string())
-                })?;
-                let terminal_block_hash =
-                    json_state["terminal_block_hash"].as_array().and_then(|arr| {
-                        if arr.len() == 32 {
-                            let mut hash = [0u8; 32];
-                            for (i, v) in arr.iter().enumerate() {
-                                hash[i] = v.as_u64()? as u8;
-                            }
-                            Some(hash)
-                        } else {
-                            None
-                        }
-                    });
-
-                // Load the engine state binary if it exists
-                let engine_state = if engine_path.exists() {
-                    tokio::fs::read(engine_path).await?
-                } else {
-                    Vec::new()
-                };
-
-                return Ok(Some(MasternodeState {
-                    last_height,
-                    engine_state,
-                    last_update,
-                    terminal_block_hash,
-                }));
-            }
-        }
-
-        // Fall back to old format (with engine_state in JSON) - but with size protection
-        match serde_json::from_str::<MasternodeState>(&content) {
-            Ok(state) => Ok(Some(state)),
-            Err(e) => {
-                tracing::error!(
-                    "Failed to deserialize masternode state: {}. Deleting corrupted file.",
-                    e
-                );
-                // Delete the corrupted file
-                let _ = tokio::fs::remove_file(&json_path).await;
-                let _ = tokio::fs::remove_file(&engine_path).await;
-                Ok(None)
-            }
-        }
+        let content = tokio::fs::read_to_string(path).await?;
+        let state = serde_json::from_str(&content).map_err(|e| {
+            StorageError::Serialization(format!("Failed to deserialize masternode state: {}", e))
+        })?;
+
+        Ok(Some(state))
     }
 
     async fn store_chain_state(&mut self, state: &ChainState) -> StorageResult<()> {
