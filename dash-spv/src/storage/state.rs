--- conflicted
+++ resolved
@@ -16,19 +16,6 @@
 impl DiskStorageManager {
     /// Store chain state to disk.
     pub async fn store_chain_state(&mut self, state: &ChainState) -> StorageResult<()> {
-<<<<<<< HEAD
-        // First store all headers
-        // For checkpoint sync, we need to store headers starting from the checkpoint height
-        self.store_headers_at_height(&state.headers, state.sync_base_height).await?;
-=======
-        // Store filter headers
-        self.filter_headers
-            .write()
-            .await
-            .store_items(&state.filter_headers, state.sync_base_height, self)
-            .await?;
->>>>>>> 4be7e6e9
-
         // Store other state as JSON
         let state_data = serde_json::json!({
             "last_chainlock_height": state.last_chainlock_height,
@@ -83,17 +70,6 @@
             ..Default::default()
         };
 
-        let range_start = state.sync_base_height;
-<<<<<<< HEAD
-        if let Some(tip_height) = self.get_tip_height().await? {
-            state.headers = self.load_headers(range_start..tip_height + 1).await?;
-=======
-        if let Some(filter_tip_height) = self.get_filter_tip_height().await? {
-            state.filter_headers =
-                self.load_filter_headers(range_start..filter_tip_height + 1).await?;
->>>>>>> 4be7e6e9
-        }
-
         Ok(Some(state))
     }
 
