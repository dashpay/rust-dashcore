--- conflicted
+++ resolved
@@ -20,12 +20,6 @@
         // For checkpoint sync, we need to store headers starting from the checkpoint height
         self.store_headers_at_height(&state.headers, state.sync_base_height).await?;
 
-<<<<<<< HEAD
-        // Store filter headers
-        self.filter_headers.write().await.store_items(&state.filter_headers).await?;
-
-=======
->>>>>>> 1c6ade70
         // Store other state as JSON
         let state_data = serde_json::json!({
             "last_chainlock_height": state.last_chainlock_height,
