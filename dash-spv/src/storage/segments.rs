//! Segment management and persistence for items implementing the Persistable trait.

use std::{
    collections::HashMap,
    fs::{self, File},
    io::BufReader,
    ops::Range,
    path::{Path, PathBuf},
    time::Instant,
};

use dashcore::{
    block::{Header as BlockHeader, Version},
    consensus::{encode, Decodable, Encodable},
    hash_types::FilterHeader,
    BlockHash, CompactTarget,
};
use dashcore_hashes::Hash;

use crate::{error::StorageResult, storage::io::atomic_write, StorageError};

pub trait Persistable: Sized + Encodable + Decodable + PartialEq + Clone {
    const FOLDER_NAME: &'static str;
    const SEGMENT_PREFIX: &'static str = "segment";
    const DATA_FILE_EXTENSION: &'static str = "dat";

    fn relative_disk_path(segment_id: u32) -> PathBuf {
        format!(
            "{}/{}_{:04}.{}",
            Self::FOLDER_NAME,
            Self::SEGMENT_PREFIX,
            segment_id,
            Self::DATA_FILE_EXTENSION
        )
        .into()
    }
<<<<<<< HEAD
=======

    fn sentinel() -> Self;
    fn make_save_command(segment: &Segment<Self>) -> WorkerCommand;
>>>>>>> 72ac033d
}

impl Persistable for Vec<u8> {
    const FOLDER_NAME: &'static str = "filters";
<<<<<<< HEAD
=======

    fn make_save_command(segment: &Segment<Self>) -> WorkerCommand {
        WorkerCommand::SaveFilterSegmentCache {
            segment_id: segment.segment_id,
        }
    }

    fn sentinel() -> Self {
        vec![]
    }
>>>>>>> 72ac033d
}

impl Persistable for BlockHeader {
    const FOLDER_NAME: &'static str = "block_headers";
<<<<<<< HEAD
=======

    fn make_save_command(segment: &Segment<Self>) -> WorkerCommand {
        WorkerCommand::SaveBlockHeaderSegmentCache {
            segment_id: segment.segment_id,
        }
    }

    fn sentinel() -> Self {
        Self {
            version: Version::from_consensus(i32::MAX), // Invalid version
            prev_blockhash: BlockHash::from_byte_array([0xFF; 32]), // All 0xFF pattern
            merkle_root: dashcore::hashes::sha256d::Hash::from_byte_array([0xFF; 32]).into(),
            time: u32::MAX,                                  // Far future timestamp
            bits: CompactTarget::from_consensus(0xFFFFFFFF), // Invalid difficulty
            nonce: u32::MAX,
        }
    }
>>>>>>> 72ac033d
}

impl Persistable for FilterHeader {
    const FOLDER_NAME: &'static str = "filter_headers";
<<<<<<< HEAD
=======

    fn make_save_command(segment: &Segment<Self>) -> WorkerCommand {
        WorkerCommand::SaveFilterHeaderSegmentCache {
            segment_id: segment.segment_id,
        }
    }

    fn sentinel() -> Self {
        FilterHeader::from_byte_array([0u8; 32])
    }
>>>>>>> 72ac033d
}

/// In-memory cache for all segments of items
#[derive(Debug)]
pub struct SegmentCache<I: Persistable> {
    segments: HashMap<u32, Segment<I>>,
    evicted: HashMap<u32, Segment<I>>,
    tip_height: Option<u32>,
    base_path: PathBuf,
}

impl SegmentCache<BlockHeader> {
    pub async fn build_block_index_from_segments(
        &mut self,
    ) -> StorageResult<HashMap<BlockHash, u32>> {
        let segments_dir = self.base_path.join(BlockHeader::FOLDER_NAME);

        let mut block_index = HashMap::new();

        let entries = fs::read_dir(&segments_dir)?;

        for entry in entries.flatten() {
            let name = match entry.file_name().into_string() {
                Ok(s) => s,
                Err(_) => continue,
            };

            if !name.starts_with(BlockHeader::SEGMENT_PREFIX) {
                continue;
            }

            if !name.ends_with(&format!(".{}", BlockHeader::DATA_FILE_EXTENSION)) {
                continue;
            }

            let segment_id = match name[8..12].parse::<u32>() {
                Ok(id) => id,
                Err(_) => continue,
            };

            let mut block_height = Self::segment_id_to_start_height(segment_id);

            let segment = self.get_segment(&segment_id).await?;

            for item in segment.items.iter() {
                block_index.insert(item.block_hash(), block_height);

                block_height += 1;
            }
        }

        Ok(block_index)
    }
}

impl<I: Persistable> SegmentCache<I> {
    const MAX_ACTIVE_SEGMENTS: usize = 10;

    pub async fn load_or_new(base_path: impl Into<PathBuf>) -> StorageResult<Self> {
        let base_path = base_path.into();
        let items_dir = base_path.join(I::FOLDER_NAME);

        let mut cache = Self {
            segments: HashMap::with_capacity(Self::MAX_ACTIVE_SEGMENTS),
            evicted: HashMap::new(),
            tip_height: None,
            base_path,
        };

        // Building the metadata
        if let Ok(entries) = fs::read_dir(&items_dir) {
            let mut max_segment_id = None;

            for entry in entries.flatten() {
                if let Some(name) = entry.file_name().to_str() {
                    if name.starts_with(I::SEGMENT_PREFIX)
                        && name.ends_with(&format!(".{}", I::DATA_FILE_EXTENSION))
                    {
                        let segment_id_start = I::SEGMENT_PREFIX.len() + 1;
                        let segment_id_end = segment_id_start + 4;

                        if let Ok(id) = name[segment_id_start..segment_id_end].parse::<u32>() {
                            max_segment_id =
                                Some(max_segment_id.map_or(id, |max: u32| max.max(id)));
                        }
                    }
                }
            }

            if let Some(segment_id) = max_segment_id {
                let segment = cache.get_segment(&segment_id).await?;

                cache.tip_height = segment
                    .last_valid_offset()
                    .map(|offset| segment_id * Segment::<I>::ITEMS_PER_SEGMENT + offset);
            }
        }

        Ok(cache)
    }

    /// Get the segment ID for a given storage index.
    #[inline]
    fn height_to_segment_id(height: u32) -> u32 {
        height / Segment::<I>::ITEMS_PER_SEGMENT
    }

    #[inline]
    fn segment_id_to_start_height(segment_id: u32) -> u32 {
        segment_id * Segment::<I>::ITEMS_PER_SEGMENT
    }

    /// Get the segment offset for a given storage index.
    #[inline]
    fn height_to_offset(height: u32) -> u32 {
        height % Segment::<I>::ITEMS_PER_SEGMENT
    }

    pub fn clear_in_memory(&mut self) {
        self.segments.clear();
        self.evicted.clear();
        self.tip_height = None;
    }

    pub async fn clear_all(&mut self) -> StorageResult<()> {
        self.clear_in_memory();

        let persistence_dir = self.base_path.join(I::FOLDER_NAME);
        if persistence_dir.exists() {
            tokio::fs::remove_dir_all(&persistence_dir).await?;
        }
        tokio::fs::create_dir_all(&persistence_dir).await?;

        Ok(())
    }

    async fn get_segment(&mut self, segment_id: &u32) -> StorageResult<&Segment<I>> {
        let segment = self.get_segment_mut(segment_id).await?;
        Ok(&*segment)
    }

    async fn get_segment_mut<'a>(
        &'a mut self,
        segment_id: &u32,
    ) -> StorageResult<&'a mut Segment<I>> {
        let segments_len = self.segments.len();

        if self.segments.contains_key(segment_id) {
            let segment =
                self.segments.get_mut(segment_id).expect("We already checked that it exists");
            return Ok(segment);
        }

        if segments_len >= Self::MAX_ACTIVE_SEGMENTS {
            let key_to_evict =
                self.segments.iter_mut().min_by_key(|(_, s)| s.last_accessed).map(|(k, v)| (*k, v));

            if let Some((key, _)) = key_to_evict {
                if let Some(segment) = self.segments.remove(&key) {
                    if segment.state == SegmentState::Dirty {
                        self.evicted.insert(key, segment);
                    }
                }
            }
        }

        // If the segment is already in the to_persist map, load it from there.
        // If the segment is not in the to_persist map, load it from disk.
        let segment = if let Some(segment) = self.evicted.remove(segment_id) {
            segment
        } else {
            Segment::load(&self.base_path, *segment_id).await?
        };

        let segment = self.segments.entry(*segment_id).or_insert(segment);
        Ok(segment)
    }

    pub async fn get_items(&mut self, height_range: Range<u32>) -> StorageResult<Vec<I>> {
        debug_assert!(height_range.start < height_range.end);

        let start = height_range.start;
        let end = height_range.end;

        let mut items = Vec::with_capacity((end - start) as usize);

        let start_segment = Self::height_to_segment_id(start);

        // Because the end is not included, we dont want to visit the segment
        // where that height is present.
        //
        // Example: For start = 0 and end = ITEM_PER_SEGMENT,
        // Self::height_to_segment_id(end) = 1 but all the elements in
        // [start, end) are in segment 0. If we don't do the
        // subtraction we would do 2 iterations.
        let end_segment = Self::height_to_segment_id(end - 1);

        for segment_id in start_segment..=end_segment {
            let segment = self.get_segment_mut(&segment_id).await?;

            let seg_start = if segment_id == start_segment {
                Self::height_to_offset(start)
            } else {
                0
            };

            let seg_end = if segment_id == end_segment {
                Self::height_to_offset(end)
            } else {
                Segment::<I>::ITEMS_PER_SEGMENT
            };

            #[cfg(debug_assertions)]
            {
                match segment.first_valid_offset() {
                    Some(offset) if offset <= seg_start => {}
                    _ => panic!("Trying to access invalid offset ({seg_start}) in segment with first_valid_offset = {:?}", segment.first_valid_offset()),
                }
            }

            // This edge case occurs when the end height is multiple of ITEMS_PER_SEGMENT.
            // In this case, we just extend from seg_start until the end.
            //
            // Note that 0 == ITEMS_PER_SEGMENT (mod ITEMS_PER_SEGMENT)
            if seg_end == 0 {
                items.extend_from_slice(segment.get(seg_start..Segment::<I>::ITEMS_PER_SEGMENT));
                continue;
            }

            #[cfg(debug_assertions)]
            {
                match segment.last_valid_offset() {
                    Some(offset) if offset >= seg_end - 1 => {} // seg_end is not included, interval of the form [seg_start, seg_end)
                    _ => panic!("Trying to access invalid offset ({}) in segment with last_valid_offset = {:?}", seg_end - 1, segment.last_valid_offset()),
                }
            }

            items.extend_from_slice(segment.get(seg_start..seg_end));
        }

        Ok(items)
    }

<<<<<<< HEAD
    pub async fn store_items(&mut self, items: &[I]) -> StorageResult<()> {
        self.store_items_at_height(items, self.next_height()).await
    }

    pub async fn store_items_at_height(
=======
    pub async fn store_items(
>>>>>>> 72ac033d
        &mut self,
        items: &[I],
        start_height: u32,
    ) -> StorageResult<()> {
        if items.is_empty() {
            tracing::trace!("DiskStorage: no items to store");
            return Ok(());
        }

        let mut height = start_height;

        tracing::debug!(
            "SegmentsCache: storing {} items starting at height {}",
            items.len(),
            height,
        );

        for item in items {
            let segment_id = Self::height_to_segment_id(height);
            let offset = Self::height_to_offset(height);

            // Update segment
            let segment = self.get_segment_mut(&segment_id).await?;
            segment.insert(item.clone(), offset);

            height += 1;
        }

<<<<<<< HEAD
        let last_item_height = self.index_to_height(storage_index).saturating_sub(1);
=======
        // Update cached tip height with blockchain height
>>>>>>> 72ac033d
        self.tip_height = match self.tip_height {
            Some(current) => Some(current.max(height - 1)),
            None => Some(height - 1),
        };

        Ok(())
    }

    pub async fn persist_evicted(&mut self) {
        for (_, segments) in self.evicted.iter_mut() {
            if let Err(e) = segments.persist(&self.base_path).await {
                tracing::error!("Failed to persist segment: {}", e);
            }
        }

        self.evicted.clear();
    }

    pub async fn persist(&mut self) {
        self.persist_evicted().await;

        for (_, segments) in self.segments.iter_mut() {
            if let Err(e) = segments.persist(&self.base_path).await {
                tracing::error!("Failed to persist segment: {}", e);
            }
        }
    }

    #[inline]
    pub fn tip_height(&self) -> Option<u32> {
        self.tip_height
    }

    #[inline]
    pub fn next_height(&self) -> u32 {
        match self.tip_height() {
            Some(height) => height + 1,
            None => 0,
        }
    }
}

/// State of a segment in memory
#[derive(Debug, Clone, PartialEq)]
enum SegmentState {
    Clean, // No changes, up to date on disk
    Dirty, // Has changes, needs saving
}

/// In-memory cache for a segment of items
#[derive(Debug, Clone)]
pub struct Segment<I: Persistable> {
    segment_id: u32,
    items: Vec<I>,
    state: SegmentState,
    last_accessed: Instant,
}

impl<I: Persistable> Segment<I> {
    const ITEMS_PER_SEGMENT: u32 = 50_000;

    fn new(segment_id: u32, mut items: Vec<I>, state: SegmentState) -> Self {
        debug_assert!(items.len() <= Self::ITEMS_PER_SEGMENT as usize);
        items.resize(Self::ITEMS_PER_SEGMENT as usize, I::sentinel());

        Self {
            segment_id,
            items,
            state,
            last_accessed: Instant::now(),
        }
    }

<<<<<<< HEAD
    async fn load(base_path: &Path, segment_id: u32) -> StorageResult<Self> {
=======
    pub fn first_valid_offset(&self) -> Option<u32> {
        let sentinel = I::sentinel();

        for (index, item) in self.items.iter().enumerate() {
            if item != &sentinel {
                return Some(index as u32);
            }
        }

        None
    }

    pub fn last_valid_offset(&self) -> Option<u32> {
        let sentinel = I::sentinel();

        for (index, item) in self.items.iter().enumerate().rev() {
            if item != &sentinel {
                return Some(index as u32);
            }
        }

        None
    }

    pub async fn load(base_path: &Path, segment_id: u32) -> StorageResult<Self> {
>>>>>>> 72ac033d
        // Load segment from disk
        let segment_path = base_path.join(I::relative_disk_path(segment_id));

        let (items, state) = if segment_path.exists() {
            let file = File::open(&segment_path)?;
            let mut reader = BufReader::new(file);
            let mut items = Vec::with_capacity(Segment::<I>::ITEMS_PER_SEGMENT as usize);

            loop {
                match I::consensus_decode(&mut reader) {
                    Ok(item) => items.push(item),
                    Err(encode::Error::Io(ref e))
                        if e.kind() == std::io::ErrorKind::UnexpectedEof =>
                    {
                        break
                    }
                    Err(e) => {
                        return Err(StorageError::ReadFailed(format!(
                            "Failed to decode item: {}",
                            e
                        )))
                    }
                }
            }

            (items, SegmentState::Clean)
        } else {
            let mut vec = Vec::new();
            vec.resize(Self::ITEMS_PER_SEGMENT as usize, I::sentinel());
            (vec, SegmentState::Dirty)
        };

        Ok(Self::new(segment_id, items, state))
    }

    pub async fn persist(&mut self, base_path: &Path) -> StorageResult<()> {
        if self.state == SegmentState::Clean {
            return Ok(());
        }

        let path = base_path.join(I::relative_disk_path(self.segment_id));

        if let Err(e) = fs::create_dir_all(path.parent().unwrap()) {
            return Err(StorageError::WriteFailed(format!("Failed to persist segment: {}", e)));
        }

        let mut buffer = Vec::new();

        for item in self.items.iter() {
            item.consensus_encode(&mut buffer).map_err(|e| {
                StorageError::WriteFailed(format!("Failed to encode segment item: {}", e))
            })?;
        }

        atomic_write(&path, &buffer).await?;

        self.state = SegmentState::Clean;
        Ok(())
    }

    pub fn insert(&mut self, item: I, offset: u32) {
        debug_assert!(offset < Self::ITEMS_PER_SEGMENT);

        let offset = offset as usize;

        // If, at any moment, we allow the Segment to replace non
        // sentinel items, feel free to remove this debug assert.
        // This a bug prevention mechanism based on the assumption that
        // we are not storing an already valid and stored item.
        debug_assert!(self.items[offset] == I::sentinel());

        self.items[offset] = item;

        self.state = SegmentState::Dirty;
        self.last_accessed = std::time::Instant::now();
    }

    pub fn get(&mut self, range: Range<u32>) -> &[I] {
        debug_assert!(range.start < self.items.len() as u32);
        debug_assert!(range.end <= self.items.len() as u32);

        self.last_accessed = std::time::Instant::now();

        let res = &self.items[range.start as usize..range.end as usize];

        // Checking for gaps in the requested range in development
        #[cfg(debug_assertions)]
        {
            let sentinel = I::sentinel();
            for item in res {
                debug_assert!(
                    *item != sentinel,
                    "Found a gap in segment {} in interval [{},{})",
                    self.segment_id,
                    range.start,
                    range.end
                );
            }
        }

        res
    }
}

#[cfg(test)]
mod tests {
    use dashcore_hashes::Hash;
    use tempfile::TempDir;

    use super::*;

    trait TestStruct {
        fn new_test(id: u32) -> Self;
    }

    impl TestStruct for FilterHeader {
        fn new_test(id: u32) -> Self {
            let mut bytes = [0u8; 32];
            bytes[0] = 1;
            bytes[1..5].copy_from_slice(&id.to_le_bytes());
            FilterHeader::from_raw_hash(dashcore_hashes::sha256d::Hash::from_byte_array(bytes))
        }
    }

    #[tokio::test]
    async fn test_segment_cache_eviction() {
        let tmp_dir = TempDir::new().unwrap();

        const MAX_SEGMENTS: u32 = SegmentCache::<FilterHeader>::MAX_ACTIVE_SEGMENTS as u32;

        let mut cache = SegmentCache::<FilterHeader>::load_or_new(tmp_dir.path())
            .await
            .expect("Failed to create new segment_cache");

        // This logic is a little tricky. Each cache can contain up to MAX_SEGMENTS segments in memory.
        // By storing MAX_SEGMENTS + 1 items, we ensure that the cache will evict the first introduced.
        // Then, by asking again in order starting in 0, we force the cache to load the evicted segment
        // evicting at the same time the next, 1 in this case. Then we ask for the 1 that we know is
        // evicted and so on.

        for i in 0..=MAX_SEGMENTS {
            let segment = cache.get_segment_mut(&i).await.expect("Failed to create a new segment");
<<<<<<< HEAD
            assert!(segment.items.is_empty());
=======
            assert!(segment.state == SegmentState::Dirty);
>>>>>>> 72ac033d

            segment.insert(FilterHeader::new_test(i), 0);
        }

        for i in 0..=MAX_SEGMENTS {
            assert_eq!(cache.segments.len(), MAX_SEGMENTS as usize);

            let segment = cache.get_segment_mut(&i).await.expect("Failed to load segment");

            assert_eq!(segment.get(0..1), [FilterHeader::new_test(i)]);
        }
    }

    #[tokio::test]
    async fn test_segment_cache_persist_load() {
        let tmp_dir = TempDir::new().unwrap();

        let items: Vec<_> = (0..10).map(FilterHeader::new_test).collect();

        let mut cache = SegmentCache::<FilterHeader>::load_or_new(tmp_dir.path())
            .await
            .expect("Failed to create new segment_cache");

        cache.store_items(&items).await.expect("Failed to store items");

<<<<<<< HEAD
        cache.persist().await;
=======
        assert!(segment.first_valid_offset().is_none());
        assert!(segment.last_valid_offset().is_none());
        assert_eq!(segment.state, SegmentState::Dirty);

        for (index, item) in items.iter().enumerate() {
            segment.insert(*item, index as u32 + 10);
        }

        assert_eq!(segment.first_valid_offset(), Some(10));
        assert_eq!(segment.last_valid_offset(), Some(19));

        assert!(segment.persist(tmp_dir.path()).await.is_ok());
>>>>>>> 72ac033d

        cache.clear_in_memory();
        assert!(cache.segments.is_empty());
        assert!(cache.evicted.is_empty());

<<<<<<< HEAD
        let recovered_items = cache.get_items(0..10).await.expect("Failed to load items");

        assert_eq!(recovered_items, items);
        assert_eq!(cache.segments.len(), 1);
=======
        let segment = cache.get_segment_mut(&0).await.expect("Failed to load segment");

        assert_eq!(segment.state, SegmentState::Clean);
>>>>>>> 72ac033d

        assert_eq!(segment.get(10..20), items);

        assert_eq!(segment.first_valid_offset(), Some(10));
        assert_eq!(segment.last_valid_offset(), Some(19));

        cache.clear_all().await.expect("Failed to clean on-memory and on-disk data");
        assert!(cache.segments.is_empty());

        let segment = cache.get_segment(&0).await.expect("Failed to create a new segment");

        assert!(segment.first_valid_offset().is_none());
        assert!(segment.last_valid_offset().is_none());
        assert_eq!(segment.state, SegmentState::Dirty);
    }

    #[tokio::test]
    async fn test_segment_cache_get_insert() {
<<<<<<< HEAD
        let tmp_dir = TempDir::new().unwrap();

        const ITEMS_PER_SEGMENT: u32 = Segment::<FilterHeader>::ITEMS_PER_SEGMENT;

        let mut cache = SegmentCache::<FilterHeader>::load_or_new(tmp_dir.path(), 0)
            .await
            .expect("Failed to create new segment_cache");

        let items = cache
            .get_items(0..ITEMS_PER_SEGMENT)
            .await
            .expect("segment cache couldn't return items");

        assert!(items.is_empty());

        let items = cache
            .get_items(0..ITEMS_PER_SEGMENT + 1)
            .await
            .expect("segment cache couldn't return items");

        assert!(items.is_empty());

        let items: Vec<_> = (0..ITEMS_PER_SEGMENT * 2 + ITEMS_PER_SEGMENT / 2)
            .map(FilterHeader::new_test)
            .collect();

        cache.store_items(&items).await.expect("Failed to store items");

        assert_eq!(
            items[0..ITEMS_PER_SEGMENT as usize],
            cache.get_items(0..ITEMS_PER_SEGMENT).await.expect("Failed to get items")
        );

        assert_eq!(
            items[0..(ITEMS_PER_SEGMENT - 1) as usize],
            cache.get_items(0..ITEMS_PER_SEGMENT - 1).await.expect("Failed to get items")
        );

        assert_eq!(
            items[0..(ITEMS_PER_SEGMENT + 1) as usize],
            cache.get_items(0..ITEMS_PER_SEGMENT + 1).await.expect("Failed to get items")
        );
=======
        // Cannot test the get/insert logic bcs it depends on the DiskStorageManager, test that struct properly or
        // remove the necessity of it
>>>>>>> 72ac033d
    }

    #[tokio::test]
    async fn test_segment_persist_load() {
        let tmp_dir = TempDir::new().unwrap();

        let segment_id = 10;

        const MAX_ITEMS: u32 = Segment::<FilterHeader>::ITEMS_PER_SEGMENT;

        // Testing with half full segment
        let items: Vec<_> = (0..MAX_ITEMS / 2).map(FilterHeader::new_test).collect();
        let mut segment = Segment::new(segment_id, items.clone(), SegmentState::Dirty);

        assert_eq!(segment.first_valid_offset(), Some(0));
        assert_eq!(segment.last_valid_offset(), Some(MAX_ITEMS / 2 - 1));
        assert_eq!(segment.get(0..MAX_ITEMS / 2), &items[0..MAX_ITEMS as usize / 2]);
        assert_eq!(
            segment.get(MAX_ITEMS / 2 - 1..MAX_ITEMS / 2),
            [FilterHeader::new_test(MAX_ITEMS / 2 - 1)]
        );

        assert_eq!(segment.state, SegmentState::Dirty);
        assert!(segment.persist(tmp_dir.path()).await.is_ok());
        assert_eq!(segment.state, SegmentState::Clean);

        let mut loaded_segment =
            Segment::<FilterHeader>::load(tmp_dir.path(), segment_id).await.unwrap();

        assert_eq!(loaded_segment.first_valid_offset(), Some(0));
        assert_eq!(loaded_segment.last_valid_offset(), Some(MAX_ITEMS / 2 - 1));
        assert_eq!(loaded_segment.get(0..MAX_ITEMS / 2), &items[0..MAX_ITEMS as usize / 2]);
        assert_eq!(
            loaded_segment.get(MAX_ITEMS / 2 - 1..MAX_ITEMS / 2),
            [FilterHeader::new_test(MAX_ITEMS / 2 - 1)]
        );
    }

    #[test]
    fn test_segment_insert_get() {
        let segment_id = 10;

        let items = (0..10).map(FilterHeader::new_test).collect();

        let mut segment = Segment::new(segment_id, items, SegmentState::Dirty);

        assert_eq!(segment.first_valid_offset(), Some(0));
        assert_eq!(segment.last_valid_offset(), Some(9));
        assert_eq!(segment.get(0..10), &(0..10).map(FilterHeader::new_test).collect::<Vec<_>>());

        segment.insert(FilterHeader::new_test(10), 10);

        assert_eq!(segment.last_valid_offset(), Some(10));
        assert_eq!(segment.get(0..11), &(0..11).map(FilterHeader::new_test).collect::<Vec<_>>());
    }
}<|MERGE_RESOLUTION|>--- conflicted
+++ resolved
@@ -34,41 +34,20 @@
         )
         .into()
     }
-<<<<<<< HEAD
-=======
 
     fn sentinel() -> Self;
-    fn make_save_command(segment: &Segment<Self>) -> WorkerCommand;
->>>>>>> 72ac033d
 }
 
 impl Persistable for Vec<u8> {
     const FOLDER_NAME: &'static str = "filters";
-<<<<<<< HEAD
-=======
-
-    fn make_save_command(segment: &Segment<Self>) -> WorkerCommand {
-        WorkerCommand::SaveFilterSegmentCache {
-            segment_id: segment.segment_id,
-        }
-    }
 
     fn sentinel() -> Self {
         vec![]
     }
->>>>>>> 72ac033d
 }
 
 impl Persistable for BlockHeader {
     const FOLDER_NAME: &'static str = "block_headers";
-<<<<<<< HEAD
-=======
-
-    fn make_save_command(segment: &Segment<Self>) -> WorkerCommand {
-        WorkerCommand::SaveBlockHeaderSegmentCache {
-            segment_id: segment.segment_id,
-        }
-    }
 
     fn sentinel() -> Self {
         Self {
@@ -80,24 +59,14 @@
             nonce: u32::MAX,
         }
     }
->>>>>>> 72ac033d
 }
 
 impl Persistable for FilterHeader {
     const FOLDER_NAME: &'static str = "filter_headers";
-<<<<<<< HEAD
-=======
-
-    fn make_save_command(segment: &Segment<Self>) -> WorkerCommand {
-        WorkerCommand::SaveFilterHeaderSegmentCache {
-            segment_id: segment.segment_id,
-        }
-    }
 
     fn sentinel() -> Self {
         FilterHeader::from_byte_array([0u8; 32])
     }
->>>>>>> 72ac033d
 }
 
 /// In-memory cache for all segments of items
@@ -341,15 +310,11 @@
         Ok(items)
     }
 
-<<<<<<< HEAD
     pub async fn store_items(&mut self, items: &[I]) -> StorageResult<()> {
         self.store_items_at_height(items, self.next_height()).await
     }
 
     pub async fn store_items_at_height(
-=======
-    pub async fn store_items(
->>>>>>> 72ac033d
         &mut self,
         items: &[I],
         start_height: u32,
@@ -378,11 +343,7 @@
             height += 1;
         }
 
-<<<<<<< HEAD
-        let last_item_height = self.index_to_height(storage_index).saturating_sub(1);
-=======
         // Update cached tip height with blockchain height
->>>>>>> 72ac033d
         self.tip_height = match self.tip_height {
             Some(current) => Some(current.max(height - 1)),
             None => Some(height - 1),
@@ -456,9 +417,6 @@
         }
     }
 
-<<<<<<< HEAD
-    async fn load(base_path: &Path, segment_id: u32) -> StorageResult<Self> {
-=======
     pub fn first_valid_offset(&self) -> Option<u32> {
         let sentinel = I::sentinel();
 
@@ -484,7 +442,6 @@
     }
 
     pub async fn load(base_path: &Path, segment_id: u32) -> StorageResult<Self> {
->>>>>>> 72ac033d
         // Load segment from disk
         let segment_path = base_path.join(I::relative_disk_path(segment_id));
 
@@ -627,11 +584,7 @@
 
         for i in 0..=MAX_SEGMENTS {
             let segment = cache.get_segment_mut(&i).await.expect("Failed to create a new segment");
-<<<<<<< HEAD
-            assert!(segment.items.is_empty());
-=======
             assert!(segment.state == SegmentState::Dirty);
->>>>>>> 72ac033d
 
             segment.insert(FilterHeader::new_test(i), 0);
         }
@@ -655,79 +608,38 @@
             .await
             .expect("Failed to create new segment_cache");
 
-        cache.store_items(&items).await.expect("Failed to store items");
-
-<<<<<<< HEAD
+        cache.store_items_at_height(&items, 10).await.expect("Failed to store items");
+
         cache.persist().await;
-=======
+
+        cache.clear_in_memory();
+        assert!(cache.segments.is_empty());
+        assert!(cache.evicted.is_empty());
+
+        assert_eq!(
+            cache.get_items(10..20).await.expect("Failed to retrieve get irems from segment cache"),
+            items
+        );
+
+        cache.clear_all().await.expect("Failed to clean on-memory and on-disk data");
+        assert!(cache.segments.is_empty());
+
+        let segment = cache.get_segment(&0).await.expect("Failed to create a new segment");
+
         assert!(segment.first_valid_offset().is_none());
         assert!(segment.last_valid_offset().is_none());
         assert_eq!(segment.state, SegmentState::Dirty);
-
-        for (index, item) in items.iter().enumerate() {
-            segment.insert(*item, index as u32 + 10);
-        }
-
-        assert_eq!(segment.first_valid_offset(), Some(10));
-        assert_eq!(segment.last_valid_offset(), Some(19));
-
-        assert!(segment.persist(tmp_dir.path()).await.is_ok());
->>>>>>> 72ac033d
-
-        cache.clear_in_memory();
-        assert!(cache.segments.is_empty());
-        assert!(cache.evicted.is_empty());
-
-<<<<<<< HEAD
-        let recovered_items = cache.get_items(0..10).await.expect("Failed to load items");
-
-        assert_eq!(recovered_items, items);
-        assert_eq!(cache.segments.len(), 1);
-=======
-        let segment = cache.get_segment_mut(&0).await.expect("Failed to load segment");
-
-        assert_eq!(segment.state, SegmentState::Clean);
->>>>>>> 72ac033d
-
-        assert_eq!(segment.get(10..20), items);
-
-        assert_eq!(segment.first_valid_offset(), Some(10));
-        assert_eq!(segment.last_valid_offset(), Some(19));
-
-        cache.clear_all().await.expect("Failed to clean on-memory and on-disk data");
-        assert!(cache.segments.is_empty());
-
-        let segment = cache.get_segment(&0).await.expect("Failed to create a new segment");
-
-        assert!(segment.first_valid_offset().is_none());
-        assert!(segment.last_valid_offset().is_none());
-        assert_eq!(segment.state, SegmentState::Dirty);
     }
 
     #[tokio::test]
     async fn test_segment_cache_get_insert() {
-<<<<<<< HEAD
         let tmp_dir = TempDir::new().unwrap();
 
         const ITEMS_PER_SEGMENT: u32 = Segment::<FilterHeader>::ITEMS_PER_SEGMENT;
 
-        let mut cache = SegmentCache::<FilterHeader>::load_or_new(tmp_dir.path(), 0)
+        let mut cache = SegmentCache::<FilterHeader>::load_or_new(tmp_dir.path())
             .await
             .expect("Failed to create new segment_cache");
-
-        let items = cache
-            .get_items(0..ITEMS_PER_SEGMENT)
-            .await
-            .expect("segment cache couldn't return items");
-
-        assert!(items.is_empty());
-
-        let items = cache
-            .get_items(0..ITEMS_PER_SEGMENT + 1)
-            .await
-            .expect("segment cache couldn't return items");
-
-        assert!(items.is_empty());
 
         let items: Vec<_> = (0..ITEMS_PER_SEGMENT * 2 + ITEMS_PER_SEGMENT / 2)
             .map(FilterHeader::new_test)
@@ -749,10 +661,15 @@
             items[0..(ITEMS_PER_SEGMENT + 1) as usize],
             cache.get_items(0..ITEMS_PER_SEGMENT + 1).await.expect("Failed to get items")
         );
-=======
-        // Cannot test the get/insert logic bcs it depends on the DiskStorageManager, test that struct properly or
-        // remove the necessity of it
->>>>>>> 72ac033d
+
+        assert_eq!(
+            items[(ITEMS_PER_SEGMENT - 1) as usize
+                ..(ITEMS_PER_SEGMENT * 2 + ITEMS_PER_SEGMENT / 2) as usize],
+            cache
+                .get_items(ITEMS_PER_SEGMENT - 1..ITEMS_PER_SEGMENT * 2 + ITEMS_PER_SEGMENT / 2)
+                .await
+                .expect("Failed to get items")
+        );
     }
 
     #[tokio::test]
