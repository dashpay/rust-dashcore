//! Segment management and persistence for items implementing the Persistable trait.

use std::{
    collections::HashMap,
    fs::{self, File},
    io::BufReader,
    ops::Range,
    path::{Path, PathBuf},
    time::Instant,
};

use dashcore::{
    block::{Header as BlockHeader, Version},
    consensus::{encode, Decodable, Encodable},
    hash_types::FilterHeader,
    BlockHash, CompactTarget,
};
use dashcore_hashes::Hash;

use crate::{error::StorageResult, storage::io::atomic_write, StorageError};

pub trait Persistable: Sized + Encodable + Decodable + PartialEq + Clone {
    const FOLDER_NAME: &'static str;
    const SEGMENT_PREFIX: &'static str = "segment";
    const DATA_FILE_EXTENSION: &'static str = "dat";

    fn relative_disk_path(segment_id: u32) -> PathBuf {
        format!(
            "{}/{}_{:04}.{}",
            Self::FOLDER_NAME,
            Self::SEGMENT_PREFIX,
            segment_id,
            Self::DATA_FILE_EXTENSION
        )
        .into()
    }

    fn sentinel() -> Self;
}

impl Persistable for Vec<u8> {
    const FOLDER_NAME: &'static str = "filters";

    fn sentinel() -> Self {
        vec![]
    }
}

impl Persistable for BlockHeader {
    const FOLDER_NAME: &'static str = "block_headers";

    fn sentinel() -> Self {
        Self {
            version: Version::from_consensus(i32::MAX), // Invalid version
            prev_blockhash: BlockHash::from_byte_array([0xFF; 32]), // All 0xFF pattern
            merkle_root: dashcore::hashes::sha256d::Hash::from_byte_array([0xFF; 32]).into(),
            time: u32::MAX,                                  // Far future timestamp
            bits: CompactTarget::from_consensus(0xFFFFFFFF), // Invalid difficulty
            nonce: u32::MAX,
        }
    }
}

impl Persistable for FilterHeader {
    const FOLDER_NAME: &'static str = "filter_headers";

    fn sentinel() -> Self {
        FilterHeader::from_byte_array([0u8; 32])
    }
}

/// In-memory cache for all segments of items
#[derive(Debug)]
pub struct SegmentCache<I: Persistable> {
    segments: HashMap<u32, Segment<I>>,
    evicted: HashMap<u32, Segment<I>>,
    tip_height: Option<u32>,
    start_height: Option<u32>,
    base_path: PathBuf,
}

impl SegmentCache<BlockHeader> {
    pub async fn build_block_index_from_segments(
        &mut self,
    ) -> StorageResult<HashMap<BlockHash, u32>> {
        let segments_dir = self.base_path.join(BlockHeader::FOLDER_NAME);

        let mut block_index = HashMap::new();

        let entries = fs::read_dir(&segments_dir)?;

        for entry in entries.flatten() {
            let name = match entry.file_name().into_string() {
                Ok(s) => s,
                Err(_) => continue,
            };

            if !name.starts_with(BlockHeader::SEGMENT_PREFIX) {
                continue;
            }

            if !name.ends_with(&format!(".{}", BlockHeader::DATA_FILE_EXTENSION)) {
                continue;
            }

            let segment_id = match name[8..12].parse::<u32>() {
                Ok(id) => id,
                Err(_) => continue,
            };

            let mut block_height = Self::segment_id_to_start_height(segment_id);

            let segment = self.get_segment(&segment_id).await?;

            for item in segment.items.iter() {
                block_index.insert(item.block_hash(), block_height);

                block_height += 1;
            }
        }

        Ok(block_index)
    }
}

impl<I: Persistable> SegmentCache<I> {
    const MAX_ACTIVE_SEGMENTS: usize = 10;

    pub async fn load_or_new(base_path: impl Into<PathBuf>) -> StorageResult<Self> {
        let base_path = base_path.into();
        let items_dir = base_path.join(I::FOLDER_NAME);

        let mut cache = Self {
            segments: HashMap::with_capacity(Self::MAX_ACTIVE_SEGMENTS),
            evicted: HashMap::new(),
            tip_height: None,
            start_height: None,
            base_path,
        };

        // Building the metadata
        if let Ok(entries) = fs::read_dir(&items_dir) {
            let mut max_seg_id = None;
            let mut min_seg_id = None;

            for entry in entries.flatten() {
                if let Some(name) = entry.file_name().to_str() {
                    if name.starts_with(I::SEGMENT_PREFIX)
                        && name.ends_with(&format!(".{}", I::DATA_FILE_EXTENSION))
                    {
                        let segment_id_start = I::SEGMENT_PREFIX.len() + 1;
                        let segment_id_end = segment_id_start + 4;

                        if let Ok(id) = name[segment_id_start..segment_id_end].parse::<u32>() {
                            max_seg_id = Some(max_seg_id.map_or(id, |max: u32| max.max(id)));
                            min_seg_id = Some(min_seg_id.map_or(id, |min: u32| min.min(id)));
                        }
                    }
                }
            }

            if let Some(segment_id) = max_seg_id {
                let segment = cache.get_segment(&segment_id).await?;

                cache.tip_height = segment
                    .last_valid_offset()
                    .map(|offset| Self::segment_id_to_start_height(segment_id) + offset);
            }

            if let Some(segment_id) = min_seg_id {
                let segment = cache.get_segment(&segment_id).await?;

                cache.start_height = segment
                    .first_valid_offset()
                    .map(|offset| Self::segment_id_to_start_height(segment_id) + offset);
            }
        }

        Ok(cache)
    }

    /// Get the segment ID for a given storage index.
    #[inline]
    fn height_to_segment_id(height: u32) -> u32 {
        height / Segment::<I>::ITEMS_PER_SEGMENT
    }

    #[inline]
    fn segment_id_to_start_height(segment_id: u32) -> u32 {
        segment_id * Segment::<I>::ITEMS_PER_SEGMENT
    }

    /// Get the segment offset for a given storage index.
    #[inline]
    fn height_to_offset(height: u32) -> u32 {
        height % Segment::<I>::ITEMS_PER_SEGMENT
    }

    pub fn clear_in_memory(&mut self) {
        self.segments.clear();
        self.evicted.clear();
        self.tip_height = None;
    }

    pub async fn clear_all(&mut self) -> StorageResult<()> {
        self.clear_in_memory();

        let persistence_dir = self.base_path.join(I::FOLDER_NAME);
        if persistence_dir.exists() {
            tokio::fs::remove_dir_all(&persistence_dir).await?;
        }
        tokio::fs::create_dir_all(&persistence_dir).await?;

        Ok(())
    }

    async fn get_segment(&mut self, segment_id: &u32) -> StorageResult<&Segment<I>> {
        let segment = self.get_segment_mut(segment_id).await?;
        Ok(&*segment)
    }

    async fn get_segment_mut<'a>(
        &'a mut self,
        segment_id: &u32,
    ) -> StorageResult<&'a mut Segment<I>> {
        let segments_len = self.segments.len();

        if self.segments.contains_key(segment_id) {
            let segment =
                self.segments.get_mut(segment_id).expect("We already checked that it exists");
            return Ok(segment);
        }

        if segments_len >= Self::MAX_ACTIVE_SEGMENTS {
            let key_to_evict =
                self.segments.iter_mut().min_by_key(|(_, s)| s.last_accessed).map(|(k, v)| (*k, v));

            if let Some((key, _)) = key_to_evict {
                if let Some(segment) = self.segments.remove(&key) {
                    if segment.state == SegmentState::Dirty {
                        self.evicted.insert(key, segment);
                    }
                }
            }
        }

        // If the segment is already in the to_persist map, load it from there.
        // If the segment is not in the to_persist map, load it from disk.
        let segment = if let Some(segment) = self.evicted.remove(segment_id) {
            segment
        } else {
            Segment::load(&self.base_path, *segment_id).await?
        };

        let segment = self.segments.entry(*segment_id).or_insert(segment);
        Ok(segment)
    }

    pub async fn get_items(&mut self, height_range: Range<u32>) -> StorageResult<Vec<I>> {
        debug_assert!(height_range.start < height_range.end);

        let start = height_range.start;
        let end = height_range.end;

        let mut items = Vec::with_capacity((end - start) as usize);

        let start_segment = Self::height_to_segment_id(start);

        // Because the end is not included, we dont want to visit the segment
        // where that height is present.
        //
        // Example: For start = 0 and end = ITEM_PER_SEGMENT,
        // Self::height_to_segment_id(end) = 1 but all the elements in
        // [start, end) are in segment 0. If we don't do the
        // subtraction we would do 2 iterations.
        let end_segment = Self::height_to_segment_id(end - 1);

        for segment_id in start_segment..=end_segment {
            let segment = self.get_segment_mut(&segment_id).await?;

            let seg_start = if segment_id == start_segment {
                Self::height_to_offset(start)
            } else {
                0
            };

            let seg_end = if segment_id == end_segment {
                Self::height_to_offset(end)
            } else {
                Segment::<I>::ITEMS_PER_SEGMENT
            };

            #[cfg(debug_assertions)]
            {
                match segment.first_valid_offset() {
                    Some(offset) if offset <= seg_start => {}
                    _ => panic!("Trying to access invalid offset ({seg_start}) in segment with first_valid_offset = {:?}", segment.first_valid_offset()),
                }
            }

            // This edge case occurs when the end height is multiple of ITEMS_PER_SEGMENT.
            // In this case, we just extend from seg_start until the end.
            //
            // Note that 0 == ITEMS_PER_SEGMENT (mod ITEMS_PER_SEGMENT)
            if seg_end == 0 {
                items.extend_from_slice(segment.get(seg_start..Segment::<I>::ITEMS_PER_SEGMENT));
                continue;
            }

            #[cfg(debug_assertions)]
            {
                match segment.last_valid_offset() {
                    Some(offset) if offset >= seg_end - 1 => {} // seg_end is not included, interval of the form [seg_start, seg_end)
                    _ => panic!("Trying to access invalid offset ({}) in segment with last_valid_offset = {:?}", seg_end - 1, segment.last_valid_offset()),
                }
            }

            items.extend_from_slice(segment.get(seg_start..seg_end));
        }

        Ok(items)
    }

    pub async fn store_items(&mut self, items: &[I]) -> StorageResult<()> {
        self.store_items_at_height(items, self.next_height()).await
    }

    pub async fn store_items_at_height(
        &mut self,
        items: &[I],
        start_height: u32,
    ) -> StorageResult<()> {
        if items.is_empty() {
            tracing::trace!("DiskStorage: no items to store");
            return Ok(());
        }

        let mut height = start_height;

        tracing::debug!(
            "SegmentsCache: storing {} items starting at height {}",
            items.len(),
            height,
        );

        for item in items {
            let segment_id = Self::height_to_segment_id(height);
            let offset = Self::height_to_offset(height);

            // Update segment
            let segment = self.get_segment_mut(&segment_id).await?;
            segment.insert(item.clone(), offset);

            height += 1;
        }

        // Update cached tip height with blockchain height
        self.tip_height = match self.tip_height {
            Some(current) => Some(current.max(height - 1)),
            None => Some(height - 1),
        };

<<<<<<< HEAD
        self.start_height = match self.start_height {
            Some(current) => Some(current.min(start_height)),
            None => Some(start_height),
        };

        // Persist dirty segments periodically (every 1000 filter items)
        if items.len() >= 1000 || start_height.is_multiple_of(1000) {
            self.persist_dirty(manager).await;
=======
        Ok(())
    }

    pub async fn persist_evicted(&mut self) {
        for (_, segments) in self.evicted.iter_mut() {
            if let Err(e) = segments.persist(&self.base_path).await {
                tracing::error!("Failed to persist segment: {}", e);
            }
>>>>>>> b012f7a2
        }

        self.evicted.clear();
    }

    pub async fn persist(&mut self) {
        self.persist_evicted().await;

        for (_, segments) in self.segments.iter_mut() {
            if let Err(e) = segments.persist(&self.base_path).await {
                tracing::error!("Failed to persist segment: {}", e);
            }
        }
    }

    #[inline]
    pub fn tip_height(&self) -> Option<u32> {
        self.tip_height
    }

    #[inline]
    pub fn start_height(&self) -> Option<u32> {
        self.start_height
    }

    #[inline]
    pub fn next_height(&self) -> u32 {
        match self.tip_height() {
            Some(height) => height + 1,
            None => 0,
        }
    }
}

/// State of a segment in memory
#[derive(Debug, Clone, PartialEq)]
enum SegmentState {
    Clean, // No changes, up to date on disk
    Dirty, // Has changes, needs saving
}

/// In-memory cache for a segment of items
#[derive(Debug, Clone)]
pub struct Segment<I: Persistable> {
    segment_id: u32,
    items: Vec<I>,
    state: SegmentState,
    last_accessed: Instant,
}

impl<I: Persistable> Segment<I> {
    const ITEMS_PER_SEGMENT: u32 = 50_000;

    fn new(segment_id: u32, mut items: Vec<I>, state: SegmentState) -> Self {
        debug_assert!(items.len() <= Self::ITEMS_PER_SEGMENT as usize);
        items.resize(Self::ITEMS_PER_SEGMENT as usize, I::sentinel());

        Self {
            segment_id,
            items,
            state,
            last_accessed: Instant::now(),
        }
    }

    pub fn first_valid_offset(&self) -> Option<u32> {
        let sentinel = I::sentinel();

        for (index, item) in self.items.iter().enumerate() {
            if item != &sentinel {
                return Some(index as u32);
            }
        }

        None
    }

    pub fn last_valid_offset(&self) -> Option<u32> {
        let sentinel = I::sentinel();

        for (index, item) in self.items.iter().enumerate().rev() {
            if item != &sentinel {
                return Some(index as u32);
            }
        }

        None
    }

    pub async fn load(base_path: &Path, segment_id: u32) -> StorageResult<Self> {
        // Load segment from disk
        let segment_path = base_path.join(I::relative_disk_path(segment_id));

        let (items, state) = if segment_path.exists() {
            let file = File::open(&segment_path)?;
            let mut reader = BufReader::new(file);
            let mut items = Vec::with_capacity(Segment::<I>::ITEMS_PER_SEGMENT as usize);

            loop {
                match I::consensus_decode(&mut reader) {
                    Ok(item) => items.push(item),
                    Err(encode::Error::Io(ref e))
                        if e.kind() == std::io::ErrorKind::UnexpectedEof =>
                    {
                        break
                    }
                    Err(e) => {
                        return Err(StorageError::ReadFailed(format!(
                            "Failed to decode item: {}",
                            e
                        )))
                    }
                }
            }

            (items, SegmentState::Clean)
        } else {
            let mut vec = Vec::new();
            vec.resize(Self::ITEMS_PER_SEGMENT as usize, I::sentinel());
            (vec, SegmentState::Dirty)
        };

        Ok(Self::new(segment_id, items, state))
    }

    pub async fn persist(&mut self, base_path: &Path) -> StorageResult<()> {
        if self.state == SegmentState::Clean {
            return Ok(());
        }

        let path = base_path.join(I::relative_disk_path(self.segment_id));

        if let Err(e) = fs::create_dir_all(path.parent().unwrap()) {
            return Err(StorageError::WriteFailed(format!("Failed to persist segment: {}", e)));
        }

        let mut buffer = Vec::new();

        for item in self.items.iter() {
            item.consensus_encode(&mut buffer).map_err(|e| {
                StorageError::WriteFailed(format!("Failed to encode segment item: {}", e))
            })?;
        }

        atomic_write(&path, &buffer).await?;

        self.state = SegmentState::Clean;
        Ok(())
    }

    pub fn insert(&mut self, item: I, offset: u32) {
        debug_assert!(offset < Self::ITEMS_PER_SEGMENT);

        let offset = offset as usize;

        // If, at any moment, we allow the Segment to replace non
        // sentinel items, feel free to remove this debug assert.
        // This a bug prevention mechanism based on the assumption that
        // we are not storing an already valid and stored item.
        debug_assert!(self.items[offset] == I::sentinel());

        self.items[offset] = item;

        self.state = SegmentState::Dirty;
        self.last_accessed = std::time::Instant::now();
    }

    pub fn get(&mut self, range: Range<u32>) -> &[I] {
        debug_assert!(range.start < self.items.len() as u32);
        debug_assert!(range.end <= self.items.len() as u32);

        self.last_accessed = std::time::Instant::now();

        let res = &self.items[range.start as usize..range.end as usize];

        // Checking for gaps in the requested range in development
        #[cfg(debug_assertions)]
        {
            let sentinel = I::sentinel();
            for item in res {
                debug_assert!(
                    *item != sentinel,
                    "Found a gap in segment {} in interval [{},{})",
                    self.segment_id,
                    range.start,
                    range.end
                );
            }
        }

        res
    }
}

#[cfg(test)]
mod tests {
    use dashcore_hashes::Hash;
    use tempfile::TempDir;

    use super::*;

    trait TestStruct {
        fn new_test(id: u32) -> Self;
    }

    impl TestStruct for FilterHeader {
        fn new_test(id: u32) -> Self {
            let mut bytes = [0u8; 32];
            bytes[0] = 1;
            bytes[1..5].copy_from_slice(&id.to_le_bytes());
            FilterHeader::from_raw_hash(dashcore_hashes::sha256d::Hash::from_byte_array(bytes))
        }
    }

    #[tokio::test]
    async fn test_segment_cache_eviction() {
        let tmp_dir = TempDir::new().unwrap();

        const MAX_SEGMENTS: u32 = SegmentCache::<FilterHeader>::MAX_ACTIVE_SEGMENTS as u32;

        let mut cache = SegmentCache::<FilterHeader>::load_or_new(tmp_dir.path())
            .await
            .expect("Failed to create new segment_cache");

        // This logic is a little tricky. Each cache can contain up to MAX_SEGMENTS segments in memory.
        // By storing MAX_SEGMENTS + 1 items, we ensure that the cache will evict the first introduced.
        // Then, by asking again in order starting in 0, we force the cache to load the evicted segment
        // evicting at the same time the next, 1 in this case. Then we ask for the 1 that we know is
        // evicted and so on.

        for i in 0..=MAX_SEGMENTS {
            let segment = cache.get_segment_mut(&i).await.expect("Failed to create a new segment");
            assert!(segment.state == SegmentState::Dirty);

            segment.insert(FilterHeader::new_test(i), 0);
        }

        for i in 0..=MAX_SEGMENTS {
            assert_eq!(cache.segments.len(), MAX_SEGMENTS as usize);

            let segment = cache.get_segment_mut(&i).await.expect("Failed to load segment");

            assert_eq!(segment.get(0..1), [FilterHeader::new_test(i)]);
        }
    }

    #[tokio::test]
    async fn test_segment_cache_persist_load() {
        let tmp_dir = TempDir::new().unwrap();

        let items: Vec<_> = (0..10).map(FilterHeader::new_test).collect();

        let mut cache = SegmentCache::<FilterHeader>::load_or_new(tmp_dir.path())
            .await
            .expect("Failed to create new segment_cache");

        cache.store_items_at_height(&items, 10).await.expect("Failed to store items");

        cache.persist().await;

        cache.clear_in_memory();
        assert!(cache.segments.is_empty());
        assert!(cache.evicted.is_empty());

        assert_eq!(
            cache.get_items(10..20).await.expect("Failed to retrieve get irems from segment cache"),
            items
        );

        cache.clear_all().await.expect("Failed to clean on-memory and on-disk data");
        assert!(cache.segments.is_empty());

        let segment = cache.get_segment(&0).await.expect("Failed to create a new segment");

        assert!(segment.first_valid_offset().is_none());
        assert!(segment.last_valid_offset().is_none());
        assert_eq!(segment.state, SegmentState::Dirty);
    }

    #[tokio::test]
    async fn test_segment_cache_get_insert() {
        let tmp_dir = TempDir::new().unwrap();

        const ITEMS_PER_SEGMENT: u32 = Segment::<FilterHeader>::ITEMS_PER_SEGMENT;

        let mut cache = SegmentCache::<FilterHeader>::load_or_new(tmp_dir.path())
            .await
            .expect("Failed to create new segment_cache");

        let items: Vec<_> = (0..ITEMS_PER_SEGMENT * 2 + ITEMS_PER_SEGMENT / 2)
            .map(FilterHeader::new_test)
            .collect();

        cache.store_items(&items).await.expect("Failed to store items");

        assert_eq!(
            items[0..ITEMS_PER_SEGMENT as usize],
            cache.get_items(0..ITEMS_PER_SEGMENT).await.expect("Failed to get items")
        );

        assert_eq!(
            items[0..(ITEMS_PER_SEGMENT - 1) as usize],
            cache.get_items(0..ITEMS_PER_SEGMENT - 1).await.expect("Failed to get items")
        );

        assert_eq!(
            items[0..(ITEMS_PER_SEGMENT + 1) as usize],
            cache.get_items(0..ITEMS_PER_SEGMENT + 1).await.expect("Failed to get items")
        );

        assert_eq!(
            items[(ITEMS_PER_SEGMENT - 1) as usize
                ..(ITEMS_PER_SEGMENT * 2 + ITEMS_PER_SEGMENT / 2) as usize],
            cache
                .get_items(ITEMS_PER_SEGMENT - 1..ITEMS_PER_SEGMENT * 2 + ITEMS_PER_SEGMENT / 2)
                .await
                .expect("Failed to get items")
        );
    }

    #[tokio::test]
    async fn test_segment_persist_load() {
        let tmp_dir = TempDir::new().unwrap();

        let segment_id = 10;

        const MAX_ITEMS: u32 = Segment::<FilterHeader>::ITEMS_PER_SEGMENT;

        // Testing with half full segment
        let items: Vec<_> = (0..MAX_ITEMS / 2).map(FilterHeader::new_test).collect();
        let mut segment = Segment::new(segment_id, items.clone(), SegmentState::Dirty);

        assert_eq!(segment.first_valid_offset(), Some(0));
        assert_eq!(segment.last_valid_offset(), Some(MAX_ITEMS / 2 - 1));
        assert_eq!(segment.get(0..MAX_ITEMS / 2), &items[0..MAX_ITEMS as usize / 2]);
        assert_eq!(
            segment.get(MAX_ITEMS / 2 - 1..MAX_ITEMS / 2),
            [FilterHeader::new_test(MAX_ITEMS / 2 - 1)]
        );

        assert_eq!(segment.state, SegmentState::Dirty);
        assert!(segment.persist(tmp_dir.path()).await.is_ok());
        assert_eq!(segment.state, SegmentState::Clean);

        let mut loaded_segment =
            Segment::<FilterHeader>::load(tmp_dir.path(), segment_id).await.unwrap();

        assert_eq!(loaded_segment.first_valid_offset(), Some(0));
        assert_eq!(loaded_segment.last_valid_offset(), Some(MAX_ITEMS / 2 - 1));
        assert_eq!(loaded_segment.get(0..MAX_ITEMS / 2), &items[0..MAX_ITEMS as usize / 2]);
        assert_eq!(
            loaded_segment.get(MAX_ITEMS / 2 - 1..MAX_ITEMS / 2),
            [FilterHeader::new_test(MAX_ITEMS / 2 - 1)]
        );
    }

    #[test]
    fn test_segment_insert_get() {
        let segment_id = 10;

        let items = (0..10).map(FilterHeader::new_test).collect();

        let mut segment = Segment::new(segment_id, items, SegmentState::Dirty);

        assert_eq!(segment.first_valid_offset(), Some(0));
        assert_eq!(segment.last_valid_offset(), Some(9));
        assert_eq!(segment.get(0..10), &(0..10).map(FilterHeader::new_test).collect::<Vec<_>>());

        segment.insert(FilterHeader::new_test(10), 10);

        assert_eq!(segment.last_valid_offset(), Some(10));
        assert_eq!(segment.get(0..11), &(0..11).map(FilterHeader::new_test).collect::<Vec<_>>());
    }
}<|MERGE_RESOLUTION|>--- conflicted
+++ resolved
@@ -360,16 +360,11 @@
             None => Some(height - 1),
         };
 
-<<<<<<< HEAD
         self.start_height = match self.start_height {
             Some(current) => Some(current.min(start_height)),
             None => Some(start_height),
         };
 
-        // Persist dirty segments periodically (every 1000 filter items)
-        if items.len() >= 1000 || start_height.is_multiple_of(1000) {
-            self.persist_dirty(manager).await;
-=======
         Ok(())
     }
 
@@ -378,7 +373,6 @@
             if let Err(e) = segments.persist(&self.base_path).await {
                 tracing::error!("Failed to persist segment: {}", e);
             }
->>>>>>> b012f7a2
         }
 
         self.evicted.clear();
