//! Error types for the Dash SPV client.

use std::io;
use thiserror::Error;

/// Main error type for the Dash SPV client.
#[derive(Debug, Error)]
pub enum SpvError {
    #[error("Channel failure for: {0} - Failure: {1}")]
    ChannelFailure(String, String),

    #[error("Network error: {0}")]
    Network(#[from] NetworkError),

    #[error("Storage error: {0}")]
    Storage(#[from] StorageError),

    #[error("Validation error: {0}")]
    Validation(#[from] ValidationError),

    #[error("Sync error: {0}")]
    Sync(#[from] SyncError),

    #[error("Configuration error: {0}")]
    Config(String),

    #[error("IO error: {0}")]
    Io(#[from] io::Error),

    #[error("General error: {0}")]
    General(String),

    #[error("Parse error: {0}")]
    Parse(#[from] ParseError),

    #[error("Logging error: {0}")]
    Logging(#[from] LoggingError),

    #[error("Wallet error: {0}")]
    Wallet(#[from] WalletError),

    #[error("Quorum lookup error: {0}")]
    QuorumLookupError(String),
}

/// Parse-related errors.
#[derive(Debug, Error)]
pub enum ParseError {
    #[error("Invalid network address: {0}")]
    InvalidAddress(String),

    #[error("Invalid network name: {0}")]
    InvalidNetwork(String),

    #[error("Missing required argument: {0}")]
    MissingArgument(String),

    #[error("Invalid argument value for {0}: {1}")]
    InvalidArgument(String, String),
}

/// Logging-related errors.
#[derive(Debug, Error)]
pub enum LoggingError {
    #[error("Failed to create log directory: {0}")]
    DirectoryCreation(#[from] std::io::Error),

    #[error("Subscriber initialization failed: {0}")]
    SubscriberInit(String),

    #[error("Log rotation failed: {0}")]
    RotationFailed(String),
}

/// Network-related errors.
#[derive(Debug, Error)]
pub enum NetworkError {
    #[error("Connection failed: {0}")]
    ConnectionFailed(String),

    #[error("Handshake failed: {0}")]
    HandshakeFailed(String),

    #[error("Protocol error: {0}")]
    ProtocolError(String),

    #[error("Timeout occurred")]
    Timeout,

    #[error("Peer disconnected")]
    PeerDisconnected,

    #[error("Not connected")]
    NotConnected,

    #[error("Message serialization error: {0}")]
    Serialization(#[from] dashcore::consensus::encode::Error),

    #[error("IO error: {0}")]
    Io(#[from] io::Error),

    #[error("Address parse error: {0}")]
    AddressParse(String),

    #[error("System time error: {0}")]
    SystemTime(String),
}

/// Storage-related errors.
#[derive(Debug, Error)]
pub enum StorageError {
    #[error("Corruption detected: {0}")]
    Corruption(String),

    #[error("Data not found: {0}")]
    NotFound(String),

    #[error("Write failed: {0}")]
    WriteFailed(String),

    #[error("Read failed: {0}")]
    ReadFailed(String),

    #[error("IO error: {0}")]
    Io(#[from] io::Error),

    #[error("Serialization error: {0}")]
    Serialization(String),

    #[error("Inconsistent state: {0}")]
    InconsistentState(String),

    #[error("Lock poisoned: {0}")]
    LockPoisoned(String),

<<<<<<< HEAD
    #[error("Invalid input: {0}")]
    InvalidInput(String),
=======
    #[error("Data directory locked: {0}")]
    DirectoryLocked(String),
>>>>>>> 0cbb0781
}

impl Clone for StorageError {
    fn clone(&self) -> Self {
        match self {
            StorageError::Corruption(s) => StorageError::Corruption(s.clone()),
            StorageError::NotFound(s) => StorageError::NotFound(s.clone()),
            StorageError::WriteFailed(s) => StorageError::WriteFailed(s.clone()),
            StorageError::ReadFailed(s) => StorageError::ReadFailed(s.clone()),
            StorageError::Io(err) => StorageError::Io(io::Error::new(err.kind(), err.to_string())),
            StorageError::Serialization(s) => StorageError::Serialization(s.clone()),
            StorageError::InconsistentState(s) => StorageError::InconsistentState(s.clone()),
            StorageError::LockPoisoned(s) => StorageError::LockPoisoned(s.clone()),
<<<<<<< HEAD
            StorageError::InvalidInput(s) => StorageError::InvalidInput(s.clone()),
=======
            StorageError::DirectoryLocked(s) => StorageError::DirectoryLocked(s.clone()),
>>>>>>> 0cbb0781
        }
    }
}

/// Validation-related errors.
#[derive(Debug, Error)]
pub enum ValidationError {
    #[error("Invalid proof of work")]
    InvalidProofOfWork,

    #[error("Invalid header chain: {0}")]
    InvalidHeaderChain(String),

    #[error("Invalid ChainLock: {0}")]
    InvalidChainLock(String),

    #[error("Invalid InstantLock: {0}")]
    InvalidInstantLock(String),

    #[error("Invalid signature: {0}")]
    InvalidSignature(String),

    #[error("Invalid filter header chain: {0}")]
    InvalidFilterHeaderChain(String),

    #[error("Consensus error: {0}")]
    Consensus(String),

    #[error("Masternode verification failed: {0}")]
    MasternodeVerification(String),

    #[error("Storage error: {0}")]
    StorageError(#[from] StorageError),
}

/// Synchronization-related errors.
#[derive(Debug, Error)]
pub enum SyncError {
    /// Indicates that a sync operation is already in progress
    #[error("Sync already in progress")]
    SyncInProgress,

    /// Deprecated: Use specific error variants instead
    #[deprecated(note = "Use Network, Storage, Validation, or Timeout variants instead")]
    #[error("Sync failed: {0}")]
    SyncFailed(String),

    /// Indicates an invalid state in the sync process (e.g., unexpected phase transitions)
    /// Use this for sync state machine errors, not validation errors
    #[error("Invalid sync state: {0}")]
    InvalidState(String),

    /// Indicates a missing dependency required for sync (e.g., missing previous block)
    #[error("Missing dependency: {0}")]
    MissingDependency(String),

    // Explicit error category variants
    /// Timeout errors during sync operations (e.g., peer response timeout)
    #[error("Timeout error: {0}")]
    Timeout(String),

    /// Network-related errors (e.g., connection failures, protocol errors)
    #[error("Network error: {0}")]
    Network(String),

    /// Validation errors for data received during sync (e.g., invalid headers, invalid proofs)
    /// Use this for data validation errors, not state errors
    #[error("Validation error: {0}")]
    Validation(String),

    /// Storage-related errors (e.g., database failures)
    #[error("Storage error: {0}")]
    Storage(String),

    /// Headers2 decompression failed - can trigger fallback to regular headers
    #[error("Headers2 decompression failed: {0}")]
    Headers2DecompressionFailed(String),
}

impl SyncError {
    /// Returns a static string representing the error category based on the variant
    pub fn category(&self) -> &'static str {
        match self {
            SyncError::SyncInProgress | SyncError::InvalidState(_) => "state",
            SyncError::Timeout(_) => "timeout",
            SyncError::Validation(_) => "validation",
            SyncError::MissingDependency(_) => "dependency",
            SyncError::Network(_) => "network",
            SyncError::Storage(_) => "storage",
            SyncError::Headers2DecompressionFailed(_) => "headers2",
            // Deprecated variant - should not be used
            #[allow(deprecated)]
            SyncError::SyncFailed(_) => "unknown",
        }
    }
}

/// Type alias for Result with SpvError.
pub type Result<T> = std::result::Result<T, SpvError>;

/// Type alias for network operation results.
pub type NetworkResult<T> = std::result::Result<T, NetworkError>;

/// Type alias for storage operation results.
pub type StorageResult<T> = std::result::Result<T, StorageError>;

/// Type alias for validation operation results.
pub type ValidationResult<T> = std::result::Result<T, ValidationError>;

/// Type alias for sync operation results.
pub type SyncResult<T> = std::result::Result<T, SyncError>;

/// Type alias for logging operation results.
pub type LoggingResult<T> = std::result::Result<T, LoggingError>;

/// Wallet-related errors.
#[derive(Debug, Error)]
pub enum WalletError {
    #[error("Balance calculation overflow")]
    BalanceOverflow,

    #[error("Unsupported address type: {0}")]
    UnsupportedAddressType(String),

    #[error("UTXO not found: {0}")]
    UtxoNotFound(dashcore::OutPoint),

    #[error("Invalid script pubkey")]
    InvalidScriptPubkey,

    #[error("Wallet not initialized")]
    NotInitialized,

    #[error("Transaction validation failed: {0}")]
    TransactionValidation(String),

    #[error("Invalid transaction output at index {0}")]
    InvalidOutput(usize),

    #[error("Address error: {0}")]
    AddressError(String),

    #[error("Script error: {0}")]
    ScriptError(String),
}

/// Type alias for wallet operation results.
pub type WalletResult<T> = std::result::Result<T, WalletError>;

#[cfg(test)]
mod tests {
    use super::*;

    #[test]
    fn test_sync_error_category() {
        // Test explicit variant categories
        assert_eq!(SyncError::Timeout("test".to_string()).category(), "timeout");
        assert_eq!(SyncError::Network("test".to_string()).category(), "network");
        assert_eq!(SyncError::Validation("test".to_string()).category(), "validation");
        assert_eq!(SyncError::Storage("test".to_string()).category(), "storage");

        // Test existing variant categories
        assert_eq!(SyncError::SyncInProgress.category(), "state");
        assert_eq!(SyncError::InvalidState("test".to_string()).category(), "state");
        assert_eq!(SyncError::MissingDependency("test".to_string()).category(), "dependency");

        // Test deprecated SyncFailed always returns "unknown"
        #[allow(deprecated)]
        {
            assert_eq!(
                SyncError::SyncFailed("connection timeout".to_string()).category(),
                "unknown"
            );
            assert_eq!(SyncError::SyncFailed("network error".to_string()).category(), "unknown");
            assert_eq!(
                SyncError::SyncFailed("validation failed".to_string()).category(),
                "unknown"
            );
            assert_eq!(SyncError::SyncFailed("disk full".to_string()).category(), "unknown");
            assert_eq!(SyncError::SyncFailed("something else".to_string()).category(), "unknown");
        }
    }
}<|MERGE_RESOLUTION|>--- conflicted
+++ resolved
@@ -133,13 +133,11 @@
     #[error("Lock poisoned: {0}")]
     LockPoisoned(String),
 
-<<<<<<< HEAD
     #[error("Invalid input: {0}")]
     InvalidInput(String),
-=======
+
     #[error("Data directory locked: {0}")]
     DirectoryLocked(String),
->>>>>>> 0cbb0781
 }
 
 impl Clone for StorageError {
@@ -153,11 +151,8 @@
             StorageError::Serialization(s) => StorageError::Serialization(s.clone()),
             StorageError::InconsistentState(s) => StorageError::InconsistentState(s.clone()),
             StorageError::LockPoisoned(s) => StorageError::LockPoisoned(s.clone()),
-<<<<<<< HEAD
             StorageError::InvalidInput(s) => StorageError::InvalidInput(s.clone()),
-=======
             StorageError::DirectoryLocked(s) => StorageError::DirectoryLocked(s.clone()),
->>>>>>> 0cbb0781
         }
     }
 }
