--- conflicted
+++ resolved
@@ -633,11 +633,7 @@
     let (_command_sender, command_receiver) = tokio::sync::mpsc::unbounded_channel();
     let shutdown_token = CancellationToken::new();
 
-<<<<<<< HEAD
-    client.run_until_shutdown(command_receiver, shutdown_token).await?;
-=======
     client.run(command_receiver, shutdown_token).await?;
->>>>>>> c586be99
 
     Ok(())
 }