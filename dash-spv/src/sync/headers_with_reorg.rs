//! Header synchronization with reorganization support
//!
//! This module extends the basic header sync with fork detection and reorg handling.

use dashcore::{
    block::{Header as BlockHeader, Version},
    network::constants::NetworkExt,
    network::message::NetworkMessage,
    network::message_blockdata::GetHeadersMessage,
    BlockHash, TxMerkleNode,
};
use dashcore_hashes::Hash;

use crate::chain::checkpoints::{mainnet_checkpoints, testnet_checkpoints, CheckpointManager};
use crate::chain::{
    ChainTip, ChainTipManager, ChainWork, ForkDetectionResult, ForkDetector, ReorgManager,
};
use crate::client::ClientConfig;
use crate::error::{SyncError, SyncResult};
use crate::network::NetworkManager;
use crate::storage::StorageManager;
use crate::sync::headers2_state::Headers2StateManager;
use crate::types::ChainState;
use crate::validation::ValidationManager;
use crate::wallet::WalletState;

/// Configuration for reorg handling
pub struct ReorgConfig {
    /// Maximum depth of reorganization to handle
    pub max_reorg_depth: u32,
    /// Whether to respect chain locks
    pub respect_chain_locks: bool,
    /// Maximum number of forks to track
    pub max_forks: usize,
    /// Whether to enforce checkpoint validation
    pub enforce_checkpoints: bool,
}

impl Default for ReorgConfig {
    fn default() -> Self {
        Self {
            max_reorg_depth: 1000,
            respect_chain_locks: true,
            max_forks: 10,
            enforce_checkpoints: true,
        }
    }
}

/// Manages header synchronization with reorg support
pub struct HeaderSyncManagerWithReorg {
    config: ClientConfig,
    validation: ValidationManager,
    fork_detector: ForkDetector,
    reorg_manager: ReorgManager,
    tip_manager: ChainTipManager,
    checkpoint_manager: CheckpointManager,
    reorg_config: ReorgConfig,
    chain_state: ChainState,
    wallet_state: WalletState,
    headers2_state: Headers2StateManager,
    total_headers_synced: u32,
    last_progress_log: Option<std::time::Instant>,
    syncing_headers: bool,
    last_sync_progress: std::time::Instant,
    headers2_failed: bool,
}

impl HeaderSyncManagerWithReorg {
    /// Create a new header sync manager with reorg support
    pub fn new(config: &ClientConfig, reorg_config: ReorgConfig) -> SyncResult<Self> {
        let chain_state = ChainState::new_for_network(config.network);
        let wallet_state = WalletState::new(config.network);

        // Create checkpoint manager based on network
        let checkpoints = match config.network {
            dashcore::Network::Dash => mainnet_checkpoints(),
            dashcore::Network::Testnet => testnet_checkpoints(),
            _ => Vec::new(), // No checkpoints for other networks
        };
        let checkpoint_manager = CheckpointManager::new(checkpoints);

        Ok(Self {
            config: config.clone(),
            validation: ValidationManager::new(config.validation_mode),
            fork_detector: ForkDetector::new(reorg_config.max_forks)
                .map_err(|e| SyncError::InvalidState(e.to_string()))?,
            reorg_manager: ReorgManager::new(
                reorg_config.max_reorg_depth,
                reorg_config.respect_chain_locks,
            ),
            tip_manager: ChainTipManager::new(reorg_config.max_forks),
            checkpoint_manager,
            reorg_config,
            chain_state,
            wallet_state,
            headers2_state: Headers2StateManager::new(),
            total_headers_synced: 0,
            last_progress_log: None,
            syncing_headers: false,
            last_sync_progress: std::time::Instant::now(),
            headers2_failed: false,
        })
    }

    /// Load headers from storage into the chain state
    pub async fn load_headers_from_storage(
        &mut self,
        storage: &dyn StorageManager,
    ) -> SyncResult<u32> {
        // First, try to load the persisted chain state which may contain sync_base_height
        if let Ok(Some(stored_chain_state)) = storage.load_chain_state().await {
            tracing::info!(
                "Loaded chain state from storage with sync_base_height: {}, synced_from_checkpoint: {}",
                stored_chain_state.sync_base_height,
                stored_chain_state.synced_from_checkpoint
            );
            // Update our chain state with the loaded one to preserve sync_base_height
            self.chain_state = stored_chain_state;
        }

        // Get the current tip height from storage
        let tip_height = storage
            .get_tip_height()
            .await
            .map_err(|e| SyncError::Storage(format!("Failed to get tip height: {}", e)))?;

        let Some(tip_height) = tip_height else {
            tracing::debug!("No headers found in storage");
            // If we're syncing from a checkpoint, this is expected
            if self.chain_state.synced_from_checkpoint && self.chain_state.sync_base_height > 0 {
                tracing::info!("No headers in storage for checkpoint sync - this is expected");
                return Ok(0);
            }
            return Ok(0);
        };

        if tip_height == 0 && !self.chain_state.synced_from_checkpoint {
            tracing::debug!("Only genesis block in storage");
            return Ok(0);
        }

        tracing::info!("Loading {} headers from storage into HeaderSyncManager", tip_height);
        let start_time = std::time::Instant::now();

        // Load headers in batches
        const BATCH_SIZE: u32 = 10_000;
        let mut loaded_count = 0u32;

        // When syncing from a checkpoint, we need to handle storage differently
        // Storage indices start at 0, but represent blockchain heights starting from sync_base_height
        let mut current_storage_index =
            if self.chain_state.synced_from_checkpoint && self.chain_state.sync_base_height > 0 {
                // For checkpoint sync, start from index 0 in storage
                // (which represents blockchain height sync_base_height)
                0u32
            } else {
                // For normal sync from genesis, start from 1 (genesis already in chain state)
                1u32
            };

        while current_storage_index <= tip_height {
            let end_storage_index = (current_storage_index + BATCH_SIZE - 1).min(tip_height);

            // Load batch from storage
            let headers_result =
                storage.load_headers(current_storage_index..end_storage_index + 1).await;

            match headers_result {
                Ok(headers) if !headers.is_empty() => {
                    // Add headers to chain state
                    for header in headers {
                        self.chain_state.add_header(header);
                        loaded_count += 1;
                    }
                }
                Ok(_) => {
                    // Empty headers - this can happen for checkpoint sync with minimal headers
                    tracing::debug!(
                        "No headers found for range {}..{} - continuing",
                        current_storage_index,
                        end_storage_index + 1
                    );
                    // Break out of the loop since we've reached the end of available headers
                    break;
                }
                Err(e) => {
                    // For checkpoint sync with only 1 header stored, this is expected
                    if self.chain_state.synced_from_checkpoint
                        && loaded_count == 0
                        && tip_height == 0
                    {
                        tracing::info!(
                            "No additional headers to load for checkpoint sync - this is expected"
                        );
                        return Ok(0);
                    }
                    return Err(SyncError::Storage(format!("Failed to load headers: {}", e)));
                }
            }

            // Progress logging
            if loaded_count % 50_000 == 0 || loaded_count == tip_height {
                let elapsed = start_time.elapsed();
                let headers_per_sec = loaded_count as f64 / elapsed.as_secs_f64();
                tracing::info!(
                    "Loaded {}/{} headers ({:.0} headers/sec)",
                    loaded_count,
                    tip_height,
                    headers_per_sec
                );
            }

            current_storage_index = end_storage_index + 1;
        }

        // Update total headers synced based on checkpoint status
        if self.chain_state.synced_from_checkpoint && self.chain_state.sync_base_height > 0 {
            // For checkpoint sync, the total includes the sync base height
            self.total_headers_synced = self.chain_state.sync_base_height + tip_height;
        } else {
            self.total_headers_synced = tip_height;
        }

        let elapsed = start_time.elapsed();
        tracing::info!(
            "✅ Loaded {} headers into HeaderSyncManager in {:.2}s ({:.0} headers/sec)",
            loaded_count,
            elapsed.as_secs_f64(),
            loaded_count as f64 / elapsed.as_secs_f64()
        );

        Ok(loaded_count)
    }

    /// Handle a Headers message with fork detection and reorg support
    pub async fn handle_headers_message(
        &mut self,
        headers: Vec<BlockHeader>,
        storage: &mut dyn StorageManager,
        network: &mut dyn NetworkManager,
    ) -> SyncResult<bool> {
        tracing::info!("🔍 Handle headers message with {} headers (reorg-aware)", headers.len(),);

        if headers.is_empty() {
            tracing::info!("📊 Header sync complete - no more headers from peers");
            self.syncing_headers = false;
            return Ok(false);
        }

        // Check if we're receiving headers from genesis when we expected headers from a checkpoint
        if self.chain_state.synced_from_checkpoint && !headers.is_empty() {
            // Try to determine the height of the first header we received
            if let Some(first_header) = headers.first() {
                // Check if this might be a genesis or very early block
                // Genesis block has all zero prev_blockhash
                // Also check for early blocks based on difficulty and timestamp
                let is_genesis = first_header.prev_blockhash == BlockHash::from_byte_array([0; 32]);
                let is_early_block = first_header.bits.to_consensus() == 0x1e0ffff0
                    || first_header.time < 1400000000;

                if is_genesis || is_early_block {
                    tracing::warn!(
                        "⚠️ Received headers starting from genesis/early blocks while syncing from checkpoint at height {}. \
                        Header details: prev_hash={}, bits={:x}, time={}. Peer may not have the checkpoint block.",
                        self.chain_state.sync_base_height,
                        first_header.prev_blockhash,
                        first_header.bits.to_consensus(),
                        first_header.time
                    );
                    // The peer doesn't have our checkpoint in their chain
                    // This could mean:
                    // 1. We're using an invalid checkpoint
                    // 2. The peer is on a different chain/fork
                    // 3. The peer is not fully synced

                    tracing::error!(
                        "CHECKPOINT SYNC FAILED: Peer sent headers from genesis instead of connecting to checkpoint at height {}. \
                        This indicates the checkpoint may not be valid for this network or the peer doesn't have it.",
                        self.chain_state.sync_base_height
                    );

                    // For now, reject this and let the client handle it
                    // In production, we might want to try other peers or fall back to genesis
                    return Err(SyncError::InvalidState(format!(
                        "Checkpoint sync failed: peer doesn't recognize checkpoint at height {}",
                        self.chain_state.sync_base_height
                    )));
                }

                // Additional check: if we have a stored tip and the headers don't connect
                if let Some(tip) = self.chain_state.get_tip_header() {
                    if first_header.prev_blockhash != tip.block_hash() {
                        tracing::warn!(
                            "⚠️ Received headers that don't connect to our tip. Expected prev_hash: {}, got: {}",
                            tip.block_hash(),
                            first_header.prev_blockhash
                        );
                        // This might be headers from a different part of the chain
                        // For checkpoint sync, we should reject and try another peer
                        if self.chain_state.synced_from_checkpoint {
                            return Err(SyncError::InvalidState(
                                "Peer sent headers that don't connect to checkpoint".to_string(),
                            ));
                        }
                    }
                }
            }
        }

        self.last_sync_progress = std::time::Instant::now();
        self.total_headers_synced += headers.len() as u32;

        // Log details about the first few headers for debugging
        if !headers.is_empty() {
            let first = headers.first().unwrap();
            let last = headers.last().unwrap();
            tracing::info!(
                "Received headers batch: first.prev_hash={}, first.hash={}, last.hash={}, count={}",
                first.prev_blockhash,
                first.block_hash(),
                last.block_hash(),
                headers.len()
            );

<<<<<<< HEAD
            // Check if the first header connects to our tip
            if let Some(tip) = self.chain_state.get_tip_header() {
                if first.prev_blockhash == tip.block_hash() {
                    tracing::info!("✅ First header correctly extends our tip");
                } else {
                    tracing::warn!(
                        "⚠️ First header does NOT extend our tip. Expected prev_hash: {}, got: {}",
                        tip.block_hash(),
                        first.prev_blockhash
                    );
                }
            }

=======
>>>>>>> f87f6699
            // If we're syncing from checkpoint, log if headers appear to be from wrong height
            if self.chain_state.synced_from_checkpoint {
                // Check if this looks like early blocks (low difficulty, early timestamps)
                if first.bits.to_consensus() == 0x1e0ffff0 || first.time < 1400000000 {
                    tracing::warn!(
                        "Headers appear to be from early in the chain (bits={:x}, time={}), but we're syncing from checkpoint at height {}",
                        first.bits.to_consensus(),
                        first.time,
                        self.chain_state.sync_base_height
                    );
                }
            }
        }

        // Log current chain state info
        tracing::info!(
            "📊 Chain state before processing: tip_height={}, headers_count={}, sync_base_height={}, synced_from_checkpoint={}",
            self.chain_state.tip_height(),
            self.chain_state.headers.len(),
            self.chain_state.sync_base_height,
            self.chain_state.synced_from_checkpoint
        );

        // Track how many headers we actually process (not skip)
        let mut headers_processed = 0u32;
        let mut orphans_found = 0u32;
        let mut headers_stored = 0u32;

        // Collect headers that need to be stored
        let mut headers_to_store: Vec<(BlockHeader, u32)> = Vec::new();
        let mut fork_created = false;

        // Process each header with fork detection
        for (idx, header) in headers.iter().enumerate() {
            // Check if this header is already in our chain state
            let header_hash = header.block_hash();
<<<<<<< HEAD

            // First check if it's already in chain state by checking if we can find it at any height
            let mut header_in_chain_state = false;

            // Check if this header extends our current tip
            let mut extends_tip = false;
            if let Some(tip) = self.chain_state.get_tip_header() {
                let tip_hash = tip.block_hash();
                tracing::debug!("Checking header {} against tip {}", header_hash, tip_hash);

                if header.prev_blockhash == tip_hash {
                    // This header extends our tip, so it's not in chain state yet
                    header_in_chain_state = false;
                    extends_tip = true;
                    tracing::info!(
                        "✅ Header {} extends tip {}, will process it",
                        header_hash,
                        tip_hash
                    );
                } else if header_hash == tip_hash {
                    // This IS our current tip
                    header_in_chain_state = true;
                    tracing::info!("📍 Header {} IS our current tip, skipping", header_hash);
                }
            }

            // If header is already in chain state, skip it
            if header_in_chain_state {
                tracing::info!("📌 Header {} is already in chain state, skipping", header_hash);
=======
            if let Some(existing_height) =
                storage.get_header_height_by_hash(&header_hash).await.map_err(|e| {
                    SyncError::Storage(format!("Failed to check header existence: {}", e))
                })?
            {
                tracing::debug!(
                    "⏭️ Skipping already processed header {} at height {}",
                    header_hash,
                    existing_height
                );
>>>>>>> f87f6699
                continue;
            }

            // If not extending tip, check if it's already in storage
            if !extends_tip {
                if let Some(existing_height) =
                    storage.get_header_height_by_hash(&header_hash).await.map_err(|e| {
                        SyncError::Storage(format!("Failed to check header existence: {}", e))
                    })?
                {
                    tracing::info!(
                        "📋 Header {} already exists in storage at height {}",
                        header_hash,
                        existing_height
                    );

                    // Header exists in storage - check if it's also in chain state
                    let chain_state_height = if self.chain_state.synced_from_checkpoint
                        && existing_height >= self.chain_state.sync_base_height
                    {
                        // Adjust for checkpoint sync
                        existing_height - self.chain_state.sync_base_height
                    } else if !self.chain_state.synced_from_checkpoint {
                        existing_height
                    } else {
                        // Height is before our checkpoint, can't be in chain state
                        tracing::debug!(
                            "Header {} at height {} is before our checkpoint base {}",
                            header_hash,
                            existing_height,
                            self.chain_state.sync_base_height
                        );
                        continue;
                    };

                    // Check if chain state has a header at this height
                    if let Some(chain_header) =
                        self.chain_state.header_at_height(chain_state_height)
                    {
                        if chain_header.block_hash() == header_hash {
                            // Header is already in both storage and chain state
                            tracing::info!(
                                "⏭️ Skipping header {} already in chain state at height {}",
                                header_hash,
                                existing_height
                            );
                            continue;
                        }
                    }

                    // Header is in storage but NOT in chain state - we need to process it
                    tracing::info!("📥 Header {} exists in storage at height {} but NOT in chain state (chain_state_height: {}), will add it",
                        header_hash, existing_height, chain_state_height);
                } else {
                    tracing::info!("🆕 Header {} is new (not in storage)", header_hash);
                }
            }

            let process_result =
                self.process_header_with_fork_detection_no_store(header, storage).await?;

            match process_result {
                HeaderProcessResult::ExtendedMainChain => {
                    // Normal case - header extends the main chain
                    headers_processed += 1;
                    let height = self.chain_state.get_height();
                    headers_to_store.push((*header, height));
                }
                HeaderProcessResult::CreatedFork => {
                    tracing::warn!("⚠️ Fork detected at height {}", self.chain_state.get_height());
                    headers_processed += 1;
                    fork_created = true;
                }
                HeaderProcessResult::ExtendedFork => {
                    tracing::debug!("Fork extended");
                    headers_processed += 1;
                }
                HeaderProcessResult::Orphan => {
                    tracing::warn!(
                        "⚠️ Orphan header received: {} with prev_hash: {}",
                        header.block_hash(),
                        header.prev_blockhash
                    );
                    // Log more details about why it's an orphan
                    if let Some(tip) = self.chain_state.get_tip_header() {
                        tracing::warn!(
                            "  Current tip: {} at height {}",
                            tip.block_hash(),
                            self.chain_state.get_height()
                        );
                    }
                    // Check if the parent exists in storage
                    if let Ok(parent_height) =
                        storage.get_header_height_by_hash(&header.prev_blockhash).await
                    {
                        if let Some(height) = parent_height {
                            tracing::warn!(
                                "  Parent header EXISTS in storage at height {}",
                                height
                            );
                        } else {
                            tracing::warn!("  Parent header NOT FOUND in storage");
                        }
                    }
                    // Don't count orphans as processed
                    orphans_found += 1;

                    // If we hit an orphan, the rest of the headers in this batch are likely orphans too
                    if orphans_found == 1 {
                        tracing::warn!(
                            "⚠️ Found orphan at position {}/{}. Remaining {} headers likely orphans too.",
                            idx + 1,
                            headers.len(),
                            headers.len() - idx - 1
                        );
                    }
                }
                HeaderProcessResult::TriggeredReorg(depth) => {
                    tracing::warn!("🔄 Chain reorganization triggered - depth: {}", depth);
                    headers_processed += 1;
                }
            }
        }

        // Now store all headers that extend the main chain in a single batch
        if !headers_to_store.is_empty() {
            tracing::info!(
                "📦 Storing {} headers in a single batch operation",
                headers_to_store.len()
            );

            let headers_batch: Vec<BlockHeader> =
                headers_to_store.iter().map(|(h, _)| *h).collect();
            let store_start = std::time::Instant::now();

            // Store all headers at once with retry on ServiceUnavailable
            tracing::debug!(
                "📝 About to call storage.store_headers for {} headers",
                headers_batch.len()
            );

            let mut retry_count = 0;
            const MAX_RETRIES: u32 = 3;

            loop {
                let store_result = storage.store_headers(&headers_batch).await;
                tracing::debug!("📝 storage.store_headers returned: {:?}", store_result.is_ok());

                match store_result {
                    Ok(_) => break, // Success!
                    Err(ref e) if retry_count < MAX_RETRIES => {
                        retry_count += 1;
                        tracing::warn!(
                            "⚠️ Storage operation failed (attempt {}/{}): {}, retrying...",
                            retry_count,
                            MAX_RETRIES,
                            e
                        );
                        // Brief delay before retry
                        tokio::time::sleep(std::time::Duration::from_millis(100)).await;
                    }
                    Err(e) => {
                        tracing::error!(
                            "❌ Failed to store header batch after {} retries: {}",
                            MAX_RETRIES,
                            e
                        );
                        return Err(SyncError::Storage(format!(
                            "Failed to store header batch: {}",
                            e
                        )));
                    }
                }
            }

            let store_duration = store_start.elapsed();
            tracing::info!(
                "✅ Successfully stored {} headers in {:?} ({:.1} headers/sec)",
                headers_batch.len(),
                store_duration,
                headers_batch.len() as f64 / store_duration.as_secs_f64()
            );

            // Update chain tip manager for all stored headers
            for (header, height) in headers_to_store {
                let chain_work = ChainWork::from_height_and_header(height, &header);
                let tip = crate::chain::ChainTip::new(header, height, chain_work);
                self.tip_manager
                    .add_tip(tip)
                    .map_err(|e| SyncError::Storage(format!("Failed to update tip: {}", e)))?;
            }

            headers_stored = headers_batch.len() as u32;
        }

        // Check if any fork is now stronger than the main chain
        self.check_for_reorg(storage).await?;

        // Log summary of what was processed
        let skipped = headers.len() - headers_processed as usize;
        tracing::info!(
            "📊 Header batch processing complete: {} processed ({} stored), {} skipped ({} orphans) out of {} total",
            headers_processed,
            headers_stored,
            skipped,
            orphans_found,
            headers.len()
        );

        // If headers were skipped, log more details
        if skipped > 0 {
            if let Some(last_processed) = self.chain_state.get_tip_header() {
                tracing::info!(
                    "  Last processed header: {} at height {}",
                    last_processed.block_hash(),
                    self.chain_state.get_height()
                );
            }
            // Check storage for the last header in the batch
            if let Some(last_header) = headers.last() {
                if let Ok(Some(height)) =
                    storage.get_header_height_by_hash(&last_header.block_hash()).await
                {
                    tracing::info!(
                        "  Last header in batch {} IS in storage at height {}",
                        last_header.block_hash(),
                        height
                    );
                } else {
                    tracing::info!(
                        "  Last header in batch {} is NOT in storage",
                        last_header.block_hash()
                    );
                }
            }
        }

        // Log summary of what happened
        tracing::info!(
            "📊 Header processing summary: received={}, processed={}, stored={}, orphans={}, skipped={}",
            headers.len(),
            headers_processed,
            headers_stored,
            orphans_found,
            headers.len() as u32 - headers_processed - orphans_found
        );

        // Log chain state after processing
        tracing::info!(
            "📊 Chain state after processing: tip_height={}, headers_count={}, sync_base_height={}, tip_hash={:?}",
            self.chain_state.tip_height(),
            self.chain_state.headers.len(),
            self.chain_state.sync_base_height,
            self.chain_state.tip_hash()
        );

        // Check if we made progress
        if headers_processed == 0 && !headers.is_empty() {
            tracing::warn!(
                "⚠️ All {} headers were skipped (already in chain state). This may happen during sync recovery.",
                headers.len()
            );

            // Don't assume we're synced just because headers were skipped
            // The peer might have more headers beyond this batch
            // Only an empty response indicates we're truly synced
        }

        // Check if we're truly at the tip by verifying we received an empty response
        // Don't stop sync just because headers were skipped - they might be in chain state but peers have more
        if headers.is_empty() {
            tracing::info!("📊 Received empty headers response. Chain sync complete.");
            self.syncing_headers = false;
            return Ok(false);
        }

        // Log current sync state before deciding to continue
        let current_height = self.chain_state.get_height();
        let blockchain_height = if self.chain_state.synced_from_checkpoint {
            self.chain_state.sync_base_height + current_height
        } else {
            current_height
        };

        tracing::info!(
            "📊 After processing headers batch: height={} (blockchain: {}), syncing_headers={}, headers_processed={}, headers_stored={}",
            current_height,
            blockchain_height,
            self.syncing_headers,
            headers_processed,
            headers_stored
        );

        if self.syncing_headers {
            // During sync mode - request next batch
            if let Some(tip) = self.chain_state.get_tip_header() {
                let tip_height = self.chain_state.get_height();
                let blockchain_height = if self.chain_state.synced_from_checkpoint {
                    self.chain_state.sync_base_height + tip_height
                } else {
                    tip_height
                };
                tracing::info!(
                    "📡 Requesting more headers after processing batch. Current tip height: {} (blockchain: {}), tip hash: {}",
                    tip_height,
                    blockchain_height,
                    tip.block_hash()
                );

                // Check if we're at a checkpoint
                if blockchain_height % 100000 == 0 || blockchain_height == 1900000 {
                    tracing::info!(
                        "🏁 At checkpoint height {}. Requesting headers starting from: {}",
                        blockchain_height,
                        tip.block_hash()
                    );
                }

                // Add retry logic for network failures
                let mut retry_count = 0;
                const MAX_RETRIES: u32 = 3;
                const RETRY_DELAY: std::time::Duration = std::time::Duration::from_millis(500);

                loop {
                    match self.request_headers(network, Some(tip.block_hash())).await {
                        Ok(_) => {
                            tracing::info!(
                                "✅ Successfully sent GetHeaders request starting from height {} ({})",
                                blockchain_height,
                                tip.block_hash()
                            );
                            break;
                        }
                        Err(e) => {
                            retry_count += 1;
                            tracing::warn!(
                                "⚠️ Failed to request headers (attempt {}/{}): {}",
                                retry_count,
                                MAX_RETRIES,
                                e
                            );

                            if retry_count >= MAX_RETRIES {
                                tracing::error!(
                                    "❌ Failed to request headers after {} attempts",
                                    MAX_RETRIES
                                );
                                return Err(e);
                            }

                            // Check if we have any connected peers
                            if network.peer_count() == 0 {
                                tracing::warn!("No connected peers, waiting for connections...");
                                // Wait a bit longer when no peers
                                tokio::time::sleep(RETRY_DELAY * 2).await;
                            } else {
                                tokio::time::sleep(RETRY_DELAY).await;
                            }
                        }
                    }
                }
            }
        }

        Ok(true)
    }

    /// Process a single header with fork detection without storing
    async fn process_header_with_fork_detection_no_store(
        &mut self,
        header: &BlockHeader,
        storage: &mut dyn StorageManager,
    ) -> SyncResult<HeaderProcessResult> {
        // First validate the header structure
        self.validation
            .validate_header(header, None)
            .map_err(|e| SyncError::Validation(format!("Invalid header: {}", e)))?;

        // Create a sync storage adapter
        let sync_storage = SyncStorageAdapter::new(storage);

        // Check for forks
        let fork_result = self.fork_detector.check_header(header, &self.chain_state, &sync_storage);

        match fork_result {
            ForkDetectionResult::ExtendsMainChain => {
                // Normal case - add to chain state but DON'T store yet
                self.chain_state.add_header(*header);
                let height = self.chain_state.get_height();

                // Validate against checkpoints if enabled
                if self.reorg_config.enforce_checkpoints {
                    if !self.checkpoint_manager.validate_block(height, &header.block_hash()) {
                        // Block doesn't match checkpoint - reject it
                        return Err(SyncError::Validation(format!(
                            "Block at height {} does not match checkpoint",
                            height
                        )));
                    }
                }

                // Don't store here - we'll batch store later
                tracing::debug!(
                    "Header {} extends main chain at height {} (will batch store)",
                    header.block_hash(),
                    height
                );
                Ok(HeaderProcessResult::ExtendedMainChain)
            }
            ForkDetectionResult::CreatesNewFork(fork) => {
                // Check if fork violates checkpoints
                if self.reorg_config.enforce_checkpoints {
                    // Don't reject forks from genesis (height 0) as this is the natural starting point
                    if fork.fork_height > 0 {
                        if let Some(checkpoint) =
                            self.checkpoint_manager.last_checkpoint_before_height(fork.fork_height)
                        {
                            if fork.fork_height <= checkpoint.height {
                                tracing::warn!(
                                    "Rejecting fork that would reorg past checkpoint at height {}",
                                    checkpoint.height
                                );
                                return Ok(HeaderProcessResult::Orphan); // Treat as orphan
                            }
                        }
                    }
                }

                tracing::warn!(
                    "Fork created at height {} from block {}",
                    fork.fork_height,
                    fork.fork_point
                );
                Ok(HeaderProcessResult::CreatedFork)
            }
            ForkDetectionResult::ExtendsFork(fork) => {
                tracing::debug!("Fork extended to height {}", fork.tip_height);
                Ok(HeaderProcessResult::ExtendedFork)
            }
            ForkDetectionResult::Orphan => {
                // TODO: Add to orphan pool for later processing
                // For now, just track that we received an orphan
                Ok(HeaderProcessResult::Orphan)
            }
        }
    }

    /// Process a single header with fork detection
    async fn process_header_with_fork_detection(
        &mut self,
        header: &BlockHeader,
        storage: &mut dyn StorageManager,
    ) -> SyncResult<HeaderProcessResult> {
        // First validate the header structure
        self.validation
            .validate_header(header, None)
            .map_err(|e| SyncError::Validation(format!("Invalid header: {}", e)))?;

        // Create a sync storage adapter
        let sync_storage = SyncStorageAdapter::new(storage);

        // Check for forks
        let fork_result = self.fork_detector.check_header(header, &self.chain_state, &sync_storage);

        match fork_result {
            ForkDetectionResult::ExtendsMainChain => {
                // Normal case - add to chain state and storage
                self.chain_state.add_header(*header);
                let height = self.chain_state.get_height();

                // Validate against checkpoints if enabled
                if self.reorg_config.enforce_checkpoints {
                    if !self.checkpoint_manager.validate_block(height, &header.block_hash()) {
                        // Block doesn't match checkpoint - reject it
                        return Err(SyncError::Validation(format!(
                            "Block at height {} does not match checkpoint",
                            height
                        )));
                    }
                }

                // Store in async storage
                let header_hash = header.block_hash();
                tracing::info!(
                    "🔧 About to store header {} at height {} in storage",
                    header_hash,
                    height
                );

                let store_start = std::time::Instant::now();

                let store_result = storage.store_headers(&[*header]).await;

                store_result.map_err(|e| {
                    tracing::error!("❌ Failed to store header at height {}: {}", height, e);
                    SyncError::Storage(format!("Failed to store header: {}", e))
                })?;

                let store_duration = store_start.elapsed();
                tracing::info!(
                    "✅ Successfully stored header {} at height {} (took {:?})",
                    header_hash,
                    height,
                    store_duration
                );

                // Update chain tip manager
                let chain_work = ChainWork::from_height_and_header(height, header);
                let tip = crate::chain::ChainTip::new(*header, height, chain_work);
                self.tip_manager
                    .add_tip(tip)
                    .map_err(|e| SyncError::Storage(format!("Failed to update tip: {}", e)))?;

                Ok(HeaderProcessResult::ExtendedMainChain)
            }
            ForkDetectionResult::CreatesNewFork(fork) => {
                // Check if fork violates checkpoints
                if self.reorg_config.enforce_checkpoints {
                    // Don't reject forks from genesis (height 0) as this is the natural starting point
                    if fork.fork_height > 0 {
                        if let Some(checkpoint) =
                            self.checkpoint_manager.last_checkpoint_before_height(fork.fork_height)
                        {
                            if fork.fork_height <= checkpoint.height {
                                tracing::warn!(
                                    "Rejecting fork that would reorg past checkpoint at height {}",
                                    checkpoint.height
                                );
                                return Ok(HeaderProcessResult::Orphan); // Treat as orphan
                            }
                        }
                    }
                }

                tracing::warn!(
                    "Fork created at height {} from block {}",
                    fork.fork_height,
                    fork.fork_point
                );
                Ok(HeaderProcessResult::CreatedFork)
            }
            ForkDetectionResult::ExtendsFork(fork) => {
                tracing::debug!("Fork extended to height {}", fork.tip_height);
                Ok(HeaderProcessResult::ExtendedFork)
            }
            ForkDetectionResult::Orphan => {
                // TODO: Add to orphan pool for later processing
                // For now, just track that we received an orphan
                Ok(HeaderProcessResult::Orphan)
            }
        }
    }

    /// Check if any fork should trigger a reorganization
    async fn check_for_reorg(&mut self, storage: &mut dyn StorageManager) -> SyncResult<()> {
        if let Some(strongest_fork) = self.fork_detector.get_strongest_fork() {
            if let Some(current_tip) = self.tip_manager.get_active_tip() {
                // First phase: Check if reorganization is needed (read-only)
                let should_reorg = {
                    let sync_storage = SyncStorageAdapter::new(storage);
                    self.reorg_manager
                        .should_reorganize_with_chain_state(
                            current_tip,
                            strongest_fork,
                            &sync_storage,
                            Some(&self.chain_state),
                        )
<<<<<<< HEAD
                        .await
=======
>>>>>>> f87f6699
                        .map_err(|e| SyncError::Validation(format!("Reorg check failed: {}", e)))?
                };

                if should_reorg {
                    // Clone necessary data before reorganization to avoid borrow conflicts
                    let fork_tip_hash = strongest_fork.tip_hash;
                    let fork_clone = strongest_fork.clone();

                    tracing::info!(
                        "⚠️ Reorganization needed: fork at height {} (work: {:?}) > main chain at height {} (work: {:?})",
                        fork_clone.tip_height,
                        fork_clone.chain_work,
                        current_tip.height,
                        current_tip.chain_work
                    );

                    // Second phase: Perform reorganization using only StorageManager
                    let event = self
                        .reorg_manager
                        .reorganize(
                            &mut self.chain_state,
                            &mut self.wallet_state,
                            &fork_clone,
                            storage, // Only StorageManager needed now
                        )
                        .await
                        .map_err(|e| {
                            SyncError::Validation(format!("Reorganization failed: {}", e))
                        })?;

                    tracing::info!(
                        "🔄 Reorganization complete - common ancestor: {} at height {}, disconnected: {} blocks, connected: {} blocks",
                        event.common_ancestor,
                        event.common_height,
                        event.disconnected_headers.len(),
                        event.connected_headers.len()
                    );

                    // Update tip manager with new chain tip
                    if let Some(new_tip_header) = fork_clone.headers.last() {
                        let new_tip = ChainTip::new(
                            *new_tip_header,
                            fork_clone.tip_height,
                            fork_clone.chain_work.clone(),
                        );
                        let _ = self.tip_manager.add_tip(new_tip);
                    }

                    // Remove the processed fork
                    self.fork_detector.remove_fork(&fork_tip_hash);

                    // Notify about affected transactions
                    if !event.affected_transactions.is_empty() {
                        tracing::info!(
                            "📝 {} transactions affected by reorganization",
                            event.affected_transactions.len()
                        );
                    }
                }
            }
        }

        Ok(())
    }

    /// Build a proper block locator following the Bitcoin protocol
    /// Returns a vector of block hashes with exponentially increasing steps
    fn build_block_locator_from_hash(
        &self,
        tip_hash: BlockHash,
        include_genesis: bool,
    ) -> Vec<BlockHash> {
        let mut locator = Vec::new();

        // Always include the tip
        locator.push(tip_hash);

        // Get the current height
        let tip_height = self.chain_state.tip_height();
        if tip_height == 0 {
            return locator; // Only genesis, nothing more to add
        }

        // Build exponentially spaced block locator
        // Steps: 1, 2, 4, 8, 16, 32, 64, 128, 256, 512, 1024, ...
        let mut step = 1u32;
        let mut current_height = tip_height;

        while current_height > self.chain_state.sync_base_height {
            // Calculate the next height to include
            let next_height = current_height.saturating_sub(step);

            // Don't go below sync base height
            if next_height < self.chain_state.sync_base_height {
                break;
            }

            // Get header at this height
            if let Some(header) = self.chain_state.header_at_height(next_height) {
                locator.push(header.block_hash());
                current_height = next_height;

                // Double the step for exponential spacing
                step = step.saturating_mul(2);

                // Limit the locator size to prevent it from getting too large
                if locator.len() >= 10 {
                    break;
                }
            } else {
                // If we can't find the header, try the next step
                break;
            }
        }

        // Add checkpoint/base hash if we haven't reached it yet
        if current_height > self.chain_state.sync_base_height
            && self.chain_state.sync_base_height > 0
        {
            if let Some(base_header) =
                self.chain_state.header_at_height(self.chain_state.sync_base_height)
            {
                locator.push(base_header.block_hash());
            }
        }

        // Optionally add genesis
        if include_genesis && self.chain_state.sync_base_height == 0 {
            if let Some(genesis_hash) = self.config.network.known_genesis_block_hash() {
                // Only add genesis if it's not already in the locator
                if !locator.contains(&genesis_hash) {
                    locator.push(genesis_hash);
                }
            }
        }

        tracing::debug!(
            "Built block locator with {} hashes: {:?}",
            locator.len(),
            locator.iter().take(5).collect::<Vec<_>>() // Show first 5 for debugging
        );

        locator
    }

    /// Request headers from the network
    pub async fn request_headers(
        &mut self,
        network: &mut dyn NetworkManager,
        base_hash: Option<BlockHash>,
    ) -> SyncResult<()> {
        tracing::info!("📤 [TRACE] request_headers called with base_hash: {:?}", base_hash);
        let block_locator = match base_hash {
            Some(hash) => {
                // When syncing from a checkpoint, we need to create a proper locator
                // that helps the peer understand we want headers AFTER this point
                if self.chain_state.synced_from_checkpoint && self.chain_state.sync_base_height > 0
                {
<<<<<<< HEAD
                    // For checkpoint sync, build a proper locator but don't include genesis
                    // to avoid peers falling back to sending headers from genesis
=======
                    // For checkpoint sync, only include the checkpoint hash
                    // Including genesis would allow peers to fall back to sending headers from genesis
                    // if they don't recognize the checkpoint, which is exactly what we want to avoid
>>>>>>> f87f6699
                    tracing::info!(
                        "📍 Building checkpoint-based locator starting from height {}",
                        self.chain_state.sync_base_height
                    );
                    self.build_block_locator_from_hash(hash, false)
                } else if network.has_headers2_peer().await && !self.headers2_failed {
                    // Check if this is genesis and we're using headers2
                    let genesis_hash = self.config.network.known_genesis_block_hash();
                    if genesis_hash == Some(hash) {
                        tracing::info!("📍 Using empty locator for headers2 genesis sync");
                        vec![]
                    } else {
                        // Build a proper locator for non-genesis headers2 requests
                        self.build_block_locator_from_hash(hash, true)
                    }
                } else {
                    // Build a proper locator for regular requests
                    self.build_block_locator_from_hash(hash, true)
                }
            }
            None => {
                // When starting from genesis, include genesis hash in locator
                let genesis_hash = self
                    .config
                    .network
                    .known_genesis_block_hash()
                    .unwrap_or(BlockHash::from_byte_array([0; 32]));
                vec![genesis_hash]
            }
        };

        let stop_hash = BlockHash::from_byte_array([0; 32]);
        let getheaders_msg = GetHeadersMessage::new(block_locator.clone(), stop_hash);

        // Log the GetHeaders message details
        tracing::info!(
            "GetHeaders message - version: {}, locator_count: {}, locator: {:?}, stop_hash: {:?}",
            getheaders_msg.version,
            getheaders_msg.locator_hashes.len(),
            getheaders_msg.locator_hashes,
            getheaders_msg.stop_hash
        );

        // Headers2 is currently disabled due to protocol compatibility issues
        // TODO: Fix headers2 decompression before re-enabling
        let use_headers2 = false; // Disabled until headers2 implementation is fixed

        // Log details about the request
        tracing::info!(
            "Preparing headers request - height: {}, base_hash: {:?}, headers2_supported: {}",
            self.chain_state.tip_height(),
            base_hash,
            use_headers2
        );

        // Try GetHeaders2 first if peer supports it, with fallback to regular GetHeaders
        if use_headers2 {
            tracing::info!("📤 Sending GetHeaders2 message (compressed headers)");
            tracing::debug!(
                "GetHeaders2 details: version={}, locator_hashes={:?}, stop_hash={}",
                getheaders_msg.version,
                getheaders_msg.locator_hashes,
                getheaders_msg.stop_hash
            );

            // Log the raw message bytes for debugging
            let msg_bytes = dashcore::consensus::encode::serialize(&getheaders_msg);
            tracing::debug!(
                "GetHeaders2 raw bytes ({}): {:02x?}",
                msg_bytes.len(),
                &msg_bytes[..std::cmp::min(100, msg_bytes.len())]
            );

            // Send GetHeaders2 message for compressed headers
            let result =
                network.send_message(NetworkMessage::GetHeaders2(getheaders_msg.clone())).await;

            match result {
                Ok(_) => {
                    // TODO: Implement timeout and fallback mechanism
                    // For now, we rely on the network layer's timeout handling
                    // In the future, we should:
                    // 1. Track the request with a unique ID
                    // 2. Set a specific timeout for GetHeaders2 response
                    // 3. Fall back to GetHeaders if no response within timeout
                    // 4. Mark peers that don't respond to GetHeaders2 properly
                }
                Err(e) => {
                    tracing::warn!("Failed to send GetHeaders2, falling back to GetHeaders: {}", e);
                    // Fall back to regular GetHeaders
                    network
                        .send_message(NetworkMessage::GetHeaders(getheaders_msg))
                        .await
                        .map_err(|e| {
                            SyncError::Network(format!("Failed to send GetHeaders: {}", e))
                        })?;
                }
            }
        } else {
            tracing::info!("📤 Sending GetHeaders message (uncompressed headers)");
            tracing::debug!("About to call network.send_message with GetHeaders");

            // Just send it normally - the real fix needs to be architectural
            let msg = NetworkMessage::GetHeaders(getheaders_msg);
            match network.send_message(msg).await {
                Ok(_) => {
                    tracing::info!("✅ GetHeaders message sent successfully");
                }
                Err(e) => {
                    tracing::error!("❌ Failed to send GetHeaders message: {}", e);
                    return Err(SyncError::Network(format!("Failed to send GetHeaders: {}", e)));
                }
            }
        }

        Ok(())
    }

    /// Handle a Headers2 message with compressed headers.
    /// Returns true if the message was processed and sync should continue, false if sync is complete.
    pub async fn handle_headers2_message(
        &mut self,
        headers2: dashcore::network::message_headers2::Headers2Message,
        peer_id: crate::types::PeerId,
        storage: &mut dyn StorageManager,
        network: &mut dyn NetworkManager,
    ) -> SyncResult<bool> {
        tracing::warn!(
            "⚠️ Headers2 support is currently NON-FUNCTIONAL. Received {} compressed headers from peer {} but cannot process them.",
            headers2.headers.len(),
            peer_id
        );

        // Mark headers2 as failed for this session to avoid retrying
        self.headers2_failed = true;

        // Return an error to trigger fallback to regular headers
        return Err(SyncError::Headers2DecompressionFailed(
            "Headers2 is currently disabled due to protocol compatibility issues".to_string(),
        ));
        // If this is the first headers2 message and we need to initialize compression state
        if !headers2.headers.is_empty() {
            // Check if we need to initialize the compression state
            let state = self.headers2_state.get_state(peer_id);
            if state.prev_header.is_none() {
                // If we're syncing from genesis (height 0), initialize with genesis header
                if self.chain_state.tip_height() == 0 {
                    // We have genesis header at index 0
                    if let Some(genesis_header) = self.chain_state.header_at_height(0) {
                        tracing::info!(
                            "Initializing headers2 compression state for peer {} with genesis header",
                            peer_id
                        );
                        self.headers2_state.init_peer_state(peer_id, genesis_header.clone());
                    }
                } else if self.chain_state.tip_height() > 0 {
                    // Get our current tip to use as the base for compression
                    if let Some(tip_header) = self.chain_state.get_tip_header() {
                        tracing::info!(
                            "Initializing headers2 compression state for peer {} with tip header at height {}",
                            peer_id,
                            self.chain_state.tip_height()
                        );
                        self.headers2_state.init_peer_state(peer_id, tip_header);
                    }
                }
            }
        }

        // Decompress headers using the peer's compression state
        let headers = match self.headers2_state.process_headers(peer_id, headers2.headers.clone()) {
            Ok(headers) => headers,
            Err(e) => {
                tracing::error!(
                    "Failed to decompress headers2 from peer {}: {}. Headers count: {}, first header compressed: {}, chain height: {}",
                    peer_id,
                    e,
                    headers2.headers.len(),
                    if headers2.headers.is_empty() {
                        "N/A (empty)".to_string()
                    } else {
                        (!headers2.headers[0].is_full()).to_string()
                    },
                    self.chain_state.tip_height()
                );

                // If we failed due to missing previous header and we're at genesis,
                // this might be a protocol issue where peer expects us to have genesis in compression state
                if matches!(e, crate::sync::headers2_state::ProcessError::DecompressionError(0, _))
                    && self.chain_state.tip_height() == 0
                {
                    tracing::warn!(
                        "Headers2 decompression failed at genesis. Peer may be sending compressed headers that reference genesis. Consider falling back to regular headers."
                    );
                }

                // Return a specific error that can trigger fallback
                // Mark that headers2 failed for this sync session
                self.headers2_failed = true;
                return Err(SyncError::Headers2DecompressionFailed(format!(
                    "Failed to decompress headers: {}",
                    e
                )));
            }
        };

        // Log compression statistics
        let stats = self.headers2_state.get_stats();
        tracing::info!(
            "📊 Headers2 compression stats: {:.1}% bandwidth saved, {:.1}% compression ratio",
            stats.bandwidth_savings,
            stats.compression_ratio * 100.0
        );

        // Process decompressed headers through the normal flow
        self.handle_headers_message(headers, storage, network).await
    }

    /// Prepare sync state without sending network requests.
    /// This allows monitoring to be set up before requests are sent.
    pub async fn prepare_sync(
        &mut self,
        storage: &mut dyn StorageManager,
    ) -> SyncResult<Option<BlockHash>> {
        if self.syncing_headers {
            return Err(SyncError::SyncInProgress);
        }

        tracing::info!("Preparing header synchronization with reorg support");
        tracing::info!(
            "Chain state before prepare_sync: sync_base_height={}, synced_from_checkpoint={}, headers_count={}",
            self.chain_state.sync_base_height,
            self.chain_state.synced_from_checkpoint,
            self.chain_state.headers.len()
        );

        // Get current tip from storage
        let current_tip_height = storage
            .get_tip_height()
            .await
            .map_err(|e| SyncError::Storage(format!("Failed to get tip height: {}", e)))?;

        // If we're syncing from a checkpoint, we need to account for sync_base_height
        let effective_tip_height = if self.chain_state.synced_from_checkpoint
            && current_tip_height.is_some()
        {
<<<<<<< HEAD
            // When syncing from checkpoint, current_tip_height IS the blockchain height
            // We don't add sync_base_height because it's already the absolute height
            let blockchain_height = current_tip_height.unwrap();
=======
            let stored_headers = current_tip_height.unwrap();
            let actual_height = self.chain_state.sync_base_height + stored_headers;
>>>>>>> f87f6699
            tracing::info!(
                "Syncing from checkpoint: sync_base_height={}, blockchain_height={}",
                self.chain_state.sync_base_height,
                blockchain_height
            );
            Some(blockchain_height)
        } else {
            tracing::info!(
                "Not syncing from checkpoint or no tip height. synced_from_checkpoint={}, current_tip_height={:?}",
                self.chain_state.synced_from_checkpoint,
                current_tip_height
            );
            current_tip_height
        };

        let base_hash = match effective_tip_height {
            None => {
                // No headers in storage, ensure genesis is stored
                tracing::info!("No tip height found, ensuring genesis block is stored");

                // Get genesis header from chain state (which was initialized with genesis)
                if let Some(genesis_header) = self.chain_state.header_at_height(0) {
                    // Store genesis in storage if not already there
                    if storage
                        .get_header(0)
                        .await
                        .map_err(|e| SyncError::Storage(format!("Failed to check genesis: {}", e)))?
                        .is_none()
                    {
                        tracing::info!("Storing genesis block in storage");
                        storage.store_headers(&[*genesis_header]).await.map_err(|e| {
                            SyncError::Storage(format!("Failed to store genesis: {}", e))
                        })?;
                    }

                    let genesis_hash = genesis_header.block_hash();
                    tracing::info!("Starting from genesis block: {}", genesis_hash);
                    Some(genesis_hash)
                } else {
                    // Check if we can start from a checkpoint
                    if let Some((height, hash)) = self.get_sync_starting_point() {
                        tracing::info!("Starting from checkpoint at height {}", height);
                        Some(hash)
                    } else {
                        // Use network genesis as fallback
                        let genesis_hash =
                            self.config.network.known_genesis_block_hash().ok_or_else(|| {
                                SyncError::Storage("No known genesis hash".to_string())
                            })?;
                        tracing::info!("Starting from network genesis: {}", genesis_hash);
                        Some(genesis_hash)
                    }
                }
            }
            Some(height) => {
                tracing::info!("Current effective tip height: {}", height);

                // When syncing from a checkpoint, we need to use the checkpoint hash directly
                // if we only have the checkpoint header stored
                if self.chain_state.synced_from_checkpoint
                    && height == self.chain_state.sync_base_height
                {
                    // We're at the checkpoint height - use the checkpoint hash from chain state
                    tracing::info!(
                        "At checkpoint height {}. Chain state has {} headers",
                        height,
                        self.chain_state.headers.len()
                    );

                    // The checkpoint header should be the first (and possibly only) header
                    if !self.chain_state.headers.is_empty() {
                        let checkpoint_header = &self.chain_state.headers[0];
                        let hash = checkpoint_header.block_hash();
                        tracing::info!("Using checkpoint hash for height {}: {}", height, hash);
                        Some(hash)
                    } else {
                        tracing::error!("Synced from checkpoint but no headers in chain state!");
                        None
                    }
                } else {
                    // Get the current tip hash from storage
                    // When syncing from checkpoint, the storage height is different from effective height
                    let storage_height = if self.chain_state.synced_from_checkpoint {
                        // The actual storage height is effective_height - sync_base_height
                        height.saturating_sub(self.chain_state.sync_base_height)
                    } else {
                        height
                    };

                    let tip_header = storage.get_header(storage_height).await.map_err(|e| {
                        SyncError::Storage(format!(
                            "Failed to get tip header at storage height {}: {}",
                            storage_height, e
                        ))
                    })?;
                    let hash = tip_header.map(|h| h.block_hash());
                    tracing::info!(
                        "Current tip hash from storage height {}: {:?}",
                        storage_height,
                        hash
                    );
                    hash
                }
            }
        };

        // Set sync state but don't send requests yet
        self.syncing_headers = true;
        self.last_sync_progress = std::time::Instant::now();
        tracing::info!(
            "✅ Prepared header sync state with reorg support, ready to request headers from {:?}",
            base_hash
        );

        Ok(base_hash)
    }

    /// Start synchronizing headers (initialize the sync state).
    pub async fn start_sync(
        &mut self,
        network: &mut dyn NetworkManager,
        storage: &mut dyn StorageManager,
    ) -> SyncResult<bool> {
        tracing::info!("Starting header synchronization with reorg support");

        // Prepare sync state (this will check if sync is already in progress)
        let base_hash = self.prepare_sync(storage).await?;

        // Request headers starting from our current tip or checkpoint
        self.request_headers(network, base_hash).await?;

        Ok(true) // Sync started
    }

    /// Check if a sync timeout has occurred and handle recovery.
    pub async fn check_sync_timeout(
        &mut self,
        storage: &mut dyn StorageManager,
        network: &mut dyn NetworkManager,
    ) -> SyncResult<bool> {
        if !self.syncing_headers {
            return Ok(false);
        }

        let timeout_duration = if network.peer_count() == 0 {
            // More aggressive timeout when no peers
            std::time::Duration::from_secs(5)
        } else {
            // Give peers reasonable time to respond (10 seconds)
            std::time::Duration::from_secs(10)
        };

        if self.last_sync_progress.elapsed() > timeout_duration {
            if network.peer_count() == 0 {
                tracing::warn!("📊 Header sync stalled - no connected peers");
                self.syncing_headers = false; // Reset state to allow restart
                return Err(SyncError::Network("No connected peers for header sync".to_string()));
            }

            tracing::warn!(
                "📊 No header sync progress for {}+ seconds, re-sending header request",
                timeout_duration.as_secs()
            );

            // Get current tip for recovery
            let current_tip_height = storage
                .get_tip_height()
                .await
                .map_err(|e| SyncError::Storage(format!("Failed to get tip height: {}", e)))?;

            let recovery_base_hash = match current_tip_height {
                None => {
                    // No headers in storage - check if we're syncing from a checkpoint
                    if self.chain_state.synced_from_checkpoint
                        && self.chain_state.sync_base_height > 0
                    {
                        // Use the checkpoint hash from chain state
                        if !self.chain_state.headers.is_empty() {
                            let checkpoint_hash = self.chain_state.headers[0].block_hash();
                            tracing::info!(
                                "Using checkpoint hash for recovery: {} (chain state has {} headers, first header time: {})",
                                checkpoint_hash,
                                self.chain_state.headers.len(),
                                self.chain_state.headers[0].time
                            );
                            Some(checkpoint_hash)
                        } else {
                            tracing::warn!("No checkpoint header in chain state for recovery");
                            None
                        }
                    } else {
                        None // Genesis
                    }
                }
                Some(height) => {
                    // When syncing from checkpoint, adjust the storage height
                    let storage_height = if self.chain_state.synced_from_checkpoint {
                        height // height is already the storage index
                    } else {
                        height
                    };

                    // Get the current tip hash
                    storage
                        .get_header(storage_height)
                        .await
                        .map_err(|e| {
                            SyncError::Storage(format!(
                                "Failed to get tip header for recovery at height {}: {}",
                                storage_height, e
                            ))
                        })?
                        .map(|h| h.block_hash())
                }
            };

            self.request_headers(network, recovery_base_hash).await?;
            self.last_sync_progress = std::time::Instant::now();

            return Ok(true);
        }

        Ok(false)
    }

    /// Get the optimal starting point for sync based on checkpoints
    pub fn get_sync_starting_point(&self) -> Option<(u32, BlockHash)> {
        // For now, we can't check storage here without passing it as parameter
        // The actual implementation would need to check if headers exist in storage
        // before deciding to use checkpoints

        // No headers in storage, use checkpoint based on wallet creation time
        // TODO: Pass wallet creation time from client config
        if let Some(checkpoint) = self.checkpoint_manager.get_sync_checkpoint(None) {
            // Return checkpoint as starting point
            // Note: We'll need to prepopulate headers from checkpoints for this to work properly
            return Some((checkpoint.height, checkpoint.block_hash));
        }

        // No suitable checkpoint, start from genesis
        None
    }

    /// Check if we can skip ahead to a checkpoint during sync
    pub fn can_skip_to_checkpoint(
        &self,
        current_height: u32,
        peer_height: u32,
    ) -> Option<(u32, BlockHash)> {
        // Don't skip if we're already close to the peer's tip
        if peer_height.saturating_sub(current_height) < 1000 {
            return None;
        }

        // Find next checkpoint after current height
        let checkpoint_heights = self.checkpoint_manager.checkpoint_heights();

        for height in checkpoint_heights {
            // Skip if checkpoint is:
            // 1. After our current position
            // 2. Before or at peer's height (peer has it)
            // 3. Far enough ahead to be worth skipping (at least 500 blocks)
            if *height > current_height && *height <= peer_height && *height > current_height + 500
            {
                if let Some(checkpoint) = self.checkpoint_manager.get_checkpoint(*height) {
                    tracing::info!(
                        "Can skip from height {} to checkpoint at height {}",
                        current_height,
                        checkpoint.height
                    );
                    return Some((checkpoint.height, checkpoint.block_hash));
                }
            }
        }
        None
    }

    /// Check if we're past all checkpoints and can relax validation
    pub fn is_past_checkpoints(&self) -> bool {
        self.checkpoint_manager.is_past_last_checkpoint(self.chain_state.get_height())
    }

    /// Pre-populate headers from checkpoints for fast initial sync
    /// Note: This requires having prev_blockhash data for checkpoints
    pub async fn prepopulate_from_checkpoints(
        &mut self,
        storage: &dyn StorageManager,
    ) -> SyncResult<u32> {
        // Check if we already have headers
        if let Some(tip_height) = storage
            .get_tip_height()
            .await
            .map_err(|e| SyncError::Storage(format!("Failed to get tip height: {}", e)))?
        {
            if tip_height > 0 {
                tracing::debug!("Headers already exist in storage (height {}), skipping checkpoint prepopulation", tip_height);
                return Ok(0);
            }
        }

        tracing::info!("Pre-populating headers from checkpoints for fast sync");

        // Now that we have prev_blockhash data, we can implement this!
        let checkpoints = self.checkpoint_manager.checkpoint_heights();
        let mut headers_to_insert = Vec::new();

        for &height in checkpoints {
            if let Some(checkpoint) = self.checkpoint_manager.get_checkpoint(height) {
                // Convert checkpoint to header
                let header = BlockHeader {
                    version: Version::from_consensus(1),
                    prev_blockhash: checkpoint.prev_blockhash,
                    merkle_root: checkpoint
                        .merkle_root
                        .map(|hash| TxMerkleNode::from_byte_array(*hash.as_byte_array()))
                        .unwrap_or_else(|| TxMerkleNode::from_byte_array([0u8; 32])),
                    time: checkpoint.timestamp,
                    bits: checkpoint.target.to_compact_lossy(),
                    nonce: checkpoint.nonce,
                };

                // Verify the header hash matches the checkpoint
                let calculated_hash = header.block_hash();
                if calculated_hash != checkpoint.block_hash {
                    tracing::error!(
                        "Checkpoint hash mismatch at height {}: expected {:?}, got {:?}",
                        height,
                        checkpoint.block_hash,
                        calculated_hash
                    );
                    continue;
                }

                headers_to_insert.push((height, header));
            }
        }

        if headers_to_insert.is_empty() {
            tracing::warn!("No valid headers to prepopulate from checkpoints");
            return Ok(0);
        }

        tracing::info!("Prepopulating {} checkpoint headers", headers_to_insert.len());

        // TODO: Implement batch storage operation
        // For now, we'll need to store them one by one
        let mut count = 0;
        for (height, header) in headers_to_insert {
            // Note: This would need proper storage implementation
            tracing::debug!("Would store checkpoint header at height {}", height);
            count += 1;
        }

        Ok(count)
    }

    /// Check if header sync is currently in progress
    pub fn is_syncing(&self) -> bool {
        self.syncing_headers
    }

    /// Download a single header by hash
    pub async fn download_single_header(
        &mut self,
        block_hash: BlockHash,
        network: &mut dyn NetworkManager,
        storage: &mut dyn StorageManager,
    ) -> SyncResult<()> {
        // Check if we already have this header using the efficient reverse index
        if let Some(height) = storage
            .get_header_height_by_hash(&block_hash)
            .await
            .map_err(|e| SyncError::Storage(format!("Failed to check header existence: {}", e)))?
        {
            tracing::debug!("Header for block {} already exists at height {}", block_hash, height);
            return Ok(());
        }

        tracing::info!("📥 Requesting header for block {}", block_hash);

        // Get current tip hash to use as locator
        let current_tip = if let Some(tip_height) = storage
            .get_tip_height()
            .await
            .map_err(|e| SyncError::Storage(format!("Failed to get tip height: {}", e)))?
        {
            storage
                .get_header(tip_height)
                .await
                .map_err(|e| SyncError::Storage(format!("Failed to get tip header: {}", e)))?
                .map(|h| h.block_hash())
                .ok_or_else(|| SyncError::MissingDependency("no tip header found".to_string()))?
        } else {
            self.config.network.known_genesis_block_hash().ok_or_else(|| {
                SyncError::MissingDependency("no genesis block hash for network".to_string())
            })?
        };

        // Create GetHeaders message with specific stop hash
        let getheaders = GetHeadersMessage::new(vec![current_tip], block_hash);

        network
            .send_message(NetworkMessage::GetHeaders(getheaders))
            .await
            .map_err(|e| SyncError::Network(format!("Failed to send GetHeaders: {}", e)))?;

        Ok(())
    }

    /// Reset any pending requests after restart.
    pub fn reset_pending_requests(&mut self) -> SyncResult<()> {
        // Reset sync state
        self.syncing_headers = false;
        self.last_sync_progress = std::time::Instant::now();
        // Clear any fork tracking state that shouldn't persist across restarts
        self.fork_detector = ForkDetector::new(self.reorg_config.max_forks).map_err(|e| {
            SyncError::InvalidState(format!("Failed to create fork detector: {}", e))
        })?;
        tracing::debug!("Reset header sync pending requests");
        Ok(())
    }

    /// Get the current chain height
    pub fn get_chain_height(&self) -> u32 {
        self.chain_state.get_height()
    }

    /// Get the tip hash
    pub fn get_tip_hash(&self) -> Option<BlockHash> {
        self.chain_state.tip_hash()
    }

    /// Get the sync base height (used when syncing from checkpoint)
    pub fn get_sync_base_height(&self) -> u32 {
        self.chain_state.sync_base_height
    }

    /// Get the chain state for checkpoint-aware operations
    pub fn get_chain_state(&self) -> &ChainState {
        &self.chain_state
    }

    /// Update the chain state (used for checkpoint sync)
    pub fn update_chain_state(&mut self, chain_state: ChainState) {
        tracing::info!(
            "Updating header sync chain state: sync_base_height={}, synced_from_checkpoint={}, headers_count={}",
            chain_state.sync_base_height,
            chain_state.synced_from_checkpoint,
            chain_state.headers.len()
        );
        self.chain_state = chain_state;
    }
}

/// Result of processing a header
#[derive(Debug)]
enum HeaderProcessResult {
    ExtendedMainChain,
    CreatedFork,
    ExtendedFork,
    Orphan,
    TriggeredReorg(u32), // Reorg depth
}

/// Adapter to make async StorageManager work with sync ChainStorage
struct SyncStorageAdapter<'a> {
    storage: &'a dyn StorageManager,
}

impl<'a> SyncStorageAdapter<'a> {
    fn new(storage: &'a dyn StorageManager) -> Self {
        Self {
            storage,
        }
    }
}

impl<'a> crate::storage::ChainStorage for SyncStorageAdapter<'a> {
    fn get_header(
        &self,
        hash: &BlockHash,
    ) -> Result<Option<BlockHeader>, crate::error::StorageError> {
        // Use block_in_place to run async code in sync context
        // This is safe because we're already in a tokio runtime
        tokio::task::block_in_place(|| {
            // Get a handle to the current runtime
            let handle = tokio::runtime::Handle::current();

            // Block on the async operation
            handle.block_on(async {
                tracing::trace!("SyncStorageAdapter: Looking up header by hash: {}", hash);

                // First, we need to find the height of this block by hash
                match self.storage.get_header_height_by_hash(hash).await {
                    Ok(Some(height)) => {
                        tracing::trace!(
                            "SyncStorageAdapter: Found header at height {} for hash {}",
                            height,
                            hash
                        );
                        // Now get the header at that height
                        self.storage.get_header(height).await.map_err(|e| {
                            crate::error::StorageError::Io(std::io::Error::new(
                                std::io::ErrorKind::Other,
                                e.to_string(),
                            ))
                        })
                    }
                    Ok(None) => {
                        tracing::trace!("SyncStorageAdapter: No header found for hash {}", hash);
                        Ok(None)
                    }
                    Err(e) => {
                        tracing::error!(
                            "SyncStorageAdapter: Error looking up header by hash {}: {}",
                            hash,
                            e
                        );
                        Err(crate::error::StorageError::Io(std::io::Error::new(
                            std::io::ErrorKind::Other,
                            e.to_string(),
                        )))
                    }
                }
            })
        })
    }

    fn get_header_by_height(
        &self,
        height: u32,
    ) -> Result<Option<BlockHeader>, crate::error::StorageError> {
        tokio::task::block_in_place(|| {
            let handle = tokio::runtime::Handle::current();

            handle.block_on(async {
                tracing::trace!("SyncStorageAdapter: Looking up header by height: {}", height);

                match self.storage.get_header(height).await {
                    Ok(header) => {
                        if header.is_some() {
                            tracing::trace!(
                                "SyncStorageAdapter: Found header at height {}",
                                height
                            );
                        } else {
                            tracing::trace!(
                                "SyncStorageAdapter: No header found at height {}",
                                height
                            );
                        }
                        Ok(header)
                    }
                    Err(e) => {
                        tracing::error!(
                            "SyncStorageAdapter: Error looking up header at height {}: {}",
                            height,
                            e
                        );
                        Err(crate::error::StorageError::Io(std::io::Error::new(
                            std::io::ErrorKind::Other,
                            e.to_string(),
                        )))
                    }
                }
            })
        })
    }

    fn get_header_height(
        &self,
        hash: &BlockHash,
    ) -> Result<Option<u32>, crate::error::StorageError> {
        tokio::task::block_in_place(|| {
            let handle = tokio::runtime::Handle::current();

            handle.block_on(async {
                tracing::trace!("SyncStorageAdapter: Looking up height for hash: {}", hash);

                match self.storage.get_header_height_by_hash(hash).await {
                    Ok(height) => {
                        if let Some(h) = height {
                            tracing::trace!("SyncStorageAdapter: Hash {} is at height {}", hash, h);
                        } else {
                            tracing::trace!("SyncStorageAdapter: Hash {} not found", hash);
                        }
                        Ok(height)
                    }
                    Err(e) => {
                        tracing::error!(
                            "SyncStorageAdapter: Error looking up height for hash {}: {}",
                            hash,
                            e
                        );
                        Err(crate::error::StorageError::Io(std::io::Error::new(
                            std::io::ErrorKind::Other,
                            e.to_string(),
                        )))
                    }
                }
            })
        })
    }

    fn store_header(
        &self,
        _header: &BlockHeader,
        _height: u32,
    ) -> Result<(), crate::error::StorageError> {
        // Note: This method cannot be properly implemented because StorageManager's store_headers
        // requires &mut self, but ChainStorage's store_header only provides &self.
        // In production code, headers are stored directly through the async StorageManager,
        // not through this sync adapter. This method is only used in tests with MemoryStorage
        // which implements both traits.
        Err(crate::error::StorageError::Io(std::io::Error::new(
            std::io::ErrorKind::Other,
            "Cannot store headers through immutable sync adapter",
        )))
    }

    fn get_block_transactions(
        &self,
        _block_hash: &BlockHash,
    ) -> Result<Option<Vec<dashcore::Txid>>, crate::error::StorageError> {
        // Currently not implemented in StorageManager, return None
        Ok(None)
    }

    fn get_transaction(
        &self,
        _txid: &dashcore::Txid,
    ) -> Result<Option<dashcore::Transaction>, crate::error::StorageError> {
        // Currently not implemented in StorageManager, return None
        Ok(None)
    }
}

#[cfg(test)]
mod tests {
    use super::*;
    use crate::storage::{ChainStorage, MemoryStorageManager, StorageManager};
    use dashcore_hashes::Hash;

    #[tokio::test(flavor = "multi_thread", worker_threads = 2)]
    async fn test_sync_storage_adapter_queries_storage() {
        // Create a memory storage manager
        let mut storage = MemoryStorageManager::new().await.expect("should create memory storage");

        // Create a test header
        let genesis = dashcore::blockdata::constants::genesis_block(dashcore::Network::Dash).header;
        let genesis_hash = genesis.block_hash();

        // Store the header using async storage
        storage.store_headers(&[genesis]).await.expect("should store genesis header");

        // Create sync adapter
        let sync_adapter = SyncStorageAdapter::new(&storage);

        // Test get_header_by_height
        let header = sync_adapter.get_header_by_height(0).expect("should get header by height");
        assert!(header.is_some());
        assert_eq!(header.expect("genesis header should exist").block_hash(), genesis_hash);

        // Test get_header_height
        let height =
            sync_adapter.get_header_height(&genesis_hash).expect("should get header height");
        assert_eq!(height, Some(0));

        // Test get_header (by hash)
        let header = sync_adapter.get_header(&genesis_hash).expect("should get header by hash");
        assert!(header.is_some());
        assert_eq!(header.expect("genesis header should exist by hash").block_hash(), genesis_hash);

        // Test non-existent header
        let fake_hash = BlockHash::from_byte_array([1; 32]);
        let header = sync_adapter.get_header(&fake_hash).expect("should query non-existent header");
        assert!(header.is_none());

        let height =
            sync_adapter.get_header_height(&fake_hash).expect("should query non-existent height");
        assert!(height.is_none());
    }
}<|MERGE_RESOLUTION|>--- conflicted
+++ resolved
@@ -315,7 +315,7 @@
         if !headers.is_empty() {
             let first = headers.first().unwrap();
             let last = headers.last().unwrap();
-            tracing::info!(
+            tracing::debug!(
                 "Received headers batch: first.prev_hash={}, first.hash={}, last.hash={}, count={}",
                 first.prev_blockhash,
                 first.block_hash(),
@@ -323,22 +323,6 @@
                 headers.len()
             );
 
-<<<<<<< HEAD
-            // Check if the first header connects to our tip
-            if let Some(tip) = self.chain_state.get_tip_header() {
-                if first.prev_blockhash == tip.block_hash() {
-                    tracing::info!("✅ First header correctly extends our tip");
-                } else {
-                    tracing::warn!(
-                        "⚠️ First header does NOT extend our tip. Expected prev_hash: {}, got: {}",
-                        tip.block_hash(),
-                        first.prev_blockhash
-                    );
-                }
-            }
-
-=======
->>>>>>> f87f6699
             // If we're syncing from checkpoint, log if headers appear to be from wrong height
             if self.chain_state.synced_from_checkpoint {
                 // Check if this looks like early blocks (low difficulty, early timestamps)
@@ -353,59 +337,10 @@
             }
         }
 
-        // Log current chain state info
-        tracing::info!(
-            "📊 Chain state before processing: tip_height={}, headers_count={}, sync_base_height={}, synced_from_checkpoint={}",
-            self.chain_state.tip_height(),
-            self.chain_state.headers.len(),
-            self.chain_state.sync_base_height,
-            self.chain_state.synced_from_checkpoint
-        );
-
-        // Track how many headers we actually process (not skip)
-        let mut headers_processed = 0u32;
-        let mut orphans_found = 0u32;
-        let mut headers_stored = 0u32;
-
-        // Collect headers that need to be stored
-        let mut headers_to_store: Vec<(BlockHeader, u32)> = Vec::new();
-        let mut fork_created = false;
-
         // Process each header with fork detection
-        for (idx, header) in headers.iter().enumerate() {
-            // Check if this header is already in our chain state
+        for header in &headers {
+            // Skip headers we've already processed to avoid duplicate processing
             let header_hash = header.block_hash();
-<<<<<<< HEAD
-
-            // First check if it's already in chain state by checking if we can find it at any height
-            let mut header_in_chain_state = false;
-
-            // Check if this header extends our current tip
-            let mut extends_tip = false;
-            if let Some(tip) = self.chain_state.get_tip_header() {
-                let tip_hash = tip.block_hash();
-                tracing::debug!("Checking header {} against tip {}", header_hash, tip_hash);
-
-                if header.prev_blockhash == tip_hash {
-                    // This header extends our tip, so it's not in chain state yet
-                    header_in_chain_state = false;
-                    extends_tip = true;
-                    tracing::info!(
-                        "✅ Header {} extends tip {}, will process it",
-                        header_hash,
-                        tip_hash
-                    );
-                } else if header_hash == tip_hash {
-                    // This IS our current tip
-                    header_in_chain_state = true;
-                    tracing::info!("📍 Header {} IS our current tip, skipping", header_hash);
-                }
-            }
-
-            // If header is already in chain state, skip it
-            if header_in_chain_state {
-                tracing::info!("📌 Header {} is already in chain state, skipping", header_hash);
-=======
             if let Some(existing_height) =
                 storage.get_header_height_by_hash(&header_hash).await.map_err(|e| {
                     SyncError::Storage(format!("Failed to check header existence: {}", e))
@@ -416,376 +351,43 @@
                     header_hash,
                     existing_height
                 );
->>>>>>> f87f6699
                 continue;
             }
 
-            // If not extending tip, check if it's already in storage
-            if !extends_tip {
-                if let Some(existing_height) =
-                    storage.get_header_height_by_hash(&header_hash).await.map_err(|e| {
-                        SyncError::Storage(format!("Failed to check header existence: {}", e))
-                    })?
-                {
-                    tracing::info!(
-                        "📋 Header {} already exists in storage at height {}",
-                        header_hash,
-                        existing_height
-                    );
-
-                    // Header exists in storage - check if it's also in chain state
-                    let chain_state_height = if self.chain_state.synced_from_checkpoint
-                        && existing_height >= self.chain_state.sync_base_height
-                    {
-                        // Adjust for checkpoint sync
-                        existing_height - self.chain_state.sync_base_height
-                    } else if !self.chain_state.synced_from_checkpoint {
-                        existing_height
-                    } else {
-                        // Height is before our checkpoint, can't be in chain state
-                        tracing::debug!(
-                            "Header {} at height {} is before our checkpoint base {}",
-                            header_hash,
-                            existing_height,
-                            self.chain_state.sync_base_height
-                        );
-                        continue;
-                    };
-
-                    // Check if chain state has a header at this height
-                    if let Some(chain_header) =
-                        self.chain_state.header_at_height(chain_state_height)
-                    {
-                        if chain_header.block_hash() == header_hash {
-                            // Header is already in both storage and chain state
-                            tracing::info!(
-                                "⏭️ Skipping header {} already in chain state at height {}",
-                                header_hash,
-                                existing_height
-                            );
-                            continue;
-                        }
-                    }
-
-                    // Header is in storage but NOT in chain state - we need to process it
-                    tracing::info!("📥 Header {} exists in storage at height {} but NOT in chain state (chain_state_height: {}), will add it",
-                        header_hash, existing_height, chain_state_height);
-                } else {
-                    tracing::info!("🆕 Header {} is new (not in storage)", header_hash);
-                }
-            }
-
-            let process_result =
-                self.process_header_with_fork_detection_no_store(header, storage).await?;
-
-            match process_result {
+            match self.process_header_with_fork_detection(header, storage).await? {
                 HeaderProcessResult::ExtendedMainChain => {
                     // Normal case - header extends the main chain
-                    headers_processed += 1;
-                    let height = self.chain_state.get_height();
-                    headers_to_store.push((*header, height));
                 }
                 HeaderProcessResult::CreatedFork => {
                     tracing::warn!("⚠️ Fork detected at height {}", self.chain_state.get_height());
-                    headers_processed += 1;
-                    fork_created = true;
                 }
                 HeaderProcessResult::ExtendedFork => {
                     tracing::debug!("Fork extended");
-                    headers_processed += 1;
                 }
                 HeaderProcessResult::Orphan => {
-                    tracing::warn!(
-                        "⚠️ Orphan header received: {} with prev_hash: {}",
-                        header.block_hash(),
-                        header.prev_blockhash
-                    );
-                    // Log more details about why it's an orphan
-                    if let Some(tip) = self.chain_state.get_tip_header() {
-                        tracing::warn!(
-                            "  Current tip: {} at height {}",
-                            tip.block_hash(),
-                            self.chain_state.get_height()
-                        );
-                    }
-                    // Check if the parent exists in storage
-                    if let Ok(parent_height) =
-                        storage.get_header_height_by_hash(&header.prev_blockhash).await
-                    {
-                        if let Some(height) = parent_height {
-                            tracing::warn!(
-                                "  Parent header EXISTS in storage at height {}",
-                                height
-                            );
-                        } else {
-                            tracing::warn!("  Parent header NOT FOUND in storage");
-                        }
-                    }
-                    // Don't count orphans as processed
-                    orphans_found += 1;
-
-                    // If we hit an orphan, the rest of the headers in this batch are likely orphans too
-                    if orphans_found == 1 {
-                        tracing::warn!(
-                            "⚠️ Found orphan at position {}/{}. Remaining {} headers likely orphans too.",
-                            idx + 1,
-                            headers.len(),
-                            headers.len() - idx - 1
-                        );
-                    }
+                    tracing::debug!("Orphan header received: {}", header.block_hash());
                 }
                 HeaderProcessResult::TriggeredReorg(depth) => {
                     tracing::warn!("🔄 Chain reorganization triggered - depth: {}", depth);
-                    headers_processed += 1;
-                }
-            }
-        }
-
-        // Now store all headers that extend the main chain in a single batch
-        if !headers_to_store.is_empty() {
-            tracing::info!(
-                "📦 Storing {} headers in a single batch operation",
-                headers_to_store.len()
-            );
-
-            let headers_batch: Vec<BlockHeader> =
-                headers_to_store.iter().map(|(h, _)| *h).collect();
-            let store_start = std::time::Instant::now();
-
-            // Store all headers at once with retry on ServiceUnavailable
-            tracing::debug!(
-                "📝 About to call storage.store_headers for {} headers",
-                headers_batch.len()
-            );
-
-            let mut retry_count = 0;
-            const MAX_RETRIES: u32 = 3;
-
-            loop {
-                let store_result = storage.store_headers(&headers_batch).await;
-                tracing::debug!("📝 storage.store_headers returned: {:?}", store_result.is_ok());
-
-                match store_result {
-                    Ok(_) => break, // Success!
-                    Err(ref e) if retry_count < MAX_RETRIES => {
-                        retry_count += 1;
-                        tracing::warn!(
-                            "⚠️ Storage operation failed (attempt {}/{}): {}, retrying...",
-                            retry_count,
-                            MAX_RETRIES,
-                            e
-                        );
-                        // Brief delay before retry
-                        tokio::time::sleep(std::time::Duration::from_millis(100)).await;
-                    }
-                    Err(e) => {
-                        tracing::error!(
-                            "❌ Failed to store header batch after {} retries: {}",
-                            MAX_RETRIES,
-                            e
-                        );
-                        return Err(SyncError::Storage(format!(
-                            "Failed to store header batch: {}",
-                            e
-                        )));
-                    }
-                }
-            }
-
-            let store_duration = store_start.elapsed();
-            tracing::info!(
-                "✅ Successfully stored {} headers in {:?} ({:.1} headers/sec)",
-                headers_batch.len(),
-                store_duration,
-                headers_batch.len() as f64 / store_duration.as_secs_f64()
-            );
-
-            // Update chain tip manager for all stored headers
-            for (header, height) in headers_to_store {
-                let chain_work = ChainWork::from_height_and_header(height, &header);
-                let tip = crate::chain::ChainTip::new(header, height, chain_work);
-                self.tip_manager
-                    .add_tip(tip)
-                    .map_err(|e| SyncError::Storage(format!("Failed to update tip: {}", e)))?;
-            }
-
-            headers_stored = headers_batch.len() as u32;
+                }
+            }
         }
 
         // Check if any fork is now stronger than the main chain
         self.check_for_reorg(storage).await?;
-
-        // Log summary of what was processed
-        let skipped = headers.len() - headers_processed as usize;
-        tracing::info!(
-            "📊 Header batch processing complete: {} processed ({} stored), {} skipped ({} orphans) out of {} total",
-            headers_processed,
-            headers_stored,
-            skipped,
-            orphans_found,
-            headers.len()
-        );
-
-        // If headers were skipped, log more details
-        if skipped > 0 {
-            if let Some(last_processed) = self.chain_state.get_tip_header() {
-                tracing::info!(
-                    "  Last processed header: {} at height {}",
-                    last_processed.block_hash(),
-                    self.chain_state.get_height()
-                );
-            }
-            // Check storage for the last header in the batch
-            if let Some(last_header) = headers.last() {
-                if let Ok(Some(height)) =
-                    storage.get_header_height_by_hash(&last_header.block_hash()).await
-                {
-                    tracing::info!(
-                        "  Last header in batch {} IS in storage at height {}",
-                        last_header.block_hash(),
-                        height
-                    );
-                } else {
-                    tracing::info!(
-                        "  Last header in batch {} is NOT in storage",
-                        last_header.block_hash()
-                    );
-                }
-            }
-        }
-
-        // Log summary of what happened
-        tracing::info!(
-            "📊 Header processing summary: received={}, processed={}, stored={}, orphans={}, skipped={}",
-            headers.len(),
-            headers_processed,
-            headers_stored,
-            orphans_found,
-            headers.len() as u32 - headers_processed - orphans_found
-        );
-
-        // Log chain state after processing
-        tracing::info!(
-            "📊 Chain state after processing: tip_height={}, headers_count={}, sync_base_height={}, tip_hash={:?}",
-            self.chain_state.tip_height(),
-            self.chain_state.headers.len(),
-            self.chain_state.sync_base_height,
-            self.chain_state.tip_hash()
-        );
-
-        // Check if we made progress
-        if headers_processed == 0 && !headers.is_empty() {
-            tracing::warn!(
-                "⚠️ All {} headers were skipped (already in chain state). This may happen during sync recovery.",
-                headers.len()
-            );
-
-            // Don't assume we're synced just because headers were skipped
-            // The peer might have more headers beyond this batch
-            // Only an empty response indicates we're truly synced
-        }
-
-        // Check if we're truly at the tip by verifying we received an empty response
-        // Don't stop sync just because headers were skipped - they might be in chain state but peers have more
-        if headers.is_empty() {
-            tracing::info!("📊 Received empty headers response. Chain sync complete.");
-            self.syncing_headers = false;
-            return Ok(false);
-        }
-
-        // Log current sync state before deciding to continue
-        let current_height = self.chain_state.get_height();
-        let blockchain_height = if self.chain_state.synced_from_checkpoint {
-            self.chain_state.sync_base_height + current_height
-        } else {
-            current_height
-        };
-
-        tracing::info!(
-            "📊 After processing headers batch: height={} (blockchain: {}), syncing_headers={}, headers_processed={}, headers_stored={}",
-            current_height,
-            blockchain_height,
-            self.syncing_headers,
-            headers_processed,
-            headers_stored
-        );
 
         if self.syncing_headers {
             // During sync mode - request next batch
             if let Some(tip) = self.chain_state.get_tip_header() {
-                let tip_height = self.chain_state.get_height();
-                let blockchain_height = if self.chain_state.synced_from_checkpoint {
-                    self.chain_state.sync_base_height + tip_height
-                } else {
-                    tip_height
-                };
-                tracing::info!(
-                    "📡 Requesting more headers after processing batch. Current tip height: {} (blockchain: {}), tip hash: {}",
-                    tip_height,
-                    blockchain_height,
-                    tip.block_hash()
-                );
-
-                // Check if we're at a checkpoint
-                if blockchain_height % 100000 == 0 || blockchain_height == 1900000 {
-                    tracing::info!(
-                        "🏁 At checkpoint height {}. Requesting headers starting from: {}",
-                        blockchain_height,
-                        tip.block_hash()
-                    );
-                }
-
-                // Add retry logic for network failures
-                let mut retry_count = 0;
-                const MAX_RETRIES: u32 = 3;
-                const RETRY_DELAY: std::time::Duration = std::time::Duration::from_millis(500);
-
-                loop {
-                    match self.request_headers(network, Some(tip.block_hash())).await {
-                        Ok(_) => {
-                            tracing::info!(
-                                "✅ Successfully sent GetHeaders request starting from height {} ({})",
-                                blockchain_height,
-                                tip.block_hash()
-                            );
-                            break;
-                        }
-                        Err(e) => {
-                            retry_count += 1;
-                            tracing::warn!(
-                                "⚠️ Failed to request headers (attempt {}/{}): {}",
-                                retry_count,
-                                MAX_RETRIES,
-                                e
-                            );
-
-                            if retry_count >= MAX_RETRIES {
-                                tracing::error!(
-                                    "❌ Failed to request headers after {} attempts",
-                                    MAX_RETRIES
-                                );
-                                return Err(e);
-                            }
-
-                            // Check if we have any connected peers
-                            if network.peer_count() == 0 {
-                                tracing::warn!("No connected peers, waiting for connections...");
-                                // Wait a bit longer when no peers
-                                tokio::time::sleep(RETRY_DELAY * 2).await;
-                            } else {
-                                tokio::time::sleep(RETRY_DELAY).await;
-                            }
-                        }
-                    }
-                }
+                self.request_headers(network, Some(tip.block_hash())).await?;
             }
         }
 
         Ok(true)
     }
 
-    /// Process a single header with fork detection without storing
-    async fn process_header_with_fork_detection_no_store(
+    /// Process a single header with fork detection
+    async fn process_header_with_fork_detection(
         &mut self,
         header: &BlockHeader,
         storage: &mut dyn StorageManager,
@@ -803,7 +405,7 @@
 
         match fork_result {
             ForkDetectionResult::ExtendsMainChain => {
-                // Normal case - add to chain state but DON'T store yet
+                // Normal case - add to chain state and storage
                 self.chain_state.add_header(*header);
                 let height = self.chain_state.get_height();
 
@@ -818,12 +420,19 @@
                     }
                 }
 
-                // Don't store here - we'll batch store later
-                tracing::debug!(
-                    "Header {} extends main chain at height {} (will batch store)",
-                    header.block_hash(),
-                    height
-                );
+                // Store in async storage
+                storage
+                    .store_headers(&[*header])
+                    .await
+                    .map_err(|e| SyncError::Storage(format!("Failed to store header: {}", e)))?;
+
+                // Update chain tip manager
+                let chain_work = ChainWork::from_height_and_header(height, header);
+                let tip = crate::chain::ChainTip::new(*header, height, chain_work);
+                self.tip_manager
+                    .add_tip(tip)
+                    .map_err(|e| SyncError::Storage(format!("Failed to update tip: {}", e)))?;
+
                 Ok(HeaderProcessResult::ExtendedMainChain)
             }
             ForkDetectionResult::CreatesNewFork(fork) => {
@@ -858,113 +467,6 @@
             }
             ForkDetectionResult::Orphan => {
                 // TODO: Add to orphan pool for later processing
-                // For now, just track that we received an orphan
-                Ok(HeaderProcessResult::Orphan)
-            }
-        }
-    }
-
-    /// Process a single header with fork detection
-    async fn process_header_with_fork_detection(
-        &mut self,
-        header: &BlockHeader,
-        storage: &mut dyn StorageManager,
-    ) -> SyncResult<HeaderProcessResult> {
-        // First validate the header structure
-        self.validation
-            .validate_header(header, None)
-            .map_err(|e| SyncError::Validation(format!("Invalid header: {}", e)))?;
-
-        // Create a sync storage adapter
-        let sync_storage = SyncStorageAdapter::new(storage);
-
-        // Check for forks
-        let fork_result = self.fork_detector.check_header(header, &self.chain_state, &sync_storage);
-
-        match fork_result {
-            ForkDetectionResult::ExtendsMainChain => {
-                // Normal case - add to chain state and storage
-                self.chain_state.add_header(*header);
-                let height = self.chain_state.get_height();
-
-                // Validate against checkpoints if enabled
-                if self.reorg_config.enforce_checkpoints {
-                    if !self.checkpoint_manager.validate_block(height, &header.block_hash()) {
-                        // Block doesn't match checkpoint - reject it
-                        return Err(SyncError::Validation(format!(
-                            "Block at height {} does not match checkpoint",
-                            height
-                        )));
-                    }
-                }
-
-                // Store in async storage
-                let header_hash = header.block_hash();
-                tracing::info!(
-                    "🔧 About to store header {} at height {} in storage",
-                    header_hash,
-                    height
-                );
-
-                let store_start = std::time::Instant::now();
-
-                let store_result = storage.store_headers(&[*header]).await;
-
-                store_result.map_err(|e| {
-                    tracing::error!("❌ Failed to store header at height {}: {}", height, e);
-                    SyncError::Storage(format!("Failed to store header: {}", e))
-                })?;
-
-                let store_duration = store_start.elapsed();
-                tracing::info!(
-                    "✅ Successfully stored header {} at height {} (took {:?})",
-                    header_hash,
-                    height,
-                    store_duration
-                );
-
-                // Update chain tip manager
-                let chain_work = ChainWork::from_height_and_header(height, header);
-                let tip = crate::chain::ChainTip::new(*header, height, chain_work);
-                self.tip_manager
-                    .add_tip(tip)
-                    .map_err(|e| SyncError::Storage(format!("Failed to update tip: {}", e)))?;
-
-                Ok(HeaderProcessResult::ExtendedMainChain)
-            }
-            ForkDetectionResult::CreatesNewFork(fork) => {
-                // Check if fork violates checkpoints
-                if self.reorg_config.enforce_checkpoints {
-                    // Don't reject forks from genesis (height 0) as this is the natural starting point
-                    if fork.fork_height > 0 {
-                        if let Some(checkpoint) =
-                            self.checkpoint_manager.last_checkpoint_before_height(fork.fork_height)
-                        {
-                            if fork.fork_height <= checkpoint.height {
-                                tracing::warn!(
-                                    "Rejecting fork that would reorg past checkpoint at height {}",
-                                    checkpoint.height
-                                );
-                                return Ok(HeaderProcessResult::Orphan); // Treat as orphan
-                            }
-                        }
-                    }
-                }
-
-                tracing::warn!(
-                    "Fork created at height {} from block {}",
-                    fork.fork_height,
-                    fork.fork_point
-                );
-                Ok(HeaderProcessResult::CreatedFork)
-            }
-            ForkDetectionResult::ExtendsFork(fork) => {
-                tracing::debug!("Fork extended to height {}", fork.tip_height);
-                Ok(HeaderProcessResult::ExtendedFork)
-            }
-            ForkDetectionResult::Orphan => {
-                // TODO: Add to orphan pool for later processing
-                // For now, just track that we received an orphan
                 Ok(HeaderProcessResult::Orphan)
             }
         }
@@ -984,10 +486,6 @@
                             &sync_storage,
                             Some(&self.chain_state),
                         )
-<<<<<<< HEAD
-                        .await
-=======
->>>>>>> f87f6699
                         .map_err(|e| SyncError::Validation(format!("Reorg check failed: {}", e)))?
                 };
 
@@ -1053,112 +551,27 @@
         Ok(())
     }
 
-    /// Build a proper block locator following the Bitcoin protocol
-    /// Returns a vector of block hashes with exponentially increasing steps
-    fn build_block_locator_from_hash(
-        &self,
-        tip_hash: BlockHash,
-        include_genesis: bool,
-    ) -> Vec<BlockHash> {
-        let mut locator = Vec::new();
-
-        // Always include the tip
-        locator.push(tip_hash);
-
-        // Get the current height
-        let tip_height = self.chain_state.tip_height();
-        if tip_height == 0 {
-            return locator; // Only genesis, nothing more to add
-        }
-
-        // Build exponentially spaced block locator
-        // Steps: 1, 2, 4, 8, 16, 32, 64, 128, 256, 512, 1024, ...
-        let mut step = 1u32;
-        let mut current_height = tip_height;
-
-        while current_height > self.chain_state.sync_base_height {
-            // Calculate the next height to include
-            let next_height = current_height.saturating_sub(step);
-
-            // Don't go below sync base height
-            if next_height < self.chain_state.sync_base_height {
-                break;
-            }
-
-            // Get header at this height
-            if let Some(header) = self.chain_state.header_at_height(next_height) {
-                locator.push(header.block_hash());
-                current_height = next_height;
-
-                // Double the step for exponential spacing
-                step = step.saturating_mul(2);
-
-                // Limit the locator size to prevent it from getting too large
-                if locator.len() >= 10 {
-                    break;
-                }
-            } else {
-                // If we can't find the header, try the next step
-                break;
-            }
-        }
-
-        // Add checkpoint/base hash if we haven't reached it yet
-        if current_height > self.chain_state.sync_base_height
-            && self.chain_state.sync_base_height > 0
-        {
-            if let Some(base_header) =
-                self.chain_state.header_at_height(self.chain_state.sync_base_height)
-            {
-                locator.push(base_header.block_hash());
-            }
-        }
-
-        // Optionally add genesis
-        if include_genesis && self.chain_state.sync_base_height == 0 {
-            if let Some(genesis_hash) = self.config.network.known_genesis_block_hash() {
-                // Only add genesis if it's not already in the locator
-                if !locator.contains(&genesis_hash) {
-                    locator.push(genesis_hash);
-                }
-            }
-        }
-
-        tracing::debug!(
-            "Built block locator with {} hashes: {:?}",
-            locator.len(),
-            locator.iter().take(5).collect::<Vec<_>>() // Show first 5 for debugging
-        );
-
-        locator
-    }
-
     /// Request headers from the network
     pub async fn request_headers(
         &mut self,
         network: &mut dyn NetworkManager,
         base_hash: Option<BlockHash>,
     ) -> SyncResult<()> {
-        tracing::info!("📤 [TRACE] request_headers called with base_hash: {:?}", base_hash);
         let block_locator = match base_hash {
             Some(hash) => {
                 // When syncing from a checkpoint, we need to create a proper locator
                 // that helps the peer understand we want headers AFTER this point
                 if self.chain_state.synced_from_checkpoint && self.chain_state.sync_base_height > 0
                 {
-<<<<<<< HEAD
-                    // For checkpoint sync, build a proper locator but don't include genesis
-                    // to avoid peers falling back to sending headers from genesis
-=======
                     // For checkpoint sync, only include the checkpoint hash
                     // Including genesis would allow peers to fall back to sending headers from genesis
                     // if they don't recognize the checkpoint, which is exactly what we want to avoid
->>>>>>> f87f6699
                     tracing::info!(
-                        "📍 Building checkpoint-based locator starting from height {}",
-                        self.chain_state.sync_base_height
+                        "📍 Using checkpoint-only locator for height {}: [{}]",
+                        self.chain_state.sync_base_height,
+                        hash
                     );
-                    self.build_block_locator_from_hash(hash, false)
+                    vec![hash]
                 } else if network.has_headers2_peer().await && !self.headers2_failed {
                     // Check if this is genesis and we're using headers2
                     let genesis_hash = self.config.network.known_genesis_block_hash();
@@ -1166,12 +579,10 @@
                         tracing::info!("📍 Using empty locator for headers2 genesis sync");
                         vec![]
                     } else {
-                        // Build a proper locator for non-genesis headers2 requests
-                        self.build_block_locator_from_hash(hash, true)
+                        vec![hash]
                     }
                 } else {
-                    // Build a proper locator for regular requests
-                    self.build_block_locator_from_hash(hash, true)
+                    vec![hash]
                 }
             }
             None => {
@@ -1254,19 +665,11 @@
             }
         } else {
             tracing::info!("📤 Sending GetHeaders message (uncompressed headers)");
-            tracing::debug!("About to call network.send_message with GetHeaders");
-
-            // Just send it normally - the real fix needs to be architectural
-            let msg = NetworkMessage::GetHeaders(getheaders_msg);
-            match network.send_message(msg).await {
-                Ok(_) => {
-                    tracing::info!("✅ GetHeaders message sent successfully");
-                }
-                Err(e) => {
-                    tracing::error!("❌ Failed to send GetHeaders message: {}", e);
-                    return Err(SyncError::Network(format!("Failed to send GetHeaders: {}", e)));
-                }
-            }
+            // Send regular GetHeaders message
+            network
+                .send_message(NetworkMessage::GetHeaders(getheaders_msg))
+                .await
+                .map_err(|e| SyncError::Network(format!("Failed to send GetHeaders: {}", e)))?;
         }
 
         Ok(())
@@ -1400,20 +803,15 @@
         let effective_tip_height = if self.chain_state.synced_from_checkpoint
             && current_tip_height.is_some()
         {
-<<<<<<< HEAD
-            // When syncing from checkpoint, current_tip_height IS the blockchain height
-            // We don't add sync_base_height because it's already the absolute height
-            let blockchain_height = current_tip_height.unwrap();
-=======
             let stored_headers = current_tip_height.unwrap();
             let actual_height = self.chain_state.sync_base_height + stored_headers;
->>>>>>> f87f6699
             tracing::info!(
-                "Syncing from checkpoint: sync_base_height={}, blockchain_height={}",
+                "Syncing from checkpoint: sync_base_height={}, stored_headers={}, effective_height={}",
                 self.chain_state.sync_base_height,
-                blockchain_height
+                stored_headers,
+                actual_height
             );
-            Some(blockchain_height)
+            Some(actual_height)
         } else {
             tracing::info!(
                 "Not syncing from checkpoint or no tip height. synced_from_checkpoint={}, current_tip_height={:?}",
@@ -1556,8 +954,7 @@
             // More aggressive timeout when no peers
             std::time::Duration::from_secs(5)
         } else {
-            // Give peers reasonable time to respond (10 seconds)
-            std::time::Duration::from_secs(10)
+            std::time::Duration::from_millis(500)
         };
 
         if self.last_sync_progress.elapsed() > timeout_duration {
@@ -1849,21 +1246,9 @@
     pub fn get_chain_state(&self) -> &ChainState {
         &self.chain_state
     }
-
-    /// Update the chain state (used for checkpoint sync)
-    pub fn update_chain_state(&mut self, chain_state: ChainState) {
-        tracing::info!(
-            "Updating header sync chain state: sync_base_height={}, synced_from_checkpoint={}, headers_count={}",
-            chain_state.sync_base_height,
-            chain_state.synced_from_checkpoint,
-            chain_state.headers.len()
-        );
-        self.chain_state = chain_state;
-    }
 }
 
 /// Result of processing a header
-#[derive(Debug)]
 enum HeaderProcessResult {
     ExtendedMainChain,
     CreatedFork,
