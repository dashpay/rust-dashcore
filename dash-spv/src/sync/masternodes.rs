--- conflicted
+++ resolved
@@ -47,8 +47,6 @@
     pending_individual_diffs: Option<(u32, u32)>,
     /// Sync base height (when syncing from checkpoint)
     sync_base_height: u32,
-    /// Track if we're retrying from genesis to ignore stale diffs
-    retrying_from_genesis: bool,
 }
 
 impl MasternodeSyncManager {
@@ -76,43 +74,7 @@
             bulk_diff_target_height: None,
             pending_individual_diffs: None,
             sync_base_height: 0,
-            retrying_from_genesis: false,
-        }
-    }
-
-    /// Restore the engine state from storage if available.
-    pub async fn restore_engine_state(&mut self, storage: &dyn StorageManager) -> SyncResult<()> {
-        if !self.config.enable_masternodes {
-            return Ok(());
-        }
-
-        // Load masternode state from storage
-        tracing::debug!("Loading masternode state from storage");
-        if let Some(state) = storage
-            .load_masternode_state()
-            .await
-            .map_err(|e| SyncError::Storage(format!("Failed to load masternode state: {}", e)))?
-        {
-            if !state.engine_state.is_empty() {
-                // Deserialize the engine state
-                match bincode::deserialize::<MasternodeListEngine>(&state.engine_state) {
-                    Ok(engine) => {
-                        self.engine = Some(engine);
-                    }
-                    Err(e) => {
-                        tracing::warn!(
-                            "Failed to deserialize engine state: {}. Starting with fresh engine.",
-                            e
-                        );
-                        // Keep the default engine we created in new()
-                    }
-                }
-            } else {
-                tracing::debug!("Masternode state exists but engine state is empty");
-            }
-        }
-
-        Ok(())
+        }
     }
 
     /// Validate a terminal block against the chain and return its height if valid.
@@ -127,14 +89,7 @@
         // Check if the terminal block exists in our chain
         match storage.get_header(terminal_height).await {
             Ok(Some(header)) => {
-                let actual_hash = header.block_hash();
-                tracing::info!(
-                    "Terminal block validation at height {}: expected hash {}, actual hash {}",
-                    terminal_height,
-                    expected_hash,
-                    actual_hash
-                );
-                if actual_hash == expected_hash {
+                if header.block_hash() == expected_hash {
                     if has_precalculated_data {
                         tracing::info!(
                             "Using terminal block at height {} with pre-calculated masternode data as base for sync",
@@ -191,40 +146,34 @@
             return Ok(0);
         }
 
-        // When syncing from checkpoint, storage uses absolute blockchain heights
-        // No need to convert - just use terminal_height directly
-        let storage_height = terminal_height;
+        // Convert blockchain height to storage height
+        let storage_height = terminal_height - sync_base_height;
 
         // Check if the terminal block exists in our chain
         match storage.get_header(storage_height).await {
             Ok(Some(header)) => {
-                let actual_hash = header.block_hash();
-                tracing::info!(
-                    "Terminal block validation at height {}: expected hash {}, actual hash {}",
-                    terminal_height,
-                    expected_hash,
-                    actual_hash
-                );
-                if actual_hash == expected_hash {
+                if header.block_hash() == expected_hash {
                     if has_precalculated_data {
                         tracing::info!(
-                            "Using terminal block at height {} with pre-calculated masternode data as base for sync",
-                            terminal_height
+                            "Using terminal block at blockchain height {} (storage height {}) with pre-calculated masternode data as base for sync",
+                            terminal_height,
+                            storage_height
                         );
                     } else {
                         tracing::info!(
-                            "Using terminal block at height {} as base for masternode sync (no pre-calculated data)",
-                            terminal_height
+                            "Using terminal block at blockchain height {} (storage height {}) as base for masternode sync (no pre-calculated data)",
+                            terminal_height,
+                            storage_height
                         );
                     }
                     Ok(terminal_height)
                 } else {
                     let msg = if has_precalculated_data {
-                        "Terminal block hash mismatch at height {} (with pre-calculated data) - falling back to genesis"
+                        "Terminal block hash mismatch at blockchain height {} (storage height {}) (with pre-calculated data) - falling back to genesis"
                     } else {
-                        "Terminal block hash mismatch at height {} (without pre-calculated data) - falling back to genesis"
+                        "Terminal block hash mismatch at blockchain height {} (storage height {}) (without pre-calculated data) - falling back to genesis"
                     };
-                    tracing::warn!(msg, terminal_height);
+                    tracing::warn!(msg, terminal_height, storage_height);
                     Ok(0)
                 }
             }
@@ -258,36 +207,12 @@
             return Ok(true);
         }
 
-        // Check if we should ignore this diff due to retry
-        if self.retrying_from_genesis {
-            // Only process genesis diffs when retrying
-            let genesis_hash =
-                self.config.network.known_genesis_block_hash().unwrap_or_else(BlockHash::all_zeros);
-            if diff.base_block_hash != genesis_hash {
-                tracing::debug!(
-                    "Ignoring non-genesis diff while retrying from genesis: base_block_hash={}",
-                    diff.base_block_hash
-                );
-                return Ok(true);
-            }
-            // This is the genesis diff we're waiting for
-            self.retrying_from_genesis = false;
-        }
-
         self.last_sync_progress = std::time::Instant::now();
 
         // Process the diff with fallback to genesis if incremental diff fails
         match self.process_masternode_diff(diff, storage).await {
             Ok(()) => {
                 // Success - diff applied
-                // Increment received diffs count
-                self.received_diffs_count += 1;
-                tracing::debug!(
-                    "After processing diff: received_diffs_count={}, expected_diffs_count={}, pending_individual_diffs={:?}",
-                    self.received_diffs_count,
-                    self.expected_diffs_count,
-                    self.pending_individual_diffs
-                );
             }
             Err(e) if e.to_string().contains("MissingStartMasternodeList") => {
                 tracing::warn!("Incremental masternode diff failed with MissingStartMasternodeList, retrying from genesis");
@@ -295,12 +220,10 @@
                 // Reset sync state but keep in progress
                 self.last_sync_progress = std::time::Instant::now();
                 // Reset counters since we're starting over
+                self.expected_diffs_count = 0;
                 self.received_diffs_count = 0;
                 self.bulk_diff_target_height = None;
-                // IMPORTANT: Preserve pending_individual_diffs so we still request them after genesis sync
-                // self.pending_individual_diffs = None;  // Don't clear this!
-                // Mark that we're retrying from genesis
-                self.retrying_from_genesis = true;
+                self.pending_individual_diffs = None;
 
                 // Get current height again
                 let current_height = storage
@@ -319,19 +242,11 @@
                     "Requesting fallback masternode diffs from genesis to height {}",
                     current_height
                 );
-<<<<<<< HEAD
-                self.request_masternode_diffs_for_chainlock_validation_with_base(
-=======
                 self.request_masternode_diffs_for_chainlock_validation(
->>>>>>> f87f6699
                     network,
                     storage,
                     0,
                     current_height,
-<<<<<<< HEAD
-                    self.sync_base_height,
-=======
->>>>>>> f87f6699
                 )
                 .await?;
 
@@ -344,20 +259,10 @@
             }
         }
 
-<<<<<<< HEAD
-=======
         // Increment received diffs count
         self.received_diffs_count += 1;
 
->>>>>>> f87f6699
         // Check if we've received all expected diffs
-        tracing::info!(
-            "Checking diff completion: received={}, expected={}, pending_individual_diffs={:?}",
-            self.received_diffs_count,
-            self.expected_diffs_count,
-            self.pending_individual_diffs
-        );
-
         if self.expected_diffs_count > 0 && self.received_diffs_count >= self.expected_diffs_count {
             // Check if this was the bulk diff and we have pending individual diffs
             if let Some((start_height, end_height)) = self.pending_individual_diffs.take() {
@@ -396,7 +301,7 @@
                 }
 
                 tracing::info!(
-                    "✅ Bulk diff complete, now requesting {} individual masternode diffs from blockchain heights {} to {}",
+                    "Bulk diff complete, now requesting {} individual masternode diffs from blockchain heights {} to {}",
                     self.expected_diffs_count,
                     start_height,
                     end_height
@@ -458,19 +363,11 @@
                     None => 0,
                 };
 
-<<<<<<< HEAD
-            self.request_masternode_diffs_for_chainlock_validation_with_base(
-=======
             self.request_masternode_diffs_for_chainlock_validation(
->>>>>>> f87f6699
                 network,
                 storage,
                 last_masternode_height,
                 current_height,
-<<<<<<< HEAD
-                self.sync_base_height,
-=======
->>>>>>> f87f6699
             )
             .await?;
             self.last_sync_progress = std::time::Instant::now();
@@ -510,38 +407,21 @@
         // Use the provided effective height instead of storage height
         let current_height = effective_height;
 
-        tracing::debug!("About to load masternode state from storage");
-
         // Get last known masternode height
-        let last_masternode_height = match storage
-            .load_masternode_state()
-            .await
-            .map_err(|e| SyncError::Storage(format!("Failed to load masternode state: {}", e)))?
-        {
-            Some(state) => {
-                tracing::info!(
-                        "Found existing masternode state: last_height={}, has_engine_state={}, terminal_block={:?}",
-                        state.last_height,
-                        !state.engine_state.is_empty(),
-                        state.terminal_block_hash.is_some()
-                    );
-                state.last_height
-            }
-            None => {
-                tracing::info!("No existing masternode state found, starting from height 0");
-                0
-            }
-        };
+        let last_masternode_height =
+            match storage.load_masternode_state().await.map_err(|e| {
+                SyncError::Storage(format!("Failed to load masternode state: {}", e))
+            })? {
+                Some(state) => state.last_height,
+                None => 0,
+            };
 
         // If we're already up to date, no need to sync
         if last_masternode_height >= current_height {
             tracing::info!(
-                "✅ Masternode list already synced to current height (last: {}, current: {})",
+                "Masternode list already synced to current height (last: {}, current: {})",
                 last_masternode_height,
                 current_height
-            );
-            tracing::info!(
-                "📊 [DEBUG] Returning false to indicate masternode sync is already complete"
             );
             return Ok(false);
         }
@@ -559,7 +439,6 @@
         self.received_diffs_count = 0;
         self.bulk_diff_target_height = None;
         self.pending_individual_diffs = None;
-        self.retrying_from_genesis = false;
 
         // Check if we can use a terminal block as a base for optimization
         let base_height = if last_masternode_height > 0 {
@@ -639,35 +518,20 @@
             .unwrap_or(0);
 
         // Get last known masternode height
-        let last_masternode_height = match storage
-            .load_masternode_state()
-            .await
-            .map_err(|e| SyncError::Storage(format!("Failed to load masternode state: {}", e)))?
-        {
-            Some(state) => {
-                tracing::info!(
-                        "Found existing masternode state: last_height={}, has_engine_state={}, terminal_block={:?}",
-                        state.last_height,
-                        !state.engine_state.is_empty(),
-                        state.terminal_block_hash.is_some()
-                    );
-                state.last_height
-            }
-            None => {
-                tracing::info!("No existing masternode state found, starting from height 0");
-                0
-            }
-        };
+        let last_masternode_height =
+            match storage.load_masternode_state().await.map_err(|e| {
+                SyncError::Storage(format!("Failed to load masternode state: {}", e))
+            })? {
+                Some(state) => state.last_height,
+                None => 0,
+            };
 
         // If we're already up to date, no need to sync
         if last_masternode_height >= current_height {
             tracing::info!(
-                "✅ Masternode list already synced to current height (last: {}, current: {})",
+                "Masternode list already synced to current height (last: {}, current: {})",
                 last_masternode_height,
                 current_height
-            );
-            tracing::info!(
-                "📊 [DEBUG] Returning false to indicate masternode sync is already complete"
             );
             return Ok(false);
         }
@@ -685,7 +549,6 @@
         self.received_diffs_count = 0;
         self.bulk_diff_target_height = None;
         self.pending_individual_diffs = None;
-        self.retrying_from_genesis = false;
 
         // Check if we can use a terminal block as a base for optimization
         let base_height = if last_masternode_height > 0 {
@@ -726,19 +589,11 @@
         };
 
         // Request masternode list diffs to ensure we have lists for ChainLock validation
-<<<<<<< HEAD
-        self.request_masternode_diffs_for_chainlock_validation_with_base(
-=======
         self.request_masternode_diffs_for_chainlock_validation(
->>>>>>> f87f6699
             network,
             storage,
             base_height,
             current_height,
-<<<<<<< HEAD
-            self.sync_base_height,
-=======
->>>>>>> f87f6699
         )
         .await?;
 
@@ -948,15 +803,8 @@
         let current_block_hash = storage
             .get_header(current_height)
             .await
-            .map_err(|e| {
-                SyncError::Storage(format!(
-                    "Failed to get current header at height {}: {}",
-                    current_height, e
-                ))
-            })?
-            .ok_or_else(|| {
-                SyncError::Storage(format!("Current header not found at height {}", current_height))
-            })?
+            .map_err(|e| SyncError::Storage(format!("Failed to get current header: {}", e)))?
+            .ok_or_else(|| SyncError::Storage("Current header not found".to_string()))?
             .block_hash();
 
         let get_mn_list_diff = GetMnListDiff {
@@ -1026,13 +874,6 @@
                     .await?;
                 self.expected_diffs_count = 1; // Only expecting the bulk diff initially
                 self.bulk_diff_target_height = Some(bulk_end_height);
-<<<<<<< HEAD
-                tracing::debug!(
-                    "Set expected_diffs_count=1 for bulk diff, bulk_diff_target_height={}",
-                    bulk_end_height
-                );
-=======
->>>>>>> f87f6699
 
                 // Store the individual diff request for later (using blockchain heights)
                 // Individual diffs should start after the bulk diff ends
@@ -1041,11 +882,6 @@
                     // Store range for individual diffs
                     // We'll request diffs FROM bulk_end_height TO bulk_end_height+1, etc.
                     self.pending_individual_diffs = Some((individual_start, target_height));
-                    tracing::debug!(
-                        "Setting pending_individual_diffs: start={}, end={}",
-                        individual_start,
-                        target_height
-                    );
                 }
 
                 tracing::info!(
@@ -1096,12 +932,6 @@
         current_height: u32,
         sync_base_height: u32,
     ) -> SyncResult<()> {
-<<<<<<< HEAD
-        // When syncing from checkpoint, storage uses absolute blockchain heights
-        // No need to convert
-        let storage_base_height = base_height;
-        let storage_current_height = current_height;
-=======
         // Convert blockchain heights to storage heights
         let storage_base_height = if base_height >= sync_base_height {
             base_height - sync_base_height
@@ -1117,7 +947,6 @@
                 current_height, sync_base_height
             )));
         };
->>>>>>> f87f6699
 
         // Verify the storage height actually exists
         let storage_tip = storage
@@ -1127,85 +956,10 @@
             .unwrap_or(0);
 
         if storage_current_height > storage_tip {
-            // This can happen during phase transitions or when headers are still being stored
-            // Instead of failing, adjust to use the storage tip
-            tracing::warn!(
-                "Requested storage height {} exceeds storage tip {} (blockchain height {} with sync base {}). Using storage tip instead.",
+            return Err(SyncError::InvalidState(format!(
+                "Requested storage height {} exceeds storage tip {} (blockchain height {} with sync base {})",
                 storage_current_height, storage_tip, current_height, sync_base_height
-            );
-
-            // Use the storage tip as the current height
-            let adjusted_storage_height = storage_tip;
-            let adjusted_blockchain_height = storage_tip; // Storage already uses blockchain heights
-
-            // Update the heights to use what's actually available
-            // Don't recurse - just continue with adjusted values
-            if adjusted_storage_height <= storage_base_height {
-                // Nothing to sync
-                return Ok(());
-            }
-
-            // Log the adjustment
-            tracing::debug!(
-                "Adjusted MnListDiff request heights - blockchain: {}-{}, storage: {}-{}",
-                base_height,
-                adjusted_blockchain_height,
-                storage_base_height,
-                adjusted_storage_height
-            );
-
-            // Get current block hash at the adjusted height
-            let adjusted_current_hash = storage
-                .get_header(adjusted_storage_height)
-                .await
-                .map_err(|e| {
-                    SyncError::Storage(format!(
-                        "Failed to get header at adjusted storage height {}: {}",
-                        adjusted_storage_height, e
-                    ))
-                })?
-                .ok_or_else(|| {
-                    SyncError::Storage(format!(
-                        "Header not found at adjusted storage height {}",
-                        adjusted_storage_height
-                    ))
-                })?
-                .block_hash();
-
-            // Continue with the request using adjusted values
-            let get_mn_list_diff = GetMnListDiff {
-                base_block_hash: if base_height == 0 {
-                    self.config.network.known_genesis_block_hash().ok_or_else(|| {
-                        SyncError::Network("No genesis hash for network".to_string())
-                    })?
-                } else {
-                    storage
-                        .get_header(storage_base_height)
-                        .await
-                        .map_err(|e| {
-                            SyncError::Storage(format!("Failed to get base header: {}", e))
-                        })?
-                        .ok_or_else(|| {
-                            SyncError::Storage(format!(
-                                "Base header not found at storage height {}",
-                                storage_base_height
-                            ))
-                        })?
-                        .block_hash()
-                },
-                block_hash: adjusted_current_hash,
-            };
-
-            network.send_message(NetworkMessage::GetMnListD(get_mn_list_diff)).await.map_err(
-                |e| SyncError::Network(format!("Failed to send adjusted GetMnListDiff: {}", e)),
-            )?;
-
-            tracing::info!(
-                "Requested masternode list diff from blockchain height {} (storage {}) to {} (storage {}) [adjusted from {}]",
-                base_height, storage_base_height, adjusted_blockchain_height, adjusted_storage_height, current_height
-            );
-
-            return Ok(());
+            )));
         }
 
         tracing::debug!(
@@ -1342,13 +1096,6 @@
                 .await?;
                 self.expected_diffs_count = 1; // Only expecting the bulk diff initially
                 self.bulk_diff_target_height = Some(bulk_end_height);
-<<<<<<< HEAD
-                tracing::debug!(
-                    "Set expected_diffs_count=1 for bulk diff, bulk_diff_target_height={}",
-                    bulk_end_height
-                );
-=======
->>>>>>> f87f6699
 
                 // Store the individual diff request for later (using blockchain heights)
                 // Individual diffs should start after the bulk diff ends
@@ -1357,11 +1104,6 @@
                     // Store range for individual diffs
                     // We'll request diffs FROM bulk_end_height TO bulk_end_height+1, etc.
                     self.pending_individual_diffs = Some((individual_start, target_height));
-                    tracing::debug!(
-                        "Setting pending_individual_diffs: start={}, end={}",
-                        individual_start,
-                        target_height
-                    );
                 }
 
                 tracing::info!(
@@ -1450,19 +1192,16 @@
             tracing::debug!("Target block hash is zero - likely empty masternode list in regtest");
         } else {
             // Feed target block hash
-            if let Some(storage_target_height) = storage
+            if let Some(target_height) = storage
                 .get_header_height_by_hash(&target_block_hash)
                 .await
                 .map_err(|e| SyncError::Storage(format!("Failed to lookup target hash: {}", e)))?
             {
-                // Storage already uses blockchain heights when syncing from checkpoint
-                let blockchain_target_height = storage_target_height;
-                engine.feed_block_height(blockchain_target_height, target_block_hash);
+                engine.feed_block_height(target_height, target_block_hash);
                 tracing::debug!(
-                    "Fed target block hash {} at blockchain height {} (storage height {})",
+                    "Fed target block hash {} at height {}",
                     target_block_hash,
-                    blockchain_target_height,
-                    storage_target_height
+                    target_height
                 );
             } else {
                 return Err(SyncError::Storage(format!(
@@ -1485,30 +1224,23 @@
                 tracing::debug!("Fed genesis block hash {} at height 0", base_block_hash);
             } else {
                 // For non-genesis blocks, look up the height
-                if let Some(storage_base_height) = storage
+                if let Some(base_height) = storage
                     .get_header_height_by_hash(&base_block_hash)
                     .await
                     .map_err(|e| SyncError::Storage(format!("Failed to lookup base hash: {}", e)))?
                 {
-                    // Storage already uses blockchain heights when syncing from checkpoint
-                    let blockchain_base_height = storage_base_height;
-                    engine.feed_block_height(blockchain_base_height, base_block_hash);
+                    engine.feed_block_height(base_height, base_block_hash);
                     tracing::debug!(
-                        "Fed base block hash {} at blockchain height {} (storage height {})",
+                        "Fed base block hash {} at height {}",
                         base_block_hash,
-                        blockchain_base_height,
-                        storage_base_height
+                        base_height
                     );
                 }
             }
 
             // Calculate start_height for filtering redundant submissions
             // Feed last 1000 headers or from base height, whichever is more recent
-<<<<<<< HEAD
-            let storage_start_height =
-=======
             let start_height =
->>>>>>> f87f6699
                 if base_block_hash
                     == self.config.network.known_genesis_block_hash().ok_or_else(|| {
                         SyncError::Network("No genesis hash for network".to_string())
@@ -1516,20 +1248,12 @@
                 {
                     // For genesis, start from 0 (but limited by what's in storage)
                     0
-<<<<<<< HEAD
-                } else if let Some(storage_base_height) = storage
-=======
                 } else if let Some(base_height) = storage
->>>>>>> f87f6699
                     .get_header_height_by_hash(&base_block_hash)
                     .await
                     .map_err(|e| SyncError::Storage(format!("Failed to lookup base hash: {}", e)))?
                 {
-<<<<<<< HEAD
-                    storage_base_height.saturating_sub(100) // Include some headers before base
-=======
                     base_height.saturating_sub(100) // Include some headers before base
->>>>>>> f87f6699
                 } else {
                     tip_height.saturating_sub(1000)
                 };
@@ -1537,38 +1261,25 @@
             // Feed any quorum hashes from new_quorums that are block hashes
             for quorum in &diff.new_quorums {
                 // Note: quorum_hash is not necessarily a block hash, so we check if it exists
-                if let Some(storage_quorum_height) =
+                if let Some(quorum_height) =
                     storage.get_header_height_by_hash(&quorum.quorum_hash).await.map_err(|e| {
                         SyncError::Storage(format!("Failed to lookup quorum hash: {}", e))
                     })?
                 {
                     // Only feed blocks at or after start_height to avoid redundant submissions
-                    if storage_quorum_height >= storage_start_height {
-                        // Storage already uses blockchain heights when syncing from checkpoint
-                        let blockchain_quorum_height = storage_quorum_height;
-
-                        // Check if this block hash is already known to avoid duplicate feeds
-                        if !engine.block_container.contains_hash(&quorum.quorum_hash) {
-                            engine.feed_block_height(blockchain_quorum_height, quorum.quorum_hash);
-                            tracing::debug!(
-                                "Fed quorum hash {} at blockchain height {} (storage height {})",
-                                quorum.quorum_hash,
-                                blockchain_quorum_height,
-                                storage_quorum_height
-                            );
-                        } else {
-                            tracing::trace!(
-                                "Skipping already known quorum hash {} at blockchain height {}",
-                                quorum.quorum_hash,
-                                blockchain_quorum_height
-                            );
-                        }
+                    if quorum_height >= start_height {
+                        engine.feed_block_height(quorum_height, quorum.quorum_hash);
+                        tracing::debug!(
+                            "Fed quorum hash {} at height {}",
+                            quorum.quorum_hash,
+                            quorum_height
+                        );
                     } else {
                         tracing::trace!(
-                            "Skipping quorum hash {} at storage height {} (before start_height {})",
+                            "Skipping quorum hash {} at height {} (before start_height {})",
                             quorum.quorum_hash,
-                            storage_quorum_height,
-                            storage_start_height
+                            quorum_height,
+                            start_height
                         );
                     }
                 }
@@ -1577,26 +1288,19 @@
             // Feed a reasonable range of recent headers for validation purposes
             // The engine may need recent headers for various validations
 
-            if storage_start_height < tip_height {
+            if start_height < tip_height {
                 tracing::debug!(
-                    "Feeding headers from storage height {} to {} to masternode engine",
-                    storage_start_height,
+                    "Feeding headers from {} to {} to masternode engine",
+                    start_height,
                     tip_height
                 );
                 let headers =
-                    storage.get_headers_batch(storage_start_height, tip_height).await.map_err(
-                        |e| SyncError::Storage(format!("Failed to batch load headers: {}", e)),
-                    )?;
-
-                for (storage_height, header) in headers {
-                    // Storage already uses blockchain heights when syncing from checkpoint
-                    let blockchain_height = storage_height;
-                    let block_hash = header.block_hash();
-
-                    // Only feed if not already known
-                    if !engine.block_container.contains_hash(&block_hash) {
-                        engine.feed_block_height(blockchain_height, block_hash);
-                    }
+                    storage.get_headers_batch(start_height, tip_height).await.map_err(|e| {
+                        SyncError::Storage(format!("Failed to batch load headers: {}", e))
+                    })?;
+
+                for (height, header) in headers {
+                    engine.feed_block_height(height, header.block_hash());
                 }
             }
         }
@@ -1610,16 +1314,9 @@
                 );
 
                 // Store empty masternode state to mark sync as complete
-                // Serialize the engine state even for regtest
-                let engine_state = if let Some(engine) = &self.engine {
-                    bincode::serialize(engine).unwrap_or_default()
-                } else {
-                    Vec::new()
-                };
-
                 let masternode_state = MasternodeState {
                     last_height: tip_height,
-                    engine_state,
+                    engine_state: Vec::new(), // Empty state for regtest
                     last_update: std::time::SystemTime::now()
                         .duration_since(std::time::UNIX_EPOCH)
                         .unwrap_or_default()
@@ -1637,69 +1334,17 @@
         }
 
         // Apply the diff to our engine
-        let apply_result = engine.apply_diff(diff.clone(), None, true, None);
-
-        // Handle specific error cases
-        match apply_result {
-            Ok(_) => {
-                // Success - diff applied
-            }
-            Err(e) if e.to_string().contains("MissingStartMasternodeList") => {
-                // If this is a genesis diff and we still get MissingStartMasternodeList,
-                // it means the engine needs to be reset
-                if diff.base_block_hash
-                    == self.config.network.known_genesis_block_hash().ok_or_else(|| {
-                        SyncError::Network("No genesis hash for network".to_string())
-                    })?
-                {
-                    tracing::warn!("Genesis diff failed with MissingStartMasternodeList - resetting engine state");
-
-                    // Reset the engine to a clean state
-                    engine.masternode_lists.clear();
-                    engine.known_snapshots.clear();
-                    engine.rotated_quorums_per_cycle.clear();
-                    engine.quorum_statuses.clear();
-
-                    // Re-feed genesis block
-                    if let Some(genesis_hash) = self.config.network.known_genesis_block_hash() {
-                        engine.feed_block_height(0, genesis_hash);
-                    }
-
-                    // Try applying the diff again
-                    engine.apply_diff(diff, None, true, None).map_err(|e| {
-                        SyncError::Validation(format!(
-                            "Failed to apply genesis masternode diff after reset: {:?}",
-                            e
-                        ))
-                    })?;
-
-                    tracing::info!(
-                        "Successfully applied genesis masternode diff after engine reset"
-                    );
+        engine.apply_diff(diff, None, true, None)
+            .map_err(|e| {
+                // Provide more context for IncompleteMnListDiff in regtest
+                if self.config.network == dashcore::Network::Regtest && e.to_string().contains("IncompleteMnListDiff") {
+                    SyncError::SyncFailed(format!(
+                        "Failed to apply masternode diff in regtest (this is normal if no masternodes are configured): {:?}", e
+                    ))
                 } else {
-                    // Non-genesis diff failed - this will trigger a retry from genesis
-                    return Err(SyncError::Validation(format!(
-                        "Failed to apply masternode diff: {:?}",
-                        e
-                    )));
+                    SyncError::Validation(format!("Failed to apply masternode diff: {:?}", e))
                 }
-            }
-            Err(e) => {
-                // Other errors
-                if self.config.network == dashcore::Network::Regtest
-                    && e.to_string().contains("IncompleteMnListDiff")
-                {
-                    return Err(SyncError::SyncFailed(format!(
-                        "Failed to apply masternode diff in regtest (this is normal if no masternodes are configured): {:?}", e
-                    )));
-                } else {
-                    return Err(SyncError::Validation(format!(
-                        "Failed to apply masternode diff: {:?}",
-                        e
-                    )));
-                }
-            }
-        }
+            })?;
 
         tracing::info!("Successfully applied masternode list diff");
 
@@ -1750,18 +1395,9 @@
             target_height
         };
 
-        // Serialize the engine state
-        let engine_state = if let Some(engine) = &self.engine {
-            bincode::serialize(engine).map_err(|e| {
-                SyncError::Storage(format!("Failed to serialize engine state: {}", e))
-            })?
-        } else {
-            Vec::new()
-        };
-
         let masternode_state = MasternodeState {
             last_height: blockchain_height,
-            engine_state,
+            engine_state: Vec::new(), // TODO: Serialize engine state
             last_update: std::time::SystemTime::now()
                 .duration_since(std::time::UNIX_EPOCH)
                 .map_err(|e| SyncError::InvalidState(format!("System time error: {}", e)))?
@@ -1786,7 +1422,6 @@
         self.received_diffs_count = 0;
         self.bulk_diff_target_height = None;
         self.pending_individual_diffs = None;
-        self.retrying_from_genesis = false;
         if let Some(_engine) = &mut self.engine {
             // TODO: Reset engine state if needed
         }
