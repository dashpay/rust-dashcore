//! TCP connection management.

use std::collections::HashMap;
use std::io::{BufReader, Write, Read, Cursor};
use std::net::{SocketAddr, TcpStream};
use std::time::{Duration, SystemTime};
use std::sync::Arc;
use tokio::sync::Mutex;

use dashcore::consensus::{encode, Decodable};
use dashcore::network::message::{NetworkMessage, RawNetworkMessage};
use dashcore::Network;

use crate::error::{NetworkError, NetworkResult};
use crate::network::constants::PING_INTERVAL;
use crate::types::PeerInfo;

/// Internal state for the TCP connection
struct ConnectionState {
    stream: TcpStream,
    read_buffer: BufReader<TcpStream>,
}

/// TCP connection to a Dash peer
pub struct TcpConnection {
    address: SocketAddr,
    // Use a single mutex to protect both the write stream and read buffer
    // This ensures no concurrent access to the underlying socket
    state: Option<Arc<Mutex<ConnectionState>>>,
    timeout: Duration,
    connected_at: Option<SystemTime>,
    bytes_sent: u64,
    network: Network,
    // Ping/pong state
    last_ping_sent: Option<SystemTime>,
    last_pong_received: Option<SystemTime>,
    pending_pings: HashMap<u64, SystemTime>, // nonce -> sent_time
    // Peer information from Version message
    peer_version: Option<u32>,
    peer_services: Option<u64>,
    peer_user_agent: Option<String>,
    peer_best_height: Option<i32>,
    peer_relay: Option<bool>,
<<<<<<< HEAD
    peer_prefers_headers2: bool,
    peer_sent_sendheaders2: bool,
=======
>>>>>>> 6d09196a
}

impl TcpConnection {
    /// Create a new TCP connection to the given address.
    pub fn new(address: SocketAddr, timeout: Duration, network: Network) -> Self {
        Self {
            address,
            state: None,
            timeout,
            connected_at: None,
            bytes_sent: 0,
            network,
            last_ping_sent: None,
            last_pong_received: None,
            pending_pings: HashMap::new(),
            peer_version: None,
            peer_services: None,
            peer_user_agent: None,
            peer_best_height: None,
            peer_relay: None,
<<<<<<< HEAD
            peer_prefers_headers2: false,
            peer_sent_sendheaders2: false,
=======
>>>>>>> 6d09196a
        }
    }

    /// Connect to a peer and return a connected instance.
<<<<<<< HEAD
    pub async fn connect(address: SocketAddr, timeout_secs: u64, read_timeout: Duration, network: Network) -> NetworkResult<Self> {
=======
    pub async fn connect(address: SocketAddr, timeout_secs: u64, network: Network) -> NetworkResult<Self> {
>>>>>>> 6d09196a
        let timeout = Duration::from_secs(timeout_secs);

        let stream = TcpStream::connect_timeout(&address, timeout).map_err(|e| {
            NetworkError::ConnectionFailed(format!("Failed to connect to {}: {}", address, e))
        })?;

        stream.set_nodelay(true).map_err(|e| {
            NetworkError::ConnectionFailed(format!("Failed to set TCP_NODELAY: {}", e))
        })?;
        
        // Set a read timeout instead of non-blocking mode
        // This allows us to return None when no data is available
<<<<<<< HEAD
        // Using configurable timeout for optimal balance of performance and reliability
        stream.set_read_timeout(Some(read_timeout)).map_err(|e| {
=======
        // Using 15ms timeout for optimal balance of performance and reliability
        stream.set_read_timeout(Some(Duration::from_millis(15))).map_err(|e| {
>>>>>>> 6d09196a
            NetworkError::ConnectionFailed(format!("Failed to set read timeout: {}", e))
        })?;

        // Clone the stream for the BufReader
        let read_stream = stream.try_clone().map_err(|e| {
            NetworkError::ConnectionFailed(format!("Failed to clone stream: {}", e))
        })?;

        let state = ConnectionState {
            stream,
            read_buffer: BufReader::new(read_stream),
        };

        Ok(Self {
            address,
            state: Some(Arc::new(Mutex::new(state))),
            timeout,
            connected_at: Some(SystemTime::now()),
            bytes_sent: 0,
            network,
            last_ping_sent: None,
            last_pong_received: None,
            pending_pings: HashMap::new(),
            peer_version: None,
            peer_services: None,
            peer_user_agent: None,
            peer_best_height: None,
            peer_relay: None,
<<<<<<< HEAD
            peer_prefers_headers2: false,
            peer_sent_sendheaders2: false,
=======
>>>>>>> 6d09196a
        })
    }

    /// Connect to the peer (instance method for compatibility).
    pub async fn connect_instance(&mut self) -> NetworkResult<()> {
        let stream = TcpStream::connect_timeout(&self.address, self.timeout).map_err(|e| {
            NetworkError::ConnectionFailed(format!("Failed to connect to {}: {}", self.address, e))
        })?;

        // Don't set socket timeouts - we handle timeouts at the application level
        // and socket timeouts can interfere with async operations

        // Disable Nagle's algorithm for lower latency
        stream.set_nodelay(true).map_err(|e| {
            NetworkError::ConnectionFailed(format!("Failed to set TCP_NODELAY: {}", e))
        })?;

        // Set a read timeout instead of non-blocking mode
        // This allows us to return None when no data is available
        // Using 15ms timeout for optimal balance of performance and reliability
        stream.set_read_timeout(Some(Duration::from_millis(15))).map_err(|e| {
            NetworkError::ConnectionFailed(format!("Failed to set read timeout: {}", e))
        })?;

        // Clone stream for reading
        let read_stream = stream.try_clone().map_err(|e| {
            NetworkError::ConnectionFailed(format!("Failed to clone stream: {}", e))
        })?;

        let state = ConnectionState {
            stream,
            read_buffer: BufReader::new(read_stream),
        };

        self.state = Some(Arc::new(Mutex::new(state)));
        self.connected_at = Some(SystemTime::now());

        tracing::info!("Connected to peer {}", self.address);

        Ok(())
    }

    /// Disconnect from the peer.
    pub async fn disconnect(&mut self) -> NetworkResult<()> {
        if let Some(state_arc) = self.state.take() {
            if let Ok(state_mutex) = Arc::try_unwrap(state_arc) {
                let state = state_mutex.into_inner();
                let _ = state.stream.shutdown(std::net::Shutdown::Both);
            }
        }
        self.connected_at = None;

        tracing::info!("Disconnected from peer {}", self.address);

        Ok(())
    }

    /// Update peer information from a received Version message
    pub fn update_peer_info(&mut self, version_msg: &dashcore::network::message_network::VersionMessage) {
<<<<<<< HEAD
        // Define validation constants
        const MIN_PROTOCOL_VERSION: u32 = 60001; // Minimum version that supports ping/pong
        const MAX_PROTOCOL_VERSION: u32 = 100000; // Reasonable upper bound for protocol version
        const MAX_USER_AGENT_LENGTH: usize = 256; // Maximum reasonable user agent length
        const MAX_START_HEIGHT: i32 = 10_000_000; // Reasonable upper bound for block height
        
        // Validate protocol version
        if version_msg.version < MIN_PROTOCOL_VERSION {
            tracing::warn!(
                "Peer {} reported protocol version {} below minimum {}, skipping update",
                self.address, version_msg.version, MIN_PROTOCOL_VERSION
            );
            return;
        }
        
        if version_msg.version > MAX_PROTOCOL_VERSION {
            tracing::warn!(
                "Peer {} reported suspiciously high protocol version {}, skipping update",
                self.address, version_msg.version
            );
            return;
        }
        
        // Validate start height
        if version_msg.start_height < 0 {
            tracing::warn!(
                "Peer {} reported negative start height {}, skipping update",
                self.address, version_msg.start_height
            );
            return;
        }
        
        if version_msg.start_height > MAX_START_HEIGHT {
            tracing::warn!(
                "Peer {} reported suspiciously high start height {}, skipping update",
                self.address, version_msg.start_height
            );
            return;
        }
        
        // Validate user agent
        if version_msg.user_agent.is_empty() {
            tracing::warn!(
                "Peer {} provided empty user agent, skipping update",
                self.address
            );
            return;
        }
        
        if version_msg.user_agent.len() > MAX_USER_AGENT_LENGTH {
            tracing::warn!(
                "Peer {} provided excessively long user agent ({} bytes), skipping update",
                self.address, version_msg.user_agent.len()
            );
            return;
        }
        
        // Validate services - ensure they contain expected flags
        let services = version_msg.services.as_u64();
        const KNOWN_SERVICE_FLAGS: u64 = 0x0000_0000_0000_1FFF; // All known service flags up to bit 12
        if services & !KNOWN_SERVICE_FLAGS != 0 {
            tracing::warn!(
                "Peer {} reported unknown service flags: 0x{:016x}, proceeding with caution",
                self.address, services
            );
            // Note: We don't return here as unknown flags might be from newer versions
        }
        
        // All validations passed, update peer info
=======
>>>>>>> 6d09196a
        self.peer_version = Some(version_msg.version);
        self.peer_services = Some(version_msg.services.as_u64());
        self.peer_user_agent = Some(version_msg.user_agent.clone());
        self.peer_best_height = Some(version_msg.start_height);
        self.peer_relay = Some(version_msg.relay);
        
        tracing::info!("Updated peer info for {}: height={}, version={}, services={:?}", 
                       self.address,
                       version_msg.start_height, 
                       version_msg.version, 
                       version_msg.services);
        
        // Also log with standard logging for debugging
        log::info!("PEER_INFO_DEBUG: Updated peer {} with height={}, version={}", 
                   self.address, version_msg.start_height, version_msg.version);
    }

    /// Send a message to the peer.
    pub async fn send_message(&mut self, message: NetworkMessage) -> NetworkResult<()> {
        let state_arc = self
            .state
            .as_ref()
            .ok_or_else(|| NetworkError::ConnectionFailed("Not connected".to_string()))?;

        let raw_message = RawNetworkMessage {
            magic: self.network.magic(),
            payload: message,
        };

        let serialized = encode::serialize(&raw_message);

        // Lock the state for the entire write operation
        let mut state = state_arc.lock().await;

        // Write with error handling
        match state.stream.write_all(&serialized) {
            Ok(_) => {
                // Flush to ensure data is sent immediately
                if let Err(e) = state.stream.flush() {
                    if e.kind() != std::io::ErrorKind::WouldBlock {
                        tracing::warn!("Failed to flush socket {}: {}", self.address, e);
                    }
                }
                self.bytes_sent += serialized.len() as u64;
                tracing::debug!("Sent message to {}: {:?}", self.address, raw_message.payload);
                Ok(())
            }
            Err(e) if e.kind() == std::io::ErrorKind::WouldBlock => {
                // For non-blocking writes that would block, we could retry later
                // For now, treat as a temporary failure
                tracing::debug!("Write would block to {}, socket buffer may be full", self.address);
                Err(NetworkError::Timeout)
            }
            Err(e) => {
                tracing::warn!("Disconnecting {} due to write error: {}", self.address, e);
                // Drop the lock before clearing connection state
                drop(state);
                // Clear connection state on write error
                self.state = None;
                self.connected_at = None;
                Err(NetworkError::ConnectionFailed(format!("Write failed: {}", e)))
            }
        }
    }

    /// Receive a message from the peer.
    pub async fn receive_message(&mut self) -> NetworkResult<Option<NetworkMessage>> {
        // First check if we have a state
        let state_arc = self
            .state
            .as_ref()
            .ok_or_else(|| NetworkError::ConnectionFailed("Not connected".to_string()))?;

        // Lock the state for the entire read operation
        // This ensures no concurrent access to the socket
        let mut state = state_arc.lock().await;

        // Read message from the BufReader
        // This handles buffering properly and avoids issues with partial reads
        let result = match RawNetworkMessage::consensus_decode(&mut state.read_buffer) {
            Ok(raw_message) => {
                // Validate magic bytes match our network
                if raw_message.magic != self.network.magic() {
                    tracing::warn!(
                        "Received message with wrong magic bytes: expected {:#x}, got {:#x}",
                        self.network.magic(),
                        raw_message.magic
                    );
                    return Err(NetworkError::ProtocolError(format!(
                        "Wrong magic bytes: expected {:#x}, got {:#x}",
                        self.network.magic(),
                        raw_message.magic
                    )));
                }

                // Message received successfully
                tracing::trace!(
                    "Successfully decoded message from {}: {:?}",
                    self.address,
                    raw_message.payload.cmd()
                );

                // Log block messages specifically for debugging
                if let NetworkMessage::Block(ref block) = raw_message.payload {
                    let block_hash = block.block_hash();
                    tracing::info!(
                        "Successfully decoded block {} from {}",
                        block_hash,
                        self.address
                    );
                }
                
                // Log Headers2 messages for debugging
                if let NetworkMessage::Headers2(ref headers2) = raw_message.payload {
                    tracing::info!(
                        "Successfully decoded Headers2 message from {} with {} compressed headers",
                        self.address,
                        headers2.headers.len()
                    );
                }

                Ok(Some(raw_message.payload))
            }
            Err(encode::Error::Io(ref e)) if e.kind() == std::io::ErrorKind::WouldBlock => {
                // Timeout from read operation - no data available
                Ok(None)
            }
            Err(encode::Error::Io(ref e)) if e.kind() == std::io::ErrorKind::TimedOut => {
                // Explicit timeout - no data available
                Ok(None)
            }
            Err(encode::Error::Io(ref e)) if e.kind() == std::io::ErrorKind::UnexpectedEof => {
                // EOF means peer closed their side of connection
                tracing::info!("Peer {} closed connection (EOF)", self.address);
                Err(NetworkError::PeerDisconnected)
            }
            Err(encode::Error::Io(ref e))
                if e.kind() == std::io::ErrorKind::ConnectionAborted
                    || e.kind() == std::io::ErrorKind::ConnectionReset =>
            {
                tracing::info!("Peer {} connection reset/aborted", self.address);
                Err(NetworkError::PeerDisconnected)
            }
            Err(encode::Error::InvalidChecksum {
                expected,
                actual,
            }) => {
                // Special handling for checksum errors - skip the message and return empty queue
                tracing::warn!("Skipping message with invalid checksum from {}: expected {:02x?}, actual {:02x?}", 
                              self.address, expected, actual);

                // Check if this looks like a version message corruption by checking for all-zeros checksum
                if actual == [0, 0, 0, 0] {
                    tracing::warn!("All-zeros checksum detected from {}, likely corrupted version message - skipping", self.address);
                }

                // Return empty queue instead of failing the connection
                Ok(None)
            }
            Err(e) => {
                tracing::error!("Failed to decode message from {}: {}", self.address, e);
                
                // Log more details about what we were trying to decode
                if let encode::Error::Io(ref io_err) = e {
                    tracing::error!("IO error details: {:?}", io_err);
                }

                // Check if this is the specific "unknown special transaction type" error
                let error_msg = e.to_string();
                if error_msg.contains("unknown special transaction type") {
                    tracing::warn!(
                        "Peer {} sent block with unsupported transaction type: {}",
                        self.address,
                        e
                    );
                    tracing::error!("BLOCK DECODE FAILURE - Error details: {}", error_msg);
                } else if error_msg.contains("Failed to decode transactions for block") {
                    // Extract block hash from the enhanced error message
                    tracing::error!(
                        "Peer {} sent block that failed transaction decoding: {}",
                        self.address,
                        e
                    );
                    if let Some(hash_start) = error_msg.find("block ") {
                        if let Some(hash_end) = error_msg[hash_start + 6..].find(':') {
                            let block_hash = &error_msg[hash_start + 6..hash_start + 6 + hash_end];
                            tracing::error!("FAILING BLOCK HASH: {}", block_hash);
                        }
                    }
                } else if error_msg.contains("IO error") {
                    // This might be our wrapped error - log it prominently
                    tracing::error!("BLOCK DECODE FAILURE - IO error (possibly unknown transaction type) from peer {}", self.address);
                    tracing::error!("Raw error details: {:?}", e);
                }

                Err(NetworkError::Serialization(e))
            }
        };

        // Drop the lock before disconnecting
        drop(state);

        // Handle disconnection if needed
        match &result {
            Err(NetworkError::PeerDisconnected) => {
                self.state = None;
                self.connected_at = None;
            }
            _ => {}
        }

        result
    }

    /// Check if the connection is active.
    pub fn is_connected(&self) -> bool {
        self.state.is_some()
    }

    /// Check if connection appears healthy (not just connected).
    pub fn is_healthy(&self) -> bool {
        if !self.is_connected() {
            tracing::debug!("Connection to {} marked unhealthy: not connected", self.address);
            return false;
        }

        let now = SystemTime::now();

        // If we have exchanged pings/pongs, check the last activity
        if let Some(last_pong) = self.last_pong_received {
            if let Ok(duration) = now.duration_since(last_pong) {
                // If no pong in 10 minutes, consider unhealthy
                if duration > Duration::from_secs(600) {
                    tracing::warn!("Connection to {} marked unhealthy: no pong received for {} seconds (limit: 600)", 
                                  self.address, duration.as_secs());
                    return false;
                }
            }
        } else if let Some(connected_at) = self.connected_at {
            // If we haven't received any pongs yet, check how long we've been connected
            if let Ok(duration) = now.duration_since(connected_at) {
                // Give new connections 5 minutes before considering them unhealthy
                if duration > Duration::from_secs(300) {
                    tracing::warn!("Connection to {} marked unhealthy: no pong activity after {} seconds (limit: 300, last_ping_sent: {:?})", 
                                  self.address, duration.as_secs(), self.last_ping_sent.is_some());
                    return false;
                }
            }
        }

        // Connection is healthy
        true
    }

    /// Get peer information.
    pub fn peer_info(&self) -> PeerInfo {
        PeerInfo {
            address: self.address,
            connected: self.is_connected(),
            last_seen: self.connected_at.unwrap_or(SystemTime::UNIX_EPOCH),
            version: self.peer_version,
            services: self.peer_services,
            user_agent: self.peer_user_agent.clone(),
            best_height: self.peer_best_height,
        }
    }

    /// Get connection statistics.
    pub fn stats(&self) -> (u64, u64) {
        (self.bytes_sent, 0) // TODO: Track bytes received
    }

    /// Send a ping message with a random nonce.
    pub async fn send_ping(&mut self) -> NetworkResult<u64> {
        let nonce = rand::random::<u64>();
        let ping_message = NetworkMessage::Ping(nonce);

        self.send_message(ping_message).await?;

        let now = SystemTime::now();
        self.last_ping_sent = Some(now);
        self.pending_pings.insert(nonce, now);

        tracing::trace!("Sent ping to {} with nonce {}", self.address, nonce);

        Ok(nonce)
    }

    /// Handle a received ping message by sending a pong response.
    pub async fn handle_ping(&mut self, nonce: u64) -> NetworkResult<()> {
        let pong_message = NetworkMessage::Pong(nonce);
        self.send_message(pong_message).await?;

        tracing::debug!("Responded to ping from {} with pong nonce {}", self.address, nonce);

        Ok(())
    }

    /// Handle a received pong message by validating the nonce.
    pub fn handle_pong(&mut self, nonce: u64) -> NetworkResult<()> {
        if let Some(sent_time) = self.pending_pings.remove(&nonce) {
            let now = SystemTime::now();
            let rtt = now.duration_since(sent_time).unwrap_or(Duration::from_secs(0));

            self.last_pong_received = Some(now);

            tracing::debug!(
                "Received valid pong from {} with nonce {} (RTT: {:?})",
                self.address,
                nonce,
                rtt
            );

            Ok(())
        } else {
            tracing::warn!("Received unexpected pong from {} with nonce {}", self.address, nonce);
            Err(NetworkError::ProtocolError(format!(
                "Unexpected pong nonce {} from {}",
                nonce, self.address
            )))
        }
    }

    /// Check if we need to send a ping (no ping/pong activity for 2 minutes).
    pub fn should_ping(&self) -> bool {
        let now = SystemTime::now();

        // Check if we've sent a ping recently
        if let Some(last_ping) = self.last_ping_sent {
            if now.duration_since(last_ping).unwrap_or(Duration::MAX) < PING_INTERVAL {
                return false;
            }
        }

        // Check if we've received a pong recently
        if let Some(last_pong) = self.last_pong_received {
            if now.duration_since(last_pong).unwrap_or(Duration::MAX) < PING_INTERVAL {
                return false;
            }
        }

        // If we haven't sent a ping or received a pong in 2 minutes, we should ping
        true
    }

    /// Clean up old pending pings that haven't received responses.
    pub fn cleanup_old_pings(&mut self) {
        const PING_TIMEOUT: Duration = Duration::from_secs(60); // 1 minute timeout for pings

        let now = SystemTime::now();
        let mut expired_nonces = Vec::new();

        for (&nonce, &sent_time) in &self.pending_pings {
            if now.duration_since(sent_time).unwrap_or(Duration::ZERO) > PING_TIMEOUT {
                expired_nonces.push(nonce);
            }
        }

        for nonce in expired_nonces {
            self.pending_pings.remove(&nonce);
            tracing::warn!("Ping timeout for {} with nonce {}", self.address, nonce);
        }
    }

    /// Get ping/pong statistics.
    pub fn ping_stats(&self) -> (Option<SystemTime>, Option<SystemTime>, usize) {
        (self.last_ping_sent, self.last_pong_received, self.pending_pings.len())
    }
    
    /// Set that peer prefers headers2.
    pub fn set_prefers_headers2(&mut self, prefers: bool) {
        self.peer_prefers_headers2 = prefers;
        if prefers {
            tracing::info!("Peer {} prefers headers2 compression", self.address);
        }
    }
    
    /// Check if peer prefers headers2.
    pub fn prefers_headers2(&self) -> bool {
        self.peer_prefers_headers2
    }
    
    /// Set that peer sent us SendHeaders2.
    pub fn set_peer_sent_sendheaders2(&mut self, sent: bool) {
        self.peer_sent_sendheaders2 = sent;
        if sent {
            tracing::info!("Peer {} sent SendHeaders2 - they will send compressed headers", self.address);
        }
    }
    
    /// Check if peer sent us SendHeaders2.
    pub fn peer_sent_sendheaders2(&self) -> bool {
        self.peer_sent_sendheaders2
    }
    
    /// Check if we can request headers2 from this peer.
    pub fn can_request_headers2(&self) -> bool {
        // We can request headers2 if:
        // 1. Peer has the service flag for headers2 support
        // 2. Peer has sent us SendHeaders2 to indicate they're ready
        if let Some(services) = self.peer_services {
            let has_flag = dashcore::network::constants::ServiceFlags::from(services)
                .has(dashcore::network::constants::NODE_HEADERS_COMPRESSED);
            has_flag && self.peer_sent_sendheaders2
        } else {
            false
        }
    }
}<|MERGE_RESOLUTION|>--- conflicted
+++ resolved
@@ -41,11 +41,8 @@
     peer_user_agent: Option<String>,
     peer_best_height: Option<i32>,
     peer_relay: Option<bool>,
-<<<<<<< HEAD
     peer_prefers_headers2: bool,
     peer_sent_sendheaders2: bool,
-=======
->>>>>>> 6d09196a
 }
 
 impl TcpConnection {
@@ -66,20 +63,13 @@
             peer_user_agent: None,
             peer_best_height: None,
             peer_relay: None,
-<<<<<<< HEAD
             peer_prefers_headers2: false,
             peer_sent_sendheaders2: false,
-=======
->>>>>>> 6d09196a
         }
     }
 
     /// Connect to a peer and return a connected instance.
-<<<<<<< HEAD
     pub async fn connect(address: SocketAddr, timeout_secs: u64, read_timeout: Duration, network: Network) -> NetworkResult<Self> {
-=======
-    pub async fn connect(address: SocketAddr, timeout_secs: u64, network: Network) -> NetworkResult<Self> {
->>>>>>> 6d09196a
         let timeout = Duration::from_secs(timeout_secs);
 
         let stream = TcpStream::connect_timeout(&address, timeout).map_err(|e| {
@@ -92,13 +82,8 @@
         
         // Set a read timeout instead of non-blocking mode
         // This allows us to return None when no data is available
-<<<<<<< HEAD
         // Using configurable timeout for optimal balance of performance and reliability
         stream.set_read_timeout(Some(read_timeout)).map_err(|e| {
-=======
-        // Using 15ms timeout for optimal balance of performance and reliability
-        stream.set_read_timeout(Some(Duration::from_millis(15))).map_err(|e| {
->>>>>>> 6d09196a
             NetworkError::ConnectionFailed(format!("Failed to set read timeout: {}", e))
         })?;
 
@@ -127,11 +112,8 @@
             peer_user_agent: None,
             peer_best_height: None,
             peer_relay: None,
-<<<<<<< HEAD
             peer_prefers_headers2: false,
             peer_sent_sendheaders2: false,
-=======
->>>>>>> 6d09196a
         })
     }
 
@@ -191,7 +173,6 @@
 
     /// Update peer information from a received Version message
     pub fn update_peer_info(&mut self, version_msg: &dashcore::network::message_network::VersionMessage) {
-<<<<<<< HEAD
         // Define validation constants
         const MIN_PROTOCOL_VERSION: u32 = 60001; // Minimum version that supports ping/pong
         const MAX_PROTOCOL_VERSION: u32 = 100000; // Reasonable upper bound for protocol version
@@ -261,8 +242,6 @@
         }
         
         // All validations passed, update peer info
-=======
->>>>>>> 6d09196a
         self.peer_version = Some(version_msg.version);
         self.peer_services = Some(version_msg.services.as_u64());
         self.peer_user_agent = Some(version_msg.user_agent.clone());
