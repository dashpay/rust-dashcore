//! High-level client API for the Dash SPV client.

pub mod block_processor;
pub mod config;
pub mod filter_sync;
pub mod message_handler;
pub mod status_display;

use std::sync::Arc;
use std::time::{Duration, Instant, SystemTime};
use tokio::sync::{mpsc, Mutex, RwLock};

use crate::terminal::TerminalUI;
use std::collections::HashSet;

use crate::chain::ChainLockManager;
use crate::error::{Result, SpvError};
use crate::mempool_filter::MempoolFilter;
use crate::network::NetworkManager;
use crate::storage::StorageManager;
use crate::sync::filters::FilterNotificationSender;
use crate::sync::sequential::phases::SyncPhase;
use crate::sync::sequential::SequentialSyncManager;
use crate::types::{
    AddressBalance, ChainState, DetailedSyncProgress, MempoolState, SpvEvent, SpvStats,
    SyncProgress, SyncStage,
};
use crate::validation::ValidationManager;
use dashcore::network::constants::NetworkExt;
use dashcore::sml::masternode_list::MasternodeList;
use dashcore::sml::masternode_list_engine::MasternodeListEngine;
use dashcore::sml::quorum_entry::qualified_quorum_entry::QualifiedQuorumEntry;
use key_wallet_manager::wallet_interface::WalletInterface;

pub use block_processor::{BlockProcessingTask, BlockProcessor};
pub use config::ClientConfig;
pub use filter_sync::FilterSyncCoordinator;
pub use message_handler::MessageHandler;
pub use status_display::StatusDisplay;

/// Main Dash SPV client.
pub struct DashSpvClient<W: WalletInterface, N: NetworkManager, S: StorageManager> {
    config: ClientConfig,
    state: Arc<RwLock<ChainState>>,
    stats: Arc<RwLock<SpvStats>>,
    network: N,
    storage: Arc<Mutex<S>>,
    // External wallet implementation (required)
    wallet: Arc<RwLock<W>>,
    /// Synchronization manager for coordinating blockchain sync operations.
    ///
    /// # Architectural Design
    ///
    /// The sync manager is stored as a non-shared field (not wrapped in Arc<Mutex<T>>)
    /// for the following reasons:
    ///
    /// 1. **Single Owner Pattern**: The sync manager is exclusively owned by the client,
    ///    ensuring clear ownership and preventing concurrent access issues.
    ///
    /// 2. **Sequential Operations**: Blockchain synchronization is inherently sequential -
    ///    headers must be validated in order, and sync phases must complete before
    ///    progressing to the next phase.
    ///
    /// 3. **Simplified State Management**: Avoiding shared ownership eliminates complex
    ///    synchronization issues and makes the sync state machine easier to reason about.
    ///
    /// ## Future Considerations
    ///
    /// If concurrent access becomes necessary (e.g., for monitoring sync progress from
    /// multiple threads), consider:
    /// - Using interior mutability patterns (Arc<Mutex<SequentialSyncManager>>)
    /// - Extracting read-only state into a separate shared structure
    /// - Implementing a message-passing architecture for sync commands
    ///
    /// The current design prioritizes simplicity and correctness over concurrent access.
    sync_manager: SequentialSyncManager<S, N, W>,
    validation: ValidationManager,
    chainlock_manager: Arc<ChainLockManager>,
    running: Arc<RwLock<bool>>,
    terminal_ui: Option<Arc<TerminalUI>>,
    filter_processor: Option<FilterNotificationSender>,
    block_processor_tx: mpsc::UnboundedSender<BlockProcessingTask>,
    progress_sender: Option<mpsc::UnboundedSender<DetailedSyncProgress>>,
    progress_receiver: Option<mpsc::UnboundedReceiver<DetailedSyncProgress>>,
    event_tx: mpsc::UnboundedSender<SpvEvent>,
    event_rx: Option<mpsc::UnboundedReceiver<SpvEvent>>,
    mempool_state: Arc<RwLock<MempoolState>>,
    mempool_filter: Option<Arc<MempoolFilter>>,
    last_sync_state_save: Arc<RwLock<u64>>,
}

impl<
        W: WalletInterface + Send + Sync + 'static,
        N: NetworkManager + Send + Sync + 'static,
        S: StorageManager + Send + Sync + 'static,
    > DashSpvClient<W, N, S>
{
    /// Returns the current chain tip hash if available.
    pub async fn tip_hash(&self) -> Option<dashcore::BlockHash> {
        let state = self.state.read().await;
        state.tip_hash()
    }

    /// Returns the current chain tip height (absolute), accounting for checkpoint base.
    pub async fn tip_height(&self) -> u32 {
        let state = self.state.read().await;
        state.tip_height()
    }

    /// Clear all persisted storage (headers, filters, state, sync state).
    pub async fn clear_storage(&mut self) -> Result<()> {
        let mut storage = self.storage.lock().await;
        storage.clear().await.map_err(SpvError::Storage)
    }

    /// Clear only the persisted sync state snapshot (keep headers/filters).
    pub async fn clear_sync_state(&mut self) -> Result<()> {
        let mut storage = self.storage.lock().await;
        storage.clear_sync_state().await.map_err(SpvError::Storage)
    }

    /// Take the progress receiver for external consumption.
    pub fn take_progress_receiver(
        &mut self,
    ) -> Option<mpsc::UnboundedReceiver<DetailedSyncProgress>> {
        self.progress_receiver.take()
    }

    /// Get a reference to the wallet.
    pub fn wallet(&self) -> &Arc<RwLock<W>> {
        &self.wallet
    }

    /// Emit a progress update.
    fn emit_progress(&self, progress: DetailedSyncProgress) {
        if let Some(ref sender) = self.progress_sender {
            let _ = sender.send(progress);
        }
    }

    /// Take the event receiver for external consumption.
    pub fn take_event_receiver(&mut self) -> Option<mpsc::UnboundedReceiver<SpvEvent>> {
        self.event_rx.take()
    }

    /// Emit an event.
    pub(crate) fn emit_event(&self, event: SpvEvent) {
        tracing::debug!("Emitting event: {:?}", event);
        let _ = self.event_tx.send(event);
    }

    fn map_phase_to_stage(
        phase: &SyncPhase,
        sync_progress: &SyncProgress,
        peer_best_height: u32,
    ) -> SyncStage {
        match phase {
            SyncPhase::Idle => {
                if sync_progress.peer_count == 0 {
                    SyncStage::Connecting
                } else {
                    SyncStage::QueryingPeerHeight
                }
            }
            SyncPhase::DownloadingHeaders {
                start_height,
                target_height,
                ..
            } => SyncStage::DownloadingHeaders {
                start: *start_height,
                end: target_height.unwrap_or(peer_best_height),
            },
            SyncPhase::DownloadingMnList {
                diffs_processed,
                ..
            } => SyncStage::ValidatingHeaders {
                batch_size: *diffs_processed as usize,
            },
            SyncPhase::DownloadingCFHeaders {
                current_height,
                target_height,
                ..
            } => SyncStage::DownloadingFilterHeaders {
                current: *current_height,
                target: *target_height,
            },
            SyncPhase::DownloadingFilters {
                completed_heights,
                total_filters,
                ..
            } => SyncStage::DownloadingFilters {
                completed: completed_heights.len() as u32,
                total: *total_filters,
            },
            SyncPhase::DownloadingBlocks {
                pending_blocks,
                ..
            } => SyncStage::StoringHeaders {
                batch_size: pending_blocks.len(),
            },
            SyncPhase::FullySynced {
                ..
            } => SyncStage::Complete,
        }
    }

    /// Helper to create a StatusDisplay instance.
    async fn create_status_display(&self) -> StatusDisplay<'_, S> {
        StatusDisplay::new(
            &self.state,
            &self.stats,
            self.storage.clone(),
            &self.terminal_ui,
            &self.config,
        )
    }

    // UTXO mismatch checking removed - handled by external wallet

    // Address mismatch checking removed - handled by external wallet
    /*
    /// Helper to compare address collections and generate mismatch reports.
    fn check_address_mismatches(
        watch_addresses: &std::collections::HashSet<dashcore::Address>,
        wallet_addresses: &[dashcore::Address],
        report: &mut ConsistencyReport,
    ) {
        let wallet_address_set: std::collections::HashSet<_> =
            wallet_addresses.iter().cloned().collect();

        // Check for addresses in watch items but not in wallet
        for address in watch_addresses {
            if !wallet_address_set.contains(address) {
                report
                    .address_mismatches
                    .push(format!("Address {} in watch items but not in wallet", address));
                report.is_consistent = false;
            }
        }

        // Check for addresses in wallet but not in watch items
        for address in wallet_addresses {
            if !watch_addresses.contains(address) {
                report
                    .address_mismatches
                    .push(format!("Address {} in wallet but not in watch items", address));
                report.is_consistent = false;
            }
        }
    }
    */

    /// Create a new SPV client with the given configuration, network, storage, and wallet.
    pub async fn new(
        config: ClientConfig,
        network: N,
        storage: S,
        wallet: Arc<RwLock<W>>,
    ) -> Result<Self> {
        // Validate configuration
        config.validate().map_err(SpvError::Config)?;

        // Initialize state for the network
        let state = Arc::new(RwLock::new(ChainState::new_for_network(config.network)));
        let stats = Arc::new(RwLock::new(SpvStats::default()));

        // Wrap storage in Arc<Mutex>
        let storage = Arc::new(Mutex::new(storage));

        // Create sync manager
        let received_filter_heights = stats.read().await.received_filter_heights.clone();
        tracing::info!("Creating sequential sync manager");
        let sync_manager = SequentialSyncManager::new(
            &config,
            received_filter_heights,
            wallet.clone(),
            state.clone(),
        )
        .map_err(SpvError::Sync)?;

        // Create validation manager
        let validation = ValidationManager::new(config.validation_mode);

        // Create ChainLock manager
        let chainlock_manager = Arc::new(ChainLockManager::new(true));

        // Create block processing channel
        let (block_processor_tx, _block_processor_rx) = mpsc::unbounded_channel();

        // Create progress channels
        let (progress_sender, progress_receiver) = mpsc::unbounded_channel();

        // Create event channels
        let (event_tx, event_rx) = mpsc::unbounded_channel();

        // Create mempool state
        let mempool_state = Arc::new(RwLock::new(MempoolState::default()));

        Ok(Self {
            config,
            state,
            stats,
            network,
            storage,
            wallet,
            sync_manager,
            validation,
            chainlock_manager,
            running: Arc::new(RwLock::new(false)),
            terminal_ui: None,
            filter_processor: None,
            block_processor_tx,
            progress_sender: Some(progress_sender),
            progress_receiver: Some(progress_receiver),
            event_tx,
            event_rx: Some(event_rx),
            mempool_state,
            mempool_filter: None,
            last_sync_state_save: Arc::new(RwLock::new(0)),
        })
    }

    /// Start the SPV client.
    pub async fn start(&mut self) -> Result<()> {
        {
            let running = self.running.read().await;
            if *running {
                return Err(SpvError::Config("Client already running".to_string()));
            }
        }

        // Load wallet data from storage
        self.load_wallet_data().await?;

        // Initialize mempool filter if mempool tracking is enabled
        if self.config.enable_mempool_tracking {
            // TODO: Get monitored addresses from wallet
            self.mempool_filter = Some(Arc::new(MempoolFilter::new(
                self.config.mempool_strategy,
                Duration::from_secs(self.config.recent_send_window_secs),
                self.config.max_mempool_transactions,
                self.mempool_state.clone(),
                HashSet::new(), // Will be populated from wallet's monitored addresses
                self.config.network,
            )));

            // Load mempool state from storage if persistence is enabled
            if self.config.persist_mempool {
                if let Some(state) = self
                    .storage
                    .lock()
                    .await
                    .load_mempool_state()
                    .await
                    .map_err(SpvError::Storage)?
                {
                    *self.mempool_state.write().await = state;
                }
            }
        }

        // Spawn block processor worker now that all dependencies are ready
        let (new_tx, block_processor_rx) = mpsc::unbounded_channel();
        let old_tx = std::mem::replace(&mut self.block_processor_tx, new_tx);
        drop(old_tx); // Drop the old sender to avoid confusion

        // Use the shared wallet instance for the block processor
        let block_processor = BlockProcessor::new(
            block_processor_rx,
            self.wallet.clone(),
            self.storage.clone(),
            self.stats.clone(),
            self.event_tx.clone(),
            self.config.network,
        );

        tokio::spawn(async move {
            tracing::info!("🏭 Starting block processor worker task");
            block_processor.run().await;
            tracing::info!("🏭 Block processor worker task completed");
        });

        // For sequential sync, filter processor is handled internally
        if self.config.enable_filters && self.filter_processor.is_none() {
            tracing::info!("📊 Sequential sync mode: filter processing handled internally");
        }

        // Try to restore sync state from persistent storage
        if self.config.enable_persistence {
            match self.restore_sync_state().await {
                Ok(restored) => {
                    if restored {
                        tracing::info!(
                            "✅ Successfully restored sync state from persistent storage"
                        );
                    } else {
                        tracing::info!("No previous sync state found, starting fresh sync");
                    }
                }
                Err(e) => {
                    tracing::error!("Failed to restore sync state: {}", e);
                    tracing::warn!("Starting fresh sync due to state restoration failure");
                    // Clear any corrupted state
                    if let Err(clear_err) = self.storage.lock().await.clear_sync_state().await {
                        tracing::error!("Failed to clear corrupted sync state: {}", clear_err);
                    }
                }
            }
        }

        // Initialize genesis block if not already present
        self.initialize_genesis_block().await?;

        // Load headers from storage if they exist
        // This ensures the ChainState has headers loaded for both checkpoint and normal sync
        let tip_height = {
            let storage = self.storage.lock().await;
            storage.get_tip_height().await.map_err(SpvError::Storage)?.unwrap_or(0)
        };
        if tip_height > 0 {
            tracing::info!("Found {} headers in storage, loading into sync manager...", tip_height);
            let loaded_count = {
                let storage = self.storage.lock().await;
                self.sync_manager.load_headers_from_storage(&storage).await
            };

            match loaded_count {
                Ok(loaded_count) => {
                    tracing::info!("✅ Sync manager loaded {} headers from storage", loaded_count);
                }
                Err(e) => {
                    tracing::error!("Failed to load headers into sync manager: {}", e);
                    // For checkpoint sync, this is critical
                    let state = self.state.read().await;
                    if state.synced_from_checkpoint {
                        return Err(SpvError::Sync(e));
                    }
                    // For normal sync, we can continue as headers will be re-synced
                    tracing::warn!("Continuing without pre-loaded headers for normal sync");
                }
            }
        }

        // Connect to network
        self.network.connect().await?;

        {
            let mut running = self.running.write().await;
            *running = true;
        }

        // Update terminal UI after connection with initial data
        if let Some(ui) = &self.terminal_ui {
            // Get initial header count from storage
            let (header_height, filter_height) = {
                let storage = self.storage.lock().await;
                let h_height =
                    storage.get_tip_height().await.map_err(SpvError::Storage)?.unwrap_or(0);
                let f_height =
                    storage.get_filter_tip_height().await.map_err(SpvError::Storage)?.unwrap_or(0);
                (h_height, f_height)
            };

            let _ = ui
                .update_status(|status| {
                    status.peer_count = 1; // Connected to one peer
                    status.headers = header_height;
                    status.filter_headers = filter_height;
                })
                .await;
        }

        Ok(())
    }

    /// Enable terminal UI for status display.
    pub fn enable_terminal_ui(&mut self) {
        let ui = Arc::new(TerminalUI::new(true));
        self.terminal_ui = Some(ui);
    }

    /// Get the terminal UI handle.
    pub fn get_terminal_ui(&self) -> Option<Arc<TerminalUI>> {
        self.terminal_ui.clone()
    }

    /// Get the network configuration.
    pub fn network(&self) -> dashcore::Network {
        self.config.network
    }

    /// Enable mempool tracking with the specified strategy.
    pub async fn enable_mempool_tracking(
        &mut self,
        strategy: config::MempoolStrategy,
    ) -> Result<()> {
        // Update config
        self.config.enable_mempool_tracking = true;
        self.config.mempool_strategy = strategy;

        // Initialize mempool filter if not already done
        if self.mempool_filter.is_none() {
            // TODO: Get monitored addresses from wallet
            self.mempool_filter = Some(Arc::new(MempoolFilter::new(
                self.config.mempool_strategy,
                Duration::from_secs(self.config.recent_send_window_secs),
                self.config.max_mempool_transactions,
                self.mempool_state.clone(),
                HashSet::new(), // Will be populated from wallet's monitored addresses
                self.config.network,
            )));
        }

        Ok(())
    }

    /// Get mempool balance for an address.
    pub async fn get_mempool_balance(
        &self,
        address: &dashcore::Address,
    ) -> Result<crate::types::MempoolBalance> {
        let _wallet = self.wallet.read().await;
        let mempool_state = self.mempool_state.read().await;

        let mut pending = 0i64;
        let mut pending_instant = 0i64;

        // Calculate pending balances from mempool transactions
        for tx in mempool_state.transactions.values() {
            // Check if this transaction affects the given address
            let mut address_affected = false;
            for addr in &tx.addresses {
                if addr == address {
                    address_affected = true;
                    break;
                }
            }

            if address_affected {
                // Calculate the actual balance change for this specific address
                // by examining inputs and outputs directly
                let mut address_balance_change = 0i64;

                // Check outputs to this address (incoming funds)
                for output in &tx.transaction.output {
                    if let Ok(out_addr) =
                        dashcore::Address::from_script(&output.script_pubkey, self.config.network)
                    {
                        if &out_addr == address {
                            address_balance_change += output.value as i64;
                        }
                    }
                }

                // Check inputs from this address (outgoing funds)
                // We need to check if any of the inputs were previously owned by this address
                // Note: This requires the wallet to have knowledge of the UTXOs being spent
                // In a real implementation, we would need to look up the previous outputs
                // For now, we'll rely on the is_outgoing flag and net_amount when we can't determine ownership

                // Validate that the calculated balance change is consistent with net_amount
                // for transactions where this address is involved
                if address_balance_change != 0 {
                    // For outgoing transactions, net_amount should be negative if we're spending
                    // For incoming transactions, net_amount should be positive if we're receiving
                    // Mixed transactions (both sending and receiving) should have the net effect

                    // Apply the validated balance change
                    if tx.is_instant_send {
                        pending_instant += address_balance_change;
                    } else {
                        pending += address_balance_change;
                    }
                } else if tx.net_amount != 0 && tx.is_outgoing {
                    // Edge case: If we calculated zero change but net_amount is non-zero,
                    // and it's an outgoing transaction, it might be a fee-only transaction
                    // In this case, we should not affect the balance for this address
                    // unless it's the sender paying the fee
                    continue;
                }
            }
        }

        // Convert to unsigned values, ensuring no negative balances
        let pending_sats = if pending < 0 {
            0
        } else {
            pending as u64
        };
        let pending_instant_sats = if pending_instant < 0 {
            0
        } else {
            pending_instant as u64
        };

        Ok(crate::types::MempoolBalance {
            pending: dashcore::Amount::from_sat(pending_sats),
            pending_instant: dashcore::Amount::from_sat(pending_instant_sats),
        })
    }

    /// Get mempool transaction count.
    pub async fn get_mempool_transaction_count(&self) -> usize {
        let mempool_state = self.mempool_state.read().await;
        mempool_state.transactions.len()
    }

    /// Update mempool filter with wallet's monitored addresses.
    #[allow(dead_code)]
    async fn update_mempool_filter(&mut self) {
        // TODO: Get monitored addresses from wallet
        // For now, create empty filter until wallet integration is complete
        self.mempool_filter = Some(Arc::new(MempoolFilter::new(
            self.config.mempool_strategy,
            Duration::from_secs(self.config.recent_send_window_secs),
            self.config.max_mempool_transactions,
            self.mempool_state.clone(),
            HashSet::new(), // Will be populated from wallet's monitored addresses
            self.config.network,
        )));
        tracing::info!("Updated mempool filter (wallet integration pending)");
    }

    /// Record a transaction send for mempool filtering.
    pub async fn record_transaction_send(&self, txid: dashcore::Txid) {
        if let Some(ref mempool_filter) = self.mempool_filter {
            mempool_filter.record_send(txid).await;
        }
    }

    /// Check if filter sync is available (any peer supports compact filters).
    pub async fn is_filter_sync_available(&self) -> bool {
        self.network
            .has_peer_with_service(dashcore::network::constants::ServiceFlags::COMPACT_FILTERS)
            .await
    }

    /// Stop the SPV client.
    pub async fn stop(&mut self) -> Result<()> {
        // Check if already stopped
        {
            let running = self.running.read().await;
            if !*running {
                return Ok(());
            }
        }

        // Save sync state before shutting down
        if let Err(e) = self.save_sync_state().await {
            tracing::error!("Failed to save sync state during shutdown: {}", e);
            // Continue with shutdown even if state save fails
        } else {
            tracing::info!("Sync state saved successfully during shutdown");
        }

        // Disconnect from network
        self.network.disconnect().await?;

        // Shutdown storage to ensure all data is persisted
        {
            let mut storage = self.storage.lock().await;
            storage.shutdown().await.map_err(SpvError::Storage)?;
            tracing::info!("Storage shutdown completed - all data persisted");
        }

        // Mark as stopped
        let mut running = self.running.write().await;
        *running = false;

        Ok(())
    }

    /// Shutdown the SPV client (alias for stop).
    pub async fn shutdown(&mut self) -> Result<()> {
        self.stop().await
    }

    /// Start synchronization (alias for sync_to_tip).
    pub async fn start_sync(&mut self) -> Result<()> {
        self.sync_to_tip().await?;
        Ok(())
    }

    /// Update the client's configuration at runtime.
    ///
    /// This applies non-network-critical settings without restarting the client.
    /// Changing the network is not supported at runtime.
    pub async fn update_config(&mut self, new_config: ClientConfig) -> Result<()> {
        if new_config.network != self.config.network {
            return Err(SpvError::Config("Cannot change network at runtime".to_string()));
        }

        // Track changes that may require reinitialization of helpers
        let mempool_changed = new_config.enable_mempool_tracking
            != self.config.enable_mempool_tracking
            || new_config.mempool_strategy != self.config.mempool_strategy
            || new_config.max_mempool_transactions != self.config.max_mempool_transactions
            || new_config.recent_send_window_secs != self.config.recent_send_window_secs;

        // Apply full config replacement, preserving network (already checked equal)
        self.config = new_config;

        // Update validation manager according to new mode
        self.validation = ValidationManager::new(self.config.validation_mode);

        // Rebuild mempool filter if needed
        if mempool_changed {
            self.update_mempool_filter().await;
        }

        Ok(())
    }

    /// Synchronize to the tip of the blockchain.
    pub async fn sync_to_tip(&mut self) -> Result<SyncProgress> {
        let running = self.running.read().await;
        if !*running {
            return Err(SpvError::Config("Client not running".to_string()));
        }
        drop(running);

        // Prepare sync state but don't send requests (monitoring loop will handle that)
        tracing::info!("Preparing sync state for monitoring loop...");
        let result = SyncProgress {
            header_height: {
                let storage = self.storage.lock().await;
                storage.get_tip_height().await.map_err(SpvError::Storage)?.unwrap_or(0)
            },
            filter_header_height: {
                let storage = self.storage.lock().await;
                storage.get_filter_tip_height().await.map_err(SpvError::Storage)?.unwrap_or(0)
            },
            ..SyncProgress::default()
        };

        // Update status display after initial sync
        self.update_status_display().await;

        tracing::info!(
            "✅ Initial sync requests sent! Current state - Headers: {}, Filter headers: {}",
            result.header_height,
            result.filter_header_height
        );
        tracing::info!("📊 Actual sync will complete asynchronously through monitoring loop");

        Ok(result)
    }

    /// Run continuous monitoring for new blocks, ChainLocks, InstantLocks, etc.
    ///
    /// This is the sole network message receiver to prevent race conditions.
    /// All sync operations coordinate through this monitoring loop.
    pub async fn monitor_network(&mut self) -> Result<()> {
        let running = self.running.read().await;
        if !*running {
            return Err(SpvError::Config("Client not running".to_string()));
        }
        drop(running);

        tracing::info!("Starting continuous network monitoring...");

        // Wait for at least one peer to connect before sending any protocol messages
        let mut initial_sync_started = false;

        // Print initial status
        self.update_status_display().await;

        // Timer for periodic status updates
        let mut last_status_update = Instant::now();
        let status_update_interval = Duration::from_millis(500);

        // Timer for request timeout checking
        let mut last_timeout_check = Instant::now();
        let timeout_check_interval = Duration::from_secs(1);

        // Timer for periodic consistency checks
        let mut last_consistency_check = Instant::now();
        let consistency_check_interval = Duration::from_secs(300); // Every 5 minutes

        // Timer for filter gap checking
        let mut last_filter_gap_check = Instant::now();
        let filter_gap_check_interval =
            Duration::from_secs(self.config.cfheader_gap_check_interval_secs);

        // Timer for pending ChainLock validation
        let mut last_chainlock_validation_check = Instant::now();
        let chainlock_validation_interval = Duration::from_secs(30); // Every 30 seconds

        // Progress tracking variables
        let sync_start_time = SystemTime::now();
        let mut last_height = 0u32;
        let mut headers_this_second = 0u32;
        let mut last_rate_calc = Instant::now();
        let total_bytes_downloaded = 0u64;

        // Track masternode sync completion for ChainLock validation
        let mut masternode_engine_updated = false;

        // Last emitted heights for filter headers progress to avoid duplicate events
        let mut last_emitted_header_height: u32 = 0;
        let mut last_emitted_filter_header_height: u32 = 0;
        let mut last_emitted_filters_downloaded: u64 = 0;

        loop {
            // Check if we should stop
            let running = self.running.read().await;
            if !*running {
                tracing::info!("Stopping network monitoring");
                break;
            }
            drop(running);

            // Check if we need to send a ping
            if self.network.should_ping() {
                match self.network.send_ping().await {
                    Ok(nonce) => {
                        tracing::trace!("Sent periodic ping with nonce {}", nonce);
                    }
                    Err(e) => {
                        tracing::error!("Failed to send periodic ping: {}", e);
                    }
                }
            }

            // Clean up old pending pings
            self.network.cleanup_old_pings();

            // Check if we have connected peers and start initial sync operations (once)
            if !initial_sync_started && self.network.peer_count() > 0 {
                tracing::info!("🚀 Peers connected, starting initial sync operations...");

                // Start initial sync with sequential sync manager
                let mut storage = self.storage.lock().await;
                match self.sync_manager.start_sync(&mut self.network, &mut *storage).await {
                    Ok(started) => {
                        tracing::info!("✅ Sequential sync start_sync returned: {}", started);

                        // Send initial requests after sync is prepared
                        if let Err(e) = self
                            .sync_manager
                            .send_initial_requests(&mut self.network, &mut *storage)
                            .await
                        {
                            tracing::error!("Failed to send initial sync requests: {}", e);

                            // Reset sync manager state to prevent inconsistent state
                            self.sync_manager.reset_pending_requests();
                            tracing::warn!(
                                "Reset sync manager state after send_initial_requests failure"
                            );
                        }
                    }
                    Err(e) => {
                        tracing::error!("Failed to start sequential sync: {}", e);
                    }
                }

                initial_sync_started = true;
            }

            // Check if it's time to update the status display
            if last_status_update.elapsed() >= status_update_interval {
                self.update_status_display().await;

                // Sequential sync handles filter gaps internally

                // Filter sync progress is handled by sequential sync manager internally
                let (
                    filters_requested,
                    filters_received,
                    basic_progress,
                    timeout,
                    total_missing,
                    actual_coverage,
                    missing_ranges,
                ) = {
                    // For sequential sync, return default values
                    (0, 0, 0.0, false, 0, 0.0, Vec::<(u32, u32)>::new())
                };

                if filters_requested > 0 {
                    // Check if sync is truly complete: both basic progress AND gap analysis must indicate completion
                    // This fixes a bug where "Complete!" was shown when only gap analysis returned 0 missing filters
                    // but basic progress (filters_received < filters_requested) indicated incomplete sync.
                    let is_complete = filters_received >= filters_requested && total_missing == 0;

                    // Debug logging for completion detection
                    if filters_received >= filters_requested && total_missing > 0 {
                        tracing::debug!("🔍 Completion discrepancy detected: basic progress complete ({}/{}) but {} missing filters detected", 
                                       filters_received, filters_requested, total_missing);
                    }

                    if !is_complete {
                        tracing::info!("📊 Filter sync: Basic {:.1}% ({}/{}), Actual coverage {:.1}%, Missing: {} filters in {} ranges", 
                                      basic_progress, filters_received, filters_requested, actual_coverage, total_missing, missing_ranges.len());

                        // Show first few missing ranges for debugging
                        if !missing_ranges.is_empty() {
                            let show_count = missing_ranges.len().min(3);
                            for (i, (start, end)) in
                                missing_ranges.iter().enumerate().take(show_count)
                            {
                                tracing::warn!(
                                    "  Gap {}: range {}-{} ({} filters)",
                                    i + 1,
                                    start,
                                    end,
                                    end - start + 1
                                );
                            }
                            if missing_ranges.len() > show_count {
                                tracing::warn!(
                                    "  ... and {} more gaps",
                                    missing_ranges.len() - show_count
                                );
                            }
                        }
                    } else {
                        tracing::info!(
                            "📊 Filter sync progress: {:.1}% ({}/{} filters received) - Complete!",
                            basic_progress,
                            filters_received,
                            filters_requested
                        );
                    }

                    if timeout {
                        tracing::warn!(
                            "⚠️  Filter sync timeout: no filters received in 30+ seconds"
                        );
                    }
                }

                // Wallet confirmations are now handled by the wallet itself via process_block

                // Emit detailed progress update
                if last_rate_calc.elapsed() >= Duration::from_secs(1) {
                    // Storage tip now represents the absolute blockchain height.
                    let current_tip_height = {
                        let storage = self.storage.lock().await;
                        storage.get_tip_height().await.ok().flatten().unwrap_or(0)
                    };
                    let current_height = current_tip_height;
                    let peer_best = self
                        .network
                        .get_peer_best_height()
                        .await
                        .ok()
                        .flatten()
                        .unwrap_or(current_height);

                    // Calculate headers downloaded this second
                    if current_tip_height > last_height {
                        headers_this_second = current_tip_height - last_height;
                        last_height = current_tip_height;
                    }

                    let headers_per_second = headers_this_second as f64;
                    let peer_count = self.network.peer_count() as u32;
                    let phase_snapshot = self.sync_manager.current_phase().clone();

                    let status_display = self.create_status_display().await;
                    let mut sync_progress = match status_display.sync_progress().await {
                        Ok(p) => p,
                        Err(e) => {
                            tracing::warn!("Failed to compute sync progress snapshot: {}", e);
                            SyncProgress::default()
                        }
                    };

                    // Update peer count with the latest network information.
                    sync_progress.peer_count = peer_count;
                    sync_progress.header_height = current_height;
                    sync_progress.filter_sync_available = self.config.enable_filters;

                    let sync_stage =
                        Self::map_phase_to_stage(&phase_snapshot, &sync_progress, peer_best);
                    let filters_downloaded = sync_progress.filters_downloaded;

                    let progress = DetailedSyncProgress {
                        sync_progress,
                        peer_best_height: peer_best,
                        percentage: if peer_best > 0 {
                            (current_height as f64 / peer_best as f64 * 100.0).min(100.0)
                        } else {
                            0.0
                        },
                        headers_per_second,
                        bytes_per_second: 0, // TODO: Track actual bytes
                        estimated_time_remaining: if headers_per_second > 0.0
                            && peer_best > current_height
                        {
                            let remaining = peer_best - current_height;
                            Some(Duration::from_secs_f64(remaining as f64 / headers_per_second))
                        } else {
                            None
                        },
                        sync_stage,
                        total_headers_processed: current_height as u64,
                        total_bytes_downloaded,
                        sync_start_time,
                        last_update_time: SystemTime::now(),
                    };

                    last_emitted_filters_downloaded = filters_downloaded;
                    self.emit_progress(progress);

                    headers_this_second = 0;
                    last_rate_calc = Instant::now();
                }

<<<<<<< HEAD
                // Emit a detailed progress snapshot when filter/header heights change
                let (_sync_base_height, abs_header_height, filter_header_height) = {
                    let (storage_tip, filter_tip) = {
                        let storage = self.storage.lock().await;
                        let storage_tip =
                            storage.get_tip_height().await.ok().flatten().unwrap_or(0);
                        let filter_tip =
                            storage.get_filter_tip_height().await.ok().flatten().unwrap_or(0);
                        (storage_tip, filter_tip)
                    };
                    let base = { self.state.read().await.sync_base_height };
                    (base, base + storage_tip, filter_tip)
=======
                // Emit filter headers progress only when heights change
                let (abs_header_height, filter_header_height) = {
                    let storage = self.storage.lock().await;
                    let storage_tip = storage.get_tip_height().await.ok().flatten().unwrap_or(0);
                    let filter_tip =
                        storage.get_filter_tip_height().await.ok().flatten().unwrap_or(0);
                    (storage_tip, filter_tip)
>>>>>>> fdc4411b
                };

                {
                    // Build and emit a fresh DetailedSyncProgress snapshot reflecting current filter progress
                    let peer_best = self
                        .network
                        .get_peer_best_height()
                        .await
                        .ok()
                        .flatten()
                        .unwrap_or(abs_header_height);

                    let phase_snapshot = self.sync_manager.current_phase().clone();
                    let status_display = self.create_status_display().await;
                    let mut sync_progress = match status_display.sync_progress().await {
                        Ok(p) => p,
                        Err(e) => {
                            tracing::warn!(
                                "Failed to compute sync progress snapshot (filter): {}",
                                e
                            );
                            SyncProgress::default()
                        }
                    };
                    // Ensure we include up-to-date header height and peer count
                    let peer_count = self.network.peer_count() as u32;
                    sync_progress.peer_count = peer_count;
                    sync_progress.header_height = abs_header_height;
                    sync_progress.filter_sync_available = self.config.enable_filters;

                    let filters_downloaded = sync_progress.filters_downloaded;

                    if abs_header_height != last_emitted_header_height
                        || filter_header_height != last_emitted_filter_header_height
                        || filters_downloaded != last_emitted_filters_downloaded
                    {
                        let sync_stage =
                            Self::map_phase_to_stage(&phase_snapshot, &sync_progress, peer_best);

                        let progress = DetailedSyncProgress {
                            sync_progress,
                            peer_best_height: peer_best,
                            percentage: if peer_best > 0 {
                                (abs_header_height as f64 / peer_best as f64 * 100.0).min(100.0)
                            } else {
                                0.0
                            },
                            headers_per_second: 0.0,
                            bytes_per_second: 0,
                            estimated_time_remaining: None,
                            sync_stage,
                            total_headers_processed: abs_header_height as u64,
                            total_bytes_downloaded,
                            sync_start_time,
                            last_update_time: SystemTime::now(),
                        };
                        last_emitted_header_height = abs_header_height;
                        last_emitted_filter_header_height = filter_header_height;
                        last_emitted_filters_downloaded = filters_downloaded;

                        self.emit_progress(progress);
                    }
                }

                last_status_update = Instant::now();
            }

            // Save sync state periodically (every 30 seconds or after significant progress)
            let current_time = SystemTime::now()
                .duration_since(SystemTime::UNIX_EPOCH)
                .unwrap_or(Duration::from_secs(0))
                .as_secs();
            let last_sync_state_save = self.last_sync_state_save.clone();
            let last_save = *last_sync_state_save.read().await;

            if current_time - last_save >= 30 {
                // Save every 30 seconds
                if let Err(e) = self.save_sync_state().await {
                    tracing::warn!("Failed to save sync state: {}", e);
                } else {
                    *last_sync_state_save.write().await = current_time;
                }
            }

            // Check for sync timeouts and handle recovery (only periodically, not every loop)
            if last_timeout_check.elapsed() >= timeout_check_interval {
                let mut storage = self.storage.lock().await;
                let _ = self.sync_manager.check_timeout(&mut self.network, &mut *storage).await;
                drop(storage);
            }

            // Check for request timeouts and handle retries
            if last_timeout_check.elapsed() >= timeout_check_interval {
                // Request timeout handling was part of the request tracking system
                // For async block processing testing, we'll skip this for now
                last_timeout_check = Instant::now();
            }

            // Check for wallet consistency issues periodically
            if last_consistency_check.elapsed() >= consistency_check_interval {
                tokio::spawn(async move {
                    // Run consistency check in background to avoid blocking the monitoring loop
                    // Note: This is a simplified approach - in production you might want more sophisticated scheduling
                    tracing::debug!("Running periodic wallet consistency check...");
                });
                last_consistency_check = Instant::now();
            }

            // Check for missing filters and retry periodically
            if last_filter_gap_check.elapsed() >= filter_gap_check_interval {
                if self.config.enable_filters {
                    // Sequential sync handles filter retries internally

                    // Sequential sync handles CFHeader gap detection and recovery internally

                    // Sequential sync handles filter gap detection and recovery internally
                }
                last_filter_gap_check = Instant::now();
            }

            // Check if masternode sync has completed and update ChainLock validation
            if !masternode_engine_updated && self.config.enable_masternodes {
                // Check if we have a masternode engine available now
                if let Ok(has_engine) = self.update_chainlock_validation() {
                    if has_engine {
                        masternode_engine_updated = true;
                        tracing::info!(
                            "✅ Masternode sync complete - ChainLock validation enabled"
                        );

                        // Validate any pending ChainLocks
                        if let Err(e) = self.validate_pending_chainlocks().await {
                            tracing::error!(
                                "Failed to validate pending ChainLocks after masternode sync: {}",
                                e
                            );
                        }
                    }
                }
            }

            // Periodically retry validation of pending ChainLocks
            if masternode_engine_updated
                && last_chainlock_validation_check.elapsed() >= chainlock_validation_interval
            {
                tracing::debug!("Checking for pending ChainLocks to validate...");
                if let Err(e) = self.validate_pending_chainlocks().await {
                    tracing::debug!("Periodic pending ChainLock validation check failed: {}", e);
                }
                last_chainlock_validation_check = Instant::now();
            }

            // Handle network messages with timeout for responsiveness
            match tokio::time::timeout(Duration::from_millis(1000), self.network.receive_message())
                .await
            {
                Ok(msg_result) => match msg_result {
                    Ok(Some(message)) => {
                        // Wrap message handling in comprehensive error handling
                        match self.handle_network_message(message).await {
                            Ok(_) => {
                                // Message handled successfully
                            }
                            Err(e) => {
                                tracing::error!("Error handling network message: {}", e);

                                // Categorize error severity
                                match &e {
                                    SpvError::Network(_) => {
                                        tracing::warn!("Network error during message handling - may recover automatically");
                                    }
                                    SpvError::Storage(_) => {
                                        tracing::error!("Storage error during message handling - this may affect data consistency");
                                    }
                                    SpvError::Validation(_) => {
                                        tracing::warn!("Validation error during message handling - message rejected");
                                    }
                                    _ => {
                                        tracing::error!("Unexpected error during message handling");
                                    }
                                }

                                // Continue monitoring despite errors
                                tracing::debug!(
                                    "Continuing network monitoring despite message handling error"
                                );
                            }
                        }
                    }
                    Ok(None) => {
                        // No message available, brief pause before continuing
                        tokio::time::sleep(Duration::from_millis(100)).await;
                    }
                    Err(e) => {
                        // Handle specific network error types
                        if let crate::error::NetworkError::ConnectionFailed(msg) = &e {
                            if msg.contains("No connected peers") || self.network.peer_count() == 0
                            {
                                tracing::warn!("All peers disconnected during monitoring, checking connection health");

                                // Wait for potential reconnection
                                let mut wait_count = 0;
                                while wait_count < 10 && self.network.peer_count() == 0 {
                                    tokio::time::sleep(Duration::from_millis(500)).await;
                                    wait_count += 1;
                                }

                                if self.network.peer_count() > 0 {
                                    tracing::info!(
                                        "✅ Reconnected to {} peer(s), resuming monitoring",
                                        self.network.peer_count()
                                    );
                                    continue;
                                } else {
                                    tracing::warn!(
                                        "No peers available after waiting, will retry monitoring"
                                    );
                                }
                            }
                        }

                        tracing::error!("Network error during monitoring: {}", e);
                        tokio::time::sleep(Duration::from_secs(5)).await;
                    }
                },
                Err(_) => {
                    // Timeout occurred - this is expected and allows checking running state
                    // Continue the loop to check if we should stop
                }
            }
        }

        Ok(())
    }

    /// Handle incoming network messages during monitoring.
    async fn handle_network_message(
        &mut self,
        message: dashcore::network::message::NetworkMessage,
    ) -> Result<()> {
        // Check if this is a special message that needs client-level processing
        let needs_special_processing = matches!(
            &message,
            dashcore::network::message::NetworkMessage::CLSig(_)
                | dashcore::network::message::NetworkMessage::ISLock(_)
        );

        // Handle the message with storage locked
        let handler_result = {
            let mut storage = self.storage.lock().await;

            // Create a MessageHandler instance with all required parameters
            let mut handler = MessageHandler::new(
                &mut self.sync_manager,
                &mut *storage,
                &mut self.network,
                &self.config,
                &self.stats,
                &self.block_processor_tx,
                &self.mempool_filter,
                &self.mempool_state,
                &self.event_tx,
            );

            // Delegate message handling to the MessageHandler
            handler.handle_network_message(message.clone()).await
        };

        // Handle result and process special messages after releasing storage lock
        match handler_result {
            Ok(_) => {
                if needs_special_processing {
                    // Special handling for messages that need client-level processing
                    use dashcore::network::message::NetworkMessage;
                    match &message {
                        NetworkMessage::CLSig(clsig) => {
                            // Additional client-level ChainLock processing
                            self.process_chainlock(clsig.clone()).await?;
                        }
                        NetworkMessage::ISLock(islock_msg) => {
                            // Additional client-level InstantLock processing
                            self.process_instantsendlock(islock_msg.clone()).await?;
                        }
                        _ => {}
                    }
                }
                Ok(())
            }
            Err(e) => Err(e),
        }
    }

    /// Process a new block.
    #[allow(dead_code)]
    async fn process_new_block(&mut self, block: dashcore::Block) -> Result<()> {
        let block_hash = block.block_hash();

        tracing::info!("📦 Routing block {} to async block processor", block_hash);

        // Send block to the background processor without waiting for completion
        let (response_tx, _response_rx) = tokio::sync::oneshot::channel();
        let task = BlockProcessingTask::ProcessBlock {
            block: Box::new(block),
            response_tx,
        };

        if let Err(e) = self.block_processor_tx.send(task) {
            tracing::error!("Failed to send block to processor: {}", e);
            return Err(SpvError::Config("Block processor channel closed".to_string()));
        }

        // Return immediately - processing happens asynchronously in the background
        tracing::debug!("Block {} queued for background processing", block_hash);
        Ok(())
    }

    /// Report balance changes for watched addresses.
    #[allow(dead_code)]
    async fn report_balance_changes(
        &self,
        balance_changes: &std::collections::HashMap<dashcore::Address, i64>,
        block_height: u32,
    ) -> Result<()> {
        tracing::info!("💰 Balance changes detected in block at height {}:", block_height);

        for (address, change_sat) in balance_changes {
            if *change_sat != 0 {
                let change_amount = dashcore::Amount::from_sat(change_sat.unsigned_abs());
                let sign = if *change_sat > 0 {
                    "+"
                } else {
                    "-"
                };
                tracing::info!("  📍 Address {}: {}{}", address, sign, change_amount);
            }
        }

        // TODO: Get monitored addresses from wallet and report balances
        // Will be implemented when wallet integration is complete

        Ok(())
    }

    /// Get the balance for a specific address.
    /// NOTE: This requires the wallet implementation to expose balance information,
    /// which is not part of the minimal WalletInterface.
    pub async fn get_address_balance(
        &self,
        _address: &dashcore::Address,
    ) -> Result<AddressBalance> {
        // This method requires wallet-specific functionality not in WalletInterface
        // The wallet should expose balance info through its own interface
        Err(SpvError::Config(
            "Address balance queries should be made directly to the wallet implementation"
                .to_string(),
        ))
    }

    // Wallet balance methods removed - use external wallet interface directly

    /// Get balances for all watched addresses.
    pub async fn get_all_balances(
        &self,
    ) -> Result<std::collections::HashMap<dashcore::Address, AddressBalance>> {
        // TODO: Get balances from wallet instead of tracking separately
        // Will be implemented when wallet integration is complete
        Ok(std::collections::HashMap::new())
    }

    /// Get the number of connected peers.
    pub fn peer_count(&self) -> usize {
        self.network.peer_count()
    }

    /// Get information about connected peers.
    pub fn peer_info(&self) -> Vec<crate::types::PeerInfo> {
        self.network.peer_info()
    }

    /// Disconnect a specific peer.
    pub async fn disconnect_peer(&self, addr: &std::net::SocketAddr, reason: &str) -> Result<()> {
        // Cast network manager to MultiPeerNetworkManager to access disconnect_peer
        let network = self
            .network
            .as_any()
            .downcast_ref::<crate::network::multi_peer::MultiPeerNetworkManager>()
            .ok_or_else(|| {
                SpvError::Config("Network manager does not support peer disconnection".to_string())
            })?;

        network.disconnect_peer(addr, reason).await
    }

    /// Process and validate a ChainLock.
    pub async fn process_chainlock(
        &mut self,
        chainlock: dashcore::ephemerealdata::chain_lock::ChainLock,
    ) -> Result<()> {
        tracing::info!(
            "Processing ChainLock for block {} at height {}",
            chainlock.block_hash,
            chainlock.block_height
        );

        // First perform basic validation and storage through ChainLockManager
        let chain_state = self.state.read().await;
        {
            let mut storage = self.storage.lock().await;
            self.chainlock_manager
                .process_chain_lock(chainlock.clone(), &chain_state, &mut *storage)
                .await
                .map_err(SpvError::Validation)?;
        }
        drop(chain_state);

        // Sequential sync handles masternode validation internally
        tracing::info!(
            "ChainLock stored, sequential sync will handle masternode validation internally"
        );

        // Update chain state with the new ChainLock
        let mut state = self.state.write().await;
        if let Some(current_chainlock_height) = state.last_chainlock_height {
            if chainlock.block_height <= current_chainlock_height {
                tracing::debug!(
                    "ChainLock for height {} does not supersede current ChainLock at height {}",
                    chainlock.block_height,
                    current_chainlock_height
                );
                return Ok(());
            }
        }

        // Update our confirmed chain tip
        state.last_chainlock_height = Some(chainlock.block_height);
        state.last_chainlock_hash = Some(chainlock.block_hash);

        tracing::info!(
            "🔒 Updated confirmed chain tip to ChainLock at height {} ({})",
            chainlock.block_height,
            chainlock.block_hash
        );

        // Emit ChainLock event
        self.emit_event(SpvEvent::ChainLockReceived {
            height: chainlock.block_height,
            hash: chainlock.block_hash,
        });

        // No need for additional storage - ChainLockManager already handles it
        Ok(())
    }

    /// Process and validate an InstantSendLock.
    async fn process_instantsendlock(
        &mut self,
        islock: dashcore::ephemerealdata::instant_lock::InstantLock,
    ) -> Result<()> {
        tracing::info!("Processing InstantSendLock for tx {}", islock.txid);

        // TODO: Implement InstantSendLock validation
        // - Verify BLS signature against known quorum
        // - Check if all inputs are locked
        // - Mark transaction as instantly confirmed
        // - Store InstantSendLock for future reference

        // For now, just log the InstantSendLock details
        tracing::info!(
            "InstantSendLock validated: txid={}, inputs={}, signature={:?}",
            islock.txid,
            islock.inputs.len(),
            islock.signature.to_string().chars().take(20).collect::<String>()
        );

        Ok(())
    }

    /// Update ChainLock validation with masternode engine after sync completes.
    /// This should be called when masternode sync finishes to enable full validation.
    /// Returns true if the engine was successfully set.
    pub fn update_chainlock_validation(&self) -> Result<bool> {
        // Check if masternode sync has an engine available
        if let Some(engine) = self.sync_manager.get_masternode_engine() {
            // Clone the engine for the ChainLockManager
            let engine_arc = Arc::new(engine.clone());
            self.chainlock_manager.set_masternode_engine(engine_arc);

            tracing::info!("Updated ChainLockManager with masternode engine for full validation");

            // Note: Pending ChainLocks will be validated when they are next processed
            // or can be triggered by calling validate_pending_chainlocks separately
            // when mutable access to storage is available

            Ok(true)
        } else {
            tracing::warn!("Masternode engine not available for ChainLock validation update");
            Ok(false)
        }
    }

    /// Validate all pending ChainLocks after masternode engine is available.
    /// This requires mutable access to self for storage access.
    pub async fn validate_pending_chainlocks(&mut self) -> Result<()> {
        let chain_state = self.state.read().await;

        let mut storage = self.storage.lock().await;
        match self.chainlock_manager.validate_pending_chainlocks(&chain_state, &mut *storage).await
        {
            Ok(_) => {
                tracing::info!("Successfully validated pending ChainLocks");
                Ok(())
            }
            Err(e) => {
                tracing::error!("Failed to validate pending ChainLocks: {}", e);
                Err(SpvError::Validation(e))
            }
        }
    }

    /// Get current sync progress.
    pub async fn sync_progress(&self) -> Result<SyncProgress> {
        let display = self.create_status_display().await;
        display.sync_progress().await
    }

    // Watch item methods removed - wallet now handles all address tracking internally

    /// Get the number of connected peers.
    pub async fn get_peer_count(&self) -> usize {
        self.network.peer_count()
    }

    /// Get a reference to the masternode list engine.
    /// Returns None if masternode sync is not enabled in config.
    pub fn masternode_list_engine(&self) -> Option<&MasternodeListEngine> {
        self.sync_manager.masternode_list_engine()
    }

    /// Get the masternode list at a specific block height.
    /// Returns None if the masternode list for that height is not available.
    pub fn get_masternode_list_at_height(&self, height: u32) -> Option<&MasternodeList> {
        self.masternode_list_engine().and_then(|engine| engine.masternode_lists.get(&height))
    }

    /// Get a quorum entry by type and hash at a specific block height.
    /// Returns None if the quorum is not found.
    pub fn get_quorum_at_height(
        &self,
        height: u32,
        quorum_type: u8,
        quorum_hash: &[u8; 32],
    ) -> Option<&QualifiedQuorumEntry> {
        use dashcore::sml::llmq_type::LLMQType;
        use dashcore::QuorumHash;
        use dashcore_hashes::Hash;

        let llmq_type: LLMQType = LLMQType::from(quorum_type);
        if llmq_type == LLMQType::LlmqtypeUnknown {
            tracing::warn!("Invalid quorum type {} requested at height {}", quorum_type, height);
            return None;
        };

        let qhash = QuorumHash::from_byte_array(*quorum_hash);

        // First check if we have the masternode list at this height
        match self.get_masternode_list_at_height(height) {
            Some(ml) => {
                // We have the masternode list, now look for the quorum
                match ml.quorums.get(&llmq_type) {
                    Some(quorums) => match quorums.get(&qhash) {
                        Some(quorum) => {
                            tracing::debug!(
                                "Found quorum type {} at height {} with hash {}",
                                quorum_type,
                                height,
                                hex::encode(quorum_hash)
                            );
                            Some(quorum)
                        }
                        None => {
                            tracing::warn!(
                                    "Quorum not found: type {} at height {} with hash {} (masternode list exists with {} quorums of this type)",
                                    quorum_type,
                                    height,
                                    hex::encode(quorum_hash),
                                    quorums.len()
                                );
                            None
                        }
                    },
                    None => {
                        tracing::warn!(
                            "No quorums of type {} found at height {} (masternode list exists)",
                            quorum_type,
                            height
                        );
                        None
                    }
                }
            }
            None => {
                // Log available heights for debugging
                if let Some(engine) = self.masternode_list_engine() {
                    let available_heights: Vec<u32> = engine
                        .masternode_lists
                        .keys()
                        .filter(|&&h| {
                            h > height.saturating_sub(100) && h < height.saturating_add(100)
                        })
                        .copied()
                        .collect();

                    tracing::warn!(
                        "Missing masternode list at height {} for quorum lookup (type: {}, hash: {}). Nearby available heights: {:?}",
                        height,
                        quorum_type,
                        hex::encode(quorum_hash),
                        available_heights
                    );
                } else {
                    tracing::warn!(
                        "Missing masternode list at height {} for quorum lookup (type: {}, hash: {}) - no engine available",
                        height,
                        quorum_type,
                        hex::encode(quorum_hash)
                    );
                }
                None
            }
        }
    }

    /// Sync compact filters for recent blocks and check for matches.
    /// Sync and check filters with internal monitoring loop management.
    /// This method automatically handles the monitoring loop required for CFilter message processing.
    pub async fn sync_and_check_filters_with_monitoring(
        &mut self,
        num_blocks: Option<u32>,
    ) -> Result<Vec<crate::types::FilterMatch>> {
        self.sync_and_check_filters(num_blocks).await
    }

    pub async fn sync_and_check_filters(
        &mut self,
        _num_blocks: Option<u32>,
    ) -> Result<Vec<crate::types::FilterMatch>> {
        // Sequential sync handles filter sync internally
        tracing::info!("Sequential sync mode: filter sync handled internally");
        Ok(Vec::new())
    }

    /// Sync filters for a specific height range.
    pub async fn sync_filters_range(
        &mut self,
        _start_height: Option<u32>,
        _count: Option<u32>,
    ) -> Result<()> {
        // Sequential sync handles filter range sync internally
        tracing::info!("Sequential sync mode: filter range sync handled internally");
        Ok(())
    }

    /// Restore sync state from persistent storage.
    /// Returns true if state was successfully restored, false if no state was found.
    async fn restore_sync_state(&mut self) -> Result<bool> {
        // Load and validate sync state
        let (saved_state, should_continue) = self.load_and_validate_sync_state().await?;
        if !should_continue {
            return Ok(false);
        }

        let saved_state = saved_state.unwrap();

        tracing::info!(
            "Restoring sync state from height {} (saved at {:?})",
            saved_state.chain_tip.height,
            saved_state.saved_at
        );

        // Restore headers from state
        if !self.restore_headers_from_state(&saved_state).await? {
            return Ok(false);
        }

        // Restore filter headers from state
        self.restore_filter_headers_from_state(&saved_state).await?;

        // Update stats from state
        self.update_stats_from_state(&saved_state).await;

        // Restore sync manager state
        if !self.restore_sync_manager_state(&saved_state).await? {
            return Ok(false);
        }

        tracing::info!(
            "Sync state restored: headers={}, filter_headers={}, filters_downloaded={}",
            saved_state.sync_progress.header_height,
            saved_state.sync_progress.filter_header_height,
            saved_state.filter_sync.filters_downloaded
        );

        Ok(true)
    }

    /// Load sync state from storage and validate it, handling recovery if needed.
    async fn load_and_validate_sync_state(
        &mut self,
    ) -> Result<(Option<crate::storage::PersistentSyncState>, bool)> {
        // Load sync state from storage
        let sync_state = {
            let storage = self.storage.lock().await;
            storage.load_sync_state().await.map_err(SpvError::Storage)?
        };

        let Some(saved_state) = sync_state else {
            return Ok((None, false));
        };

        // Validate the sync state
        let validation = saved_state.validate(self.config.network);

        if !validation.is_valid {
            tracing::error!("Sync state validation failed:");
            for error in &validation.errors {
                tracing::error!("  - {}", error);
            }

            // Handle recovery based on suggestion
            if let Some(suggestion) = validation.recovery_suggestion {
                return match suggestion {
                    crate::storage::RecoverySuggestion::StartFresh => {
                        tracing::warn!("Recovery: Starting fresh sync");
                        Ok((None, false))
                    }
                    crate::storage::RecoverySuggestion::RollbackToHeight(height) => {
                        let recovered = self.handle_rollback_recovery(height).await?;
                        Ok((None, recovered))
                    }
                    crate::storage::RecoverySuggestion::UseCheckpoint(height) => {
                        let recovered = self.handle_checkpoint_recovery(height).await?;
                        Ok((None, recovered))
                    }
                    crate::storage::RecoverySuggestion::PartialRecovery => {
                        tracing::warn!("Recovery: Attempting partial recovery");
                        // For partial recovery, we keep headers but reset filter sync
                        if let Err(e) = self.reset_filter_sync_state().await {
                            tracing::error!("Failed to reset filter sync state: {}", e);
                        }
                        Ok((Some(saved_state), true))
                    }
                };
            }

            return Ok((None, false));
        }

        // Log any warnings
        for warning in &validation.warnings {
            tracing::warn!("Sync state warning: {}", warning);
        }

        Ok((Some(saved_state), true))
    }

    /// Handle rollback recovery to a specific height.
    async fn handle_rollback_recovery(&mut self, height: u32) -> Result<bool> {
        tracing::warn!("Recovery: Rolling back to height {}", height);

        // Validate the rollback height
        if height == 0 {
            tracing::error!("Cannot rollback to genesis block (height 0)");
            return Ok(false);
        }

        // Get current height from storage to validate against
        let current_height = {
            let storage = self.storage.lock().await;
            storage.get_tip_height().await.map_err(SpvError::Storage)?.unwrap_or(0)
        };

        if height > current_height {
            tracing::error!(
                "Cannot rollback to height {} which is greater than current height {}",
                height,
                current_height
            );
            return Ok(false);
        }

        match self.rollback_to_height(height).await {
            Ok(_) => {
                tracing::info!("Successfully rolled back to height {}", height);
                Ok(false) // Start fresh sync from rollback point
            }
            Err(e) => {
                tracing::error!("Failed to rollback to height {}: {}", height, e);
                Ok(false) // Start fresh sync
            }
        }
    }

    /// Handle checkpoint recovery at a specific height.
    async fn handle_checkpoint_recovery(&mut self, height: u32) -> Result<bool> {
        tracing::warn!("Recovery: Using checkpoint at height {}", height);

        // Validate the checkpoint height
        if height == 0 {
            tracing::error!("Cannot use checkpoint at genesis block (height 0)");
            return Ok(false);
        }

        // Check if checkpoint height is reasonable (not in the future)
        let current_height = {
            let storage = self.storage.lock().await;
            storage.get_tip_height().await.map_err(SpvError::Storage)?.unwrap_or(0)
        };

        if current_height > 0 && height > current_height {
            tracing::error!(
                "Cannot use checkpoint at height {} which is greater than current height {}",
                height,
                current_height
            );
            return Ok(false);
        }

        match self.recover_from_checkpoint(height).await {
            Ok(_) => {
                tracing::info!("Successfully recovered from checkpoint at height {}", height);
                Ok(true) // State restored from checkpoint
            }
            Err(e) => {
                tracing::error!("Failed to recover from checkpoint {}: {}", height, e);
                Ok(false) // Start fresh sync
            }
        }
    }

    /// Restore headers from saved state into ChainState.
    async fn restore_headers_from_state(
        &mut self,
        saved_state: &crate::storage::PersistentSyncState,
    ) -> Result<bool> {
        if saved_state.chain_tip.height == 0 {
            return Ok(true);
        }

        tracing::info!("Loading headers from storage into ChainState...");
        let start_time = Instant::now();

        // Load headers in batches to avoid memory spikes
        const BATCH_SIZE: u32 = 10_000;
        let mut loaded_count = 0u32;
        let target_height = saved_state.chain_tip.height;

        // Determine first height to load. Skip genesis (already present) unless we started from a checkpoint base.
        let mut current_height =
            if saved_state.synced_from_checkpoint && saved_state.sync_base_height > 0 {
                saved_state.sync_base_height
            } else {
                1u32
            };

        while current_height <= target_height {
            let end_height = (current_height + BATCH_SIZE - 1).min(target_height);

            // Load batch of headers from storage
            let headers = {
                let storage = self.storage.lock().await;
                storage
                    .load_headers(current_height..end_height + 1)
                    .await
                    .map_err(SpvError::Storage)?
            };

            if headers.is_empty() {
                tracing::warn!(
                    "No headers found for range {}..{} when restoring from state",
                    current_height,
                    end_height + 1
                );
                break;
            }

            // Validate headers before adding to chain state
            {
                // Validate the batch of headers
                if let Err(e) = self.validation.validate_header_chain(&headers, false) {
                    tracing::error!(
                        "Header validation failed for range {}..{}: {:?}",
                        current_height,
                        end_height + 1,
                        e
                    );
                    return Ok(false);
                }

                // Add validated headers to chain state
                let mut state = self.state.write().await;
                for header in headers {
                    state.add_header(header);
                    loaded_count += 1;
                }
            }

            // Progress logging for large header counts
            if loaded_count.is_multiple_of(50_000) || loaded_count == target_height {
                let elapsed = start_time.elapsed();
                let headers_per_sec = loaded_count as f64 / elapsed.as_secs_f64();
                tracing::info!(
                    "Loaded {}/{} headers ({:.0} headers/sec)",
                    loaded_count,
                    target_height,
                    headers_per_sec
                );
            }

            current_height = end_height + 1;
        }

        let elapsed = start_time.elapsed();
        tracing::info!(
            "✅ Loaded {} headers into ChainState in {:.2}s ({:.0} headers/sec)",
            loaded_count,
            elapsed.as_secs_f64(),
            loaded_count as f64 / elapsed.as_secs_f64()
        );

        // Validate the loaded chain state
        let state = self.state.read().await;
        let actual_height = state.tip_height();
        if actual_height != target_height {
            tracing::error!(
                "Chain state height mismatch after loading: expected {}, got {}",
                target_height,
                actual_height
            );
            return Ok(false);
        }

        // Verify tip hash matches
        if let Some(tip_hash) = state.tip_hash() {
            if tip_hash != saved_state.chain_tip.hash {
                tracing::error!(
                    "Chain tip hash mismatch: expected {}, got {}",
                    saved_state.chain_tip.hash,
                    tip_hash
                );
                return Ok(false);
            }
        }

        Ok(true)
    }

    /// Restore filter headers from saved state.
    async fn restore_filter_headers_from_state(
        &mut self,
        saved_state: &crate::storage::PersistentSyncState,
    ) -> Result<()> {
        if saved_state.sync_progress.filter_header_height == 0 {
            return Ok(());
        }

        tracing::info!("Loading filter headers from storage...");
        let filter_headers = {
            let storage = self.storage.lock().await;
            storage
                .load_filter_headers(0..saved_state.sync_progress.filter_header_height + 1)
                .await
                .map_err(SpvError::Storage)?
        };

        if !filter_headers.is_empty() {
            let mut state = self.state.write().await;
            state.add_filter_headers(filter_headers);
            tracing::info!(
                "✅ Loaded {} filter headers into ChainState",
                saved_state.sync_progress.filter_header_height + 1
            );
        }

        Ok(())
    }

    /// Update stats from saved state.
    async fn update_stats_from_state(&mut self, saved_state: &crate::storage::PersistentSyncState) {
        let mut stats = self.stats.write().await;
        stats.headers_downloaded = saved_state.sync_progress.header_height as u64;
        stats.filter_headers_downloaded = saved_state.sync_progress.filter_header_height as u64;
        stats.filters_downloaded = saved_state.filter_sync.filters_downloaded;
        stats.masternode_diffs_processed =
            saved_state.masternode_sync.last_diff_height.unwrap_or(0) as u64;

        // Log masternode state if available
        if let Some(last_mn_height) = saved_state.masternode_sync.last_synced_height {
            tracing::info!("Restored masternode sync state at height {}", last_mn_height);
            // The masternode engine state will be loaded from storage separately
        }
    }

    /// Restore sync manager state.
    async fn restore_sync_manager_state(
        &mut self,
        saved_state: &crate::storage::PersistentSyncState,
    ) -> Result<bool> {
        // Update sync manager state
        tracing::debug!("Sequential sync manager will resume from stored state");

        // Determine phase based on sync progress
        tracing::info!(
            "Resuming sequential sync; saved header height {} filter header height {}",
            saved_state.sync_progress.header_height,
            saved_state.sync_progress.filter_header_height
        );

        // Reset any in-flight requests
        self.sync_manager.reset_pending_requests();

        // CRITICAL: Load headers into the sync manager's chain state
        if saved_state.chain_tip.height > 0 {
            tracing::info!("Loading headers into sync manager...");
            let storage = self.storage.lock().await;
            match self.sync_manager.load_headers_from_storage(&storage).await {
                Ok(loaded_count) => {
                    tracing::info!("✅ Sync manager loaded {} headers from storage", loaded_count);
                }
                Err(e) => {
                    tracing::error!("Failed to load headers into sync manager: {}", e);
                    return Ok(false);
                }
            }
        }

        Ok(true)
    }

    /// Rollback chain state to a specific height.
    async fn rollback_to_height(&mut self, target_height: u32) -> Result<()> {
        tracing::info!("Rolling back chain state to height {}", target_height);

        // Get current height
        let current_height = self.state.read().await.tip_height();

        if target_height >= current_height {
            return Err(SpvError::Config(format!(
                "Cannot rollback to height {} when current height is {}",
                target_height, current_height
            )));
        }

        // Remove headers above target height from in-memory state
        let mut state = self.state.write().await;
        while state.tip_height() > target_height {
            state.remove_tip();
        }

        // Also remove filter headers above target height
        // Keep only filter headers up to and including target_height
        if state.filter_headers.len() > (target_height + 1) as usize {
            state.filter_headers.truncate((target_height + 1) as usize);
            // Update current filter tip if we have filter headers
            state.current_filter_tip = state.filter_headers.last().copied();
        }

        // Clear chain lock if it's above the target height
        if let Some(chainlock_height) = state.last_chainlock_height {
            if chainlock_height > target_height {
                state.last_chainlock_height = None;
                state.last_chainlock_hash = None;
            }
        }

        // Clone the updated state for storage
        let updated_state = state.clone();
        drop(state);

        // Update persistent storage to reflect the rollback
        // Store the updated chain state
        {
            let mut storage = self.storage.lock().await;
            storage.store_chain_state(&updated_state).await.map_err(SpvError::Storage)?;
        }

        // Clear any cached filter data above the target height
        // Note: Since we can't directly remove individual filters from storage,
        // the next sync will overwrite them as needed

        tracing::info!("Rolled back to height {} and updated persistent storage", target_height);
        Ok(())
    }

    /// Recover from a saved checkpoint.
    async fn recover_from_checkpoint(&mut self, checkpoint_height: u32) -> Result<()> {
        tracing::info!("Recovering from checkpoint at height {}", checkpoint_height);

        // Load checkpoints around the target height
        let checkpoints = {
            let storage = self.storage.lock().await;
            storage
                .get_sync_checkpoints(checkpoint_height, checkpoint_height)
                .await
                .map_err(SpvError::Storage)?
        };

        if checkpoints.is_empty() {
            return Err(SpvError::Config(format!(
                "No checkpoint found at height {}",
                checkpoint_height
            )));
        }

        let checkpoint = &checkpoints[0];

        // Verify the checkpoint is validated
        if !checkpoint.validated {
            return Err(SpvError::Config(format!(
                "Checkpoint at height {} is not validated",
                checkpoint_height
            )));
        }

        // Rollback to checkpoint height
        self.rollback_to_height(checkpoint_height).await?;

        tracing::info!("Successfully recovered from checkpoint at height {}", checkpoint_height);
        Ok(())
    }

    /// Reset filter sync state while keeping headers.
    async fn reset_filter_sync_state(&mut self) -> Result<()> {
        tracing::info!("Resetting filter sync state");

        // Reset filter-related stats
        {
            let mut stats = self.stats.write().await;
            stats.filter_headers_downloaded = 0;
            stats.filters_downloaded = 0;
            stats.filters_matched = 0;
            stats.filters_requested = 0;
            stats.filters_received = 0;
        }

        // Clear filter headers from chain state
        {
            let mut state = self.state.write().await;
            state.filter_headers.clear();
            state.current_filter_tip = None;
        }

        // Reset sync manager filter state
        // Sequential sync manager handles filter state internally
        tracing::debug!("Reset sequential filter sync state");

        tracing::info!("Filter sync state reset completed");
        Ok(())
    }

    /// Save current sync state to persistent storage.
    async fn save_sync_state(&mut self) -> Result<()> {
        if !self.config.enable_persistence {
            return Ok(());
        }

        // Get current sync progress
        let sync_progress = self.sync_progress().await?;

        // Get current chain state
        let chain_state = self.state.read().await;

        // Create persistent sync state
        let persistent_state = crate::storage::PersistentSyncState::from_chain_state(
            &chain_state,
            &sync_progress,
            self.config.network,
        );

        if let Some(state) = persistent_state {
            // Check if we should create a checkpoint
            if state.should_checkpoint(state.chain_tip.height) {
                if let Some(checkpoint) = state.checkpoints.last() {
                    let mut storage = self.storage.lock().await;
                    storage
                        .store_sync_checkpoint(checkpoint.height, checkpoint)
                        .await
                        .map_err(SpvError::Storage)?;
                    tracing::info!("Created sync checkpoint at height {}", checkpoint.height);
                }
            }

            // Save the sync state
            {
                let mut storage = self.storage.lock().await;
                storage.store_sync_state(&state).await.map_err(SpvError::Storage)?;
            }

            tracing::debug!(
                "Saved sync state: headers={}, filter_headers={}, filters={}",
                state.sync_progress.header_height,
                state.sync_progress.filter_header_height,
                state.filter_sync.filters_downloaded
            );
        }

        Ok(())
    }

    /// Initialize genesis block if not already present in storage.
    async fn initialize_genesis_block(&mut self) -> Result<()> {
        // Check if we already have any headers in storage
        let current_tip = {
            let storage = self.storage.lock().await;
            storage.get_tip_height().await.map_err(SpvError::Storage)?
        };

        if current_tip.is_some() {
            // We already have headers, genesis block should be at height 0
            tracing::debug!("Headers already exist in storage, skipping genesis initialization");
            return Ok(());
        }

        // Check if we should use a checkpoint instead of genesis
        if let Some(start_height) = self.config.start_from_height {
            // Get checkpoints for this network
            let checkpoints = match self.config.network {
                dashcore::Network::Dash => crate::chain::checkpoints::mainnet_checkpoints(),
                dashcore::Network::Testnet => crate::chain::checkpoints::testnet_checkpoints(),
                _ => vec![],
            };

            // Create checkpoint manager
            let checkpoint_manager = crate::chain::checkpoints::CheckpointManager::new(checkpoints);

            // Find the best checkpoint at or before the requested height
            if let Some(checkpoint) =
                checkpoint_manager.best_checkpoint_at_or_before_height(start_height)
            {
                if checkpoint.height > 0 {
                    tracing::info!(
                        "🚀 Starting sync from checkpoint at height {} instead of genesis (requested start height: {})",
                        checkpoint.height,
                        start_height
                    );

                    // Initialize chain state with checkpoint
                    let mut chain_state = self.state.write().await;

                    // Build header from checkpoint
                    let checkpoint_header = dashcore::block::Header {
                        version: Version::from_consensus(536870912), // Version 0x20000000 is common for modern blocks
                        prev_blockhash: checkpoint.prev_blockhash,
                        merkle_root: checkpoint
                            .merkle_root
                            .map(|h| dashcore::TxMerkleNode::from_byte_array(*h.as_byte_array()))
                            .unwrap_or_else(dashcore::TxMerkleNode::all_zeros),
                        time: checkpoint.timestamp,
                        bits: CompactTarget::from_consensus(
                            checkpoint.target.to_compact_lossy().to_consensus(),
                        ),
                        nonce: checkpoint.nonce,
                    };

                    // Verify hash matches
                    let calculated_hash = checkpoint_header.block_hash();
                    if calculated_hash != checkpoint.block_hash {
                        tracing::warn!(
                            "Checkpoint header hash mismatch at height {}: expected {}, calculated {}",
                            checkpoint.height,
                            checkpoint.block_hash,
                            calculated_hash
                        );
                    } else {
                        // Initialize chain state from checkpoint
                        chain_state.init_from_checkpoint(
                            checkpoint.height,
                            checkpoint_header,
                            self.config.network,
                        );

                        // Clone the chain state for storage
                        let chain_state_for_storage = (*chain_state).clone();
                        let headers_len = chain_state_for_storage.headers.len() as u32;
                        drop(chain_state);

                        // Update storage with chain state including sync_base_height
                        {
                            let mut storage = self.storage.lock().await;
                            storage
                                .store_chain_state(&chain_state_for_storage)
                                .await
                                .map_err(SpvError::Storage)?;
                        }

                        // Don't store the checkpoint header itself - we'll request headers from peers
                        // starting from this checkpoint

                        tracing::info!(
                            "✅ Initialized from checkpoint at height {}, skipping {} headers",
                            checkpoint.height,
                            checkpoint.height
                        );

                        // Update the sync manager's cached flags from the checkpoint-initialized state
                        self.sync_manager.update_chain_state_cache(
                            true,
                            checkpoint.height,
                            headers_len,
                        );
                        tracing::info!(
                            "Updated sync manager with checkpoint-initialized chain state"
                        );

                        return Ok(());
                    }
                }
            }
        }

        // Get the genesis block hash for this network
        let genesis_hash = self
            .config
            .network
            .known_genesis_block_hash()
            .ok_or_else(|| SpvError::Config("No known genesis hash for network".to_string()))?;

        tracing::info!(
            "Initializing genesis block for network {:?}: {}",
            self.config.network,
            genesis_hash
        );

        // Create the correct genesis header using known Dash genesis block parameters
        use dashcore::{
            block::{Header as BlockHeader, Version},
            pow::CompactTarget,
        };
        use dashcore_hashes::Hash;

        let genesis_header = match self.config.network {
            dashcore::Network::Dash => {
                // Use the actual Dash mainnet genesis block parameters
                BlockHeader {
                    version: Version::from_consensus(1),
                    prev_blockhash: dashcore::BlockHash::from([0u8; 32]),
                    merkle_root: "e0028eb9648db56b1ac77cf090b99048a8007e2bb64b68f092c03c7f56a662c7"
                        .parse()
                        .unwrap_or_else(|_| dashcore::hashes::sha256d::Hash::all_zeros().into()),
                    time: 1390095618,
                    bits: CompactTarget::from_consensus(0x1e0ffff0),
                    nonce: 28917698,
                }
            }
            dashcore::Network::Testnet => {
                // Use the actual Dash testnet genesis block parameters
                BlockHeader {
                    version: Version::from_consensus(1),
                    prev_blockhash: dashcore::BlockHash::from([0u8; 32]),
                    merkle_root: "e0028eb9648db56b1ac77cf090b99048a8007e2bb64b68f092c03c7f56a662c7"
                        .parse()
                        .unwrap_or_else(|_| dashcore::hashes::sha256d::Hash::all_zeros().into()),
                    time: 1390666206,
                    bits: CompactTarget::from_consensus(0x1e0ffff0),
                    nonce: 3861367235,
                }
            }
            _ => {
                // For other networks, use the existing genesis block function
                dashcore::blockdata::constants::genesis_block(self.config.network).header
            }
        };

        // Verify the header produces the expected genesis hash
        let calculated_hash = genesis_header.block_hash();
        if calculated_hash != genesis_hash {
            return Err(SpvError::Config(format!(
                "Genesis header hash mismatch! Expected: {}, Calculated: {}",
                genesis_hash, calculated_hash
            )));
        }

        tracing::debug!("Using genesis block header with hash: {}", calculated_hash);

        // Store the genesis header at height 0
        let genesis_headers = vec![genesis_header];
        {
            let mut storage = self.storage.lock().await;
            storage.store_headers(&genesis_headers).await.map_err(SpvError::Storage)?;
        }

        // Verify it was stored correctly
        let stored_height = {
            let storage = self.storage.lock().await;
            storage.get_tip_height().await.map_err(SpvError::Storage)?
        };
        tracing::info!(
            "✅ Genesis block initialized at height 0, storage reports tip height: {:?}",
            stored_height
        );

        Ok(())
    }

    /// Load wallet data from storage.
    async fn load_wallet_data(&self) -> Result<()> {
        tracing::info!("Loading wallet data from storage...");

        let _wallet = self.wallet.read().await;

        // The wallet implementation is responsible for managing its own persistent state
        // The SPV client will notify it of new blocks/transactions through the WalletInterface
        tracing::info!("Wallet data loading is handled by the wallet implementation");

        Ok(())
    }

    // Wallet-specific helper methods removed - use external wallet interface directly

    /// Get current statistics.
    pub async fn stats(&self) -> Result<SpvStats> {
        let display = self.create_status_display().await;
        let mut stats = display.stats().await?;

        // Add real-time peer count and heights
        stats.connected_peers = self.network.peer_count() as u32;
        stats.total_peers = self.network.peer_count() as u32; // TODO: Track total discovered peers

        // Get current heights from storage
        {
            let storage = self.storage.lock().await;
            if let Ok(Some(header_height)) = storage.get_tip_height().await {
                stats.header_height = header_height;
            }

            if let Ok(Some(filter_height)) = storage.get_filter_tip_height().await {
                stats.filter_height = filter_height;
            }
        }

        tracing::debug!(
            "get_stats: header_height={}, filter_height={}, peers={}",
            stats.header_height,
            stats.filter_height,
            stats.connected_peers
        );

        Ok(stats)
    }

    /// Get current chain state (read-only).
    pub async fn chain_state(&self) -> ChainState {
        let display = self.create_status_display().await;
        display.chain_state().await
    }

    /// Check if the client is running.
    pub async fn is_running(&self) -> bool {
        *self.running.read().await
    }

    /// Update the status display.
    async fn update_status_display(&self) {
        let display = self.create_status_display().await;
        display.update_status_display().await;
    }

    /// Get mutable reference to sync manager (for testing)
    #[cfg(test)]
    pub fn sync_manager_mut(&mut self) -> &mut SequentialSyncManager<S, N, W> {
        &mut self.sync_manager
    }

    /// Get reference to chainlock manager
    pub fn chainlock_manager(&self) -> &Arc<ChainLockManager> {
        &self.chainlock_manager
    }

    /// Get access to storage manager (requires locking)
    pub fn storage(&self) -> Arc<Mutex<S>> {
        self.storage.clone()
    }
}

#[cfg(test)]
mod config_test;

#[cfg(test)]
mod block_processor_test;

#[cfg(test)]
mod message_handler_test;

#[cfg(test)]
mod tests {
    use crate::types::{MempoolState, UnconfirmedTransaction};
    use dashcore::{Amount, Transaction, TxOut};
    use std::sync::Arc;
    use tokio::sync::RwLock;

    // Tests for get_mempool_balance function
    // These tests validate that the balance calculation correctly handles:
    // 1. The sign of net_amount
    // 2. Validation of transaction effects on addresses
    // 3. Edge cases like zero amounts and conflicting signs

    #[tokio::test]
    async fn test_get_mempool_balance_logic() {
        // Create a simple test scenario to validate the balance calculation logic
        // We'll create a minimal DashSpvClient structure for testing

        let mempool_state = Arc::new(RwLock::new(MempoolState::default()));
        // Test removed - needs external wallet implementation

        // Test address
        use dashcore::hashes::Hash;
        let pubkey_hash = dashcore::PubkeyHash::from_byte_array([0u8; 20]);
        let address = dashcore::Address::new(
            dashcore::Network::Dash,
            dashcore::address::Payload::PubkeyHash(pubkey_hash),
        );

        // Test 1: Simple incoming transaction
        let tx1 = Transaction {
            version: 2,
            lock_time: 0,
            input: vec![],
            output: vec![TxOut {
                value: 50000,
                script_pubkey: address.script_pubkey(),
            }],
            special_transaction_payload: None,
        };

        let unconfirmed_tx1 = UnconfirmedTransaction::new(
            tx1.clone(),
            Amount::from_sat(100),
            false, // not instant send
            false, // not outgoing
            vec![address.clone()],
            50000, // positive net amount
        );

        mempool_state.write().await.add_transaction(unconfirmed_tx1);

        // Now we need to create a minimal client structure to test
        // Since we can't easily create a full DashSpvClient, we'll test the logic directly

        // The key logic from get_mempool_balance is:
        // 1. Check outputs to the address (incoming funds)
        // 2. Check inputs from the address (outgoing funds) - requires UTXO knowledge
        // 3. Apply the calculated balance change

        let mempool = mempool_state.read().await;
        let mut pending = 0i64;
        let mut pending_instant = 0i64;

        for tx in mempool.transactions.values() {
            if tx.addresses.contains(&address) {
                let mut address_balance_change = 0i64;

                // Check outputs to this address
                for output in &tx.transaction.output {
                    if let Ok(out_addr) = dashcore::Address::from_script(
                        &output.script_pubkey,
                        dashcore::Network::Dash,
                    ) {
                        if out_addr == address {
                            address_balance_change += output.value as i64;
                        }
                    }
                }

                // Apply the balance change
                if address_balance_change != 0 {
                    if tx.is_instant_send {
                        pending_instant += address_balance_change;
                    } else {
                        pending += address_balance_change;
                    }
                }
            }
        }

        assert_eq!(pending, 50000);
        assert_eq!(pending_instant, 0);

        // Test 2: InstantSend transaction
        let tx2 = Transaction {
            version: 2,
            lock_time: 0,
            input: vec![],
            output: vec![TxOut {
                value: 30000,
                script_pubkey: address.script_pubkey(),
            }],
            special_transaction_payload: None,
        };

        let unconfirmed_tx2 = UnconfirmedTransaction::new(
            tx2.clone(),
            Amount::from_sat(100),
            true,  // instant send
            false, // not outgoing
            vec![address.clone()],
            30000,
        );

        drop(mempool);
        mempool_state.write().await.add_transaction(unconfirmed_tx2);

        // Recalculate
        let mempool = mempool_state.read().await;
        pending = 0;
        pending_instant = 0;

        for tx in mempool.transactions.values() {
            if tx.addresses.contains(&address) {
                let mut address_balance_change = 0i64;

                for output in &tx.transaction.output {
                    if let Ok(out_addr) = dashcore::Address::from_script(
                        &output.script_pubkey,
                        dashcore::Network::Dash,
                    ) {
                        if out_addr == address {
                            address_balance_change += output.value as i64;
                        }
                    }
                }

                if address_balance_change != 0 {
                    if tx.is_instant_send {
                        pending_instant += address_balance_change;
                    } else {
                        pending += address_balance_change;
                    }
                }
            }
        }

        assert_eq!(pending, 50000);
        assert_eq!(pending_instant, 30000);

        // Test 3: Transaction with conflicting signs
        // This tests that we use actual outputs rather than just trusting net_amount
        let tx3 = Transaction {
            version: 2,
            lock_time: 0,
            input: vec![],
            output: vec![TxOut {
                value: 40000,
                script_pubkey: address.script_pubkey(),
            }],
            special_transaction_payload: None,
        };

        let unconfirmed_tx3 = UnconfirmedTransaction::new(
            tx3.clone(),
            Amount::from_sat(100),
            false,
            true, // marked as outgoing (incorrect)
            vec![address.clone()],
            -40000, // negative net amount (incorrect for receiving)
        );

        drop(mempool);
        mempool_state.write().await.add_transaction(unconfirmed_tx3);

        // The logic should detect we're actually receiving 40000
        let mempool = mempool_state.read().await;
        let tx = mempool.transactions.values().find(|t| t.transaction == tx3).unwrap();

        let mut address_balance_change = 0i64;
        for output in &tx.transaction.output {
            if let Ok(out_addr) =
                dashcore::Address::from_script(&output.script_pubkey, dashcore::Network::Dash)
            {
                if out_addr == address {
                    address_balance_change += output.value as i64;
                }
            }
        }

        // We should detect 40000 satoshis incoming regardless of the net_amount sign
        assert_eq!(address_balance_change, 40000);
    }
}<|MERGE_RESOLUTION|>--- conflicted
+++ resolved
@@ -1009,20 +1009,6 @@
                     last_rate_calc = Instant::now();
                 }
 
-<<<<<<< HEAD
-                // Emit a detailed progress snapshot when filter/header heights change
-                let (_sync_base_height, abs_header_height, filter_header_height) = {
-                    let (storage_tip, filter_tip) = {
-                        let storage = self.storage.lock().await;
-                        let storage_tip =
-                            storage.get_tip_height().await.ok().flatten().unwrap_or(0);
-                        let filter_tip =
-                            storage.get_filter_tip_height().await.ok().flatten().unwrap_or(0);
-                        (storage_tip, filter_tip)
-                    };
-                    let base = { self.state.read().await.sync_base_height };
-                    (base, base + storage_tip, filter_tip)
-=======
                 // Emit filter headers progress only when heights change
                 let (abs_header_height, filter_header_height) = {
                     let storage = self.storage.lock().await;
@@ -1030,7 +1016,6 @@
                     let filter_tip =
                         storage.get_filter_tip_height().await.ok().flatten().unwrap_or(0);
                     (storage_tip, filter_tip)
->>>>>>> fdc4411b
                 };
 
                 {
