//! Simple integration test for ChainLock validation flow

use dash_spv::client::{ClientConfig, DashSpvClient};
use dash_spv::types::ValidationMode;
use dashcore::Network;
use tempfile::TempDir;
use tracing::Level;

fn init_logging() {
    let _ = tracing_subscriber::fmt()
        .with_max_level(Level::DEBUG)
        .with_target(false)
        .with_thread_ids(true)
        .with_line_number(true)
        .try_init();
}

#[tokio::test]
async fn test_chainlock_validation_flow() {
    init_logging();

    // Create temp directory for storage
    let temp_dir = TempDir::new().unwrap();
    let storage_path = temp_dir.path().to_path_buf();

    // Create client config with masternodes enabled
    let network = Network::Dash;
    let enable_masternodes = true;
    let config = ClientConfig {
        network,
        enable_filters: false,
        enable_masternodes,
        validation_mode: ValidationMode::Basic,
        storage_path: Some(storage_path),
        enable_persistence: true,
        peers: vec!["127.0.0.1:9999".parse().unwrap()], // Dummy peer to satisfy config
        ..Default::default()
    };

    // Create the SPV client
    let mut client = DashSpvClient::new(config).await.unwrap();

    // Test that update_chainlock_validation works
<<<<<<< HEAD
    let updated = client.update_chainlock_validation().await.unwrap();
=======
    let updated = client.update_chainlock_validation().unwrap();

>>>>>>> f87f6699
    // The update may succeed if masternodes are enabled and terminal block data is available
    // This is expected behavior - the client pre-loads terminal block data for mainnet
    if enable_masternodes && network == Network::Dash {
        // On mainnet with masternodes enabled, terminal block data is pre-loaded
        assert!(updated, "Should have masternode engine with terminal block data");
    } else {
        // Otherwise should be false
        assert!(!updated, "Should not have masternode engine before sync");
    }

    tracing::info!("✅ ChainLock validation flow test passed");
}

#[tokio::test]
async fn test_chainlock_manager_initialization() {
    init_logging();

    // Create temp directory for storage
    let temp_dir = TempDir::new().unwrap();
    let storage_path = temp_dir.path().to_path_buf();

    // Create client config
    let config = ClientConfig {
        network: Network::Dash,
        enable_filters: false,
        enable_masternodes: false,
        validation_mode: ValidationMode::Basic,
        storage_path: Some(storage_path),
        enable_persistence: true,
        peers: vec!["127.0.0.1:9999".parse().unwrap()], // Dummy peer to satisfy config
        ..Default::default()
    };

    // Create the SPV client
    let client = DashSpvClient::new(config).await.unwrap();

    // Verify chainlock manager is initialized
    // We can't directly access it from tests, but we can verify the client works
    let sync_progress = client.sync_progress().await.unwrap();
    assert_eq!(sync_progress.header_height, 0);

    tracing::info!("✅ ChainLock manager initialization test passed");
}<|MERGE_RESOLUTION|>--- conflicted
+++ resolved
@@ -41,12 +41,8 @@
     let mut client = DashSpvClient::new(config).await.unwrap();
 
     // Test that update_chainlock_validation works
-<<<<<<< HEAD
-    let updated = client.update_chainlock_validation().await.unwrap();
-=======
     let updated = client.update_chainlock_validation().unwrap();
 
->>>>>>> f87f6699
     // The update may succeed if masternodes are enabled and terminal block data is available
     // This is expected behavior - the client pre-loads terminal block data for mainnet
     if enable_masternodes && network == Network::Dash {
