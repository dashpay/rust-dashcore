--- conflicted
+++ resolved
@@ -227,12 +227,12 @@
     );
 
     // Update the ChainLock manager with the engine
-    let updated = client.update_chainlock_validation().await.unwrap();
+    let updated = client.update_chainlock_validation().unwrap();
     assert!(!updated); // Should be false since we don't have a real engine
 
     // For testing, directly set a mock engine
     let engine_arc = Arc::new(mock_engine);
-    client.chainlock_manager().set_masternode_engine(engine_arc).await;
+    client.chainlock_manager().set_masternode_engine(engine_arc);
 
     // Process pending ChainLocks
     let chain_state = ChainState::new(Network::Dash);
@@ -337,24 +337,18 @@
     let _ = chainlock_manager.process_chain_lock(chain_lock.clone(), &chain_state, storage).await;
 
     // Test cache operations
-<<<<<<< HEAD
-    assert!(chainlock_manager.has_chain_lock_at_height(0).await);
-
-    let entry = chainlock_manager.get_chain_lock_by_height(0).await;
-=======
     assert!(chainlock_manager.has_chain_lock_at_height(0));
 
     let entry = chainlock_manager.get_chain_lock_by_height(0);
->>>>>>> f87f6699
     assert!(entry.is_some());
     assert_eq!(entry.unwrap().chain_lock.block_height, 0);
 
-    let entry_by_hash = chainlock_manager.get_chain_lock_by_hash(&genesis.block_hash()).await;
+    let entry_by_hash = chainlock_manager.get_chain_lock_by_hash(&genesis.block_hash());
     assert!(entry_by_hash.is_some());
     assert_eq!(entry_by_hash.unwrap().chain_lock.block_height, 0);
 
     // Check stats
-    let stats = chainlock_manager.get_stats().await;
+    let stats = chainlock_manager.get_stats();
     assert!(stats.total_chain_locks > 0);
     assert_eq!(stats.highest_locked_height, Some(0));
     assert_eq!(stats.lowest_locked_height, Some(0));
@@ -385,7 +379,7 @@
     let mut client = DashSpvClient::new(config, storage, network).await.unwrap();
 
     // Initially, update should fail (no masternode engine)
-    let updated = client.update_chainlock_validation().await.unwrap();
+    let updated = client.update_chainlock_validation().unwrap();
     assert!(!updated);
 
     // Simulate masternode sync by manually setting sequential sync state
@@ -412,7 +406,7 @@
     client.sync_manager.masternode_sync_mut().set_engine(Some(mock_engine));
 
     // Now update should succeed
-    let updated = client.update_chainlock_validation().await.unwrap();
+    let updated = client.update_chainlock_validation().unwrap();
     assert!(updated);
 
     info!("ChainLock validation update flow test completed");
