[package]
name = "dashcore"
version = { workspace = true }
authors = [
    "Samuel Westrich <sam@dash.org>",
    "Anton Suprunchuk <anton@dash.org>",
    "Dmitrii Golubev <dmitrii.golubev@dash.org>"
]
license = "CC0-1.0"
homepage = "https://github.com/dashevo/rust-dashcore/"
repository = "https://github.com/dashevo/rust-dashcore/"
documentation = "https://dashcore.readme.io/docs"
description = "General purpose library for using and interoperating with Dash Core payment chain."
categories = ["cryptography::cryptocurrencies"]
keywords = [ "crypto", "dash" ]
readme = "../README.md"
exclude = ["tests", "contrib"]
edition = "2024"

# Please don't forget to add relevant features to docs.rs below
[features]
default = [ "std", "secp-recovery", "bincode" ]
base64 = [ "base64-compat" ]
rand-std = ["secp256k1/rand"]
rand = ["secp256k1/rand"]
serde = ["actual-serde", "dashcore_hashes/serde", "secp256k1/serde"]
secp-lowmemory = ["secp256k1/lowmemory"]
secp-recovery = ["secp256k1/recovery"]
signer = ["secp-recovery", "rand", "base64"]
core-block-hash-use-x11 = ["dashcore_hashes/x11"]
bls = ["blsful"]
eddsa = ["ed25519-dalek"]
quorum_validation = ["bls", "bls-signatures"]
message_verification = ["bls"]
bincode = [ "dep:bincode", "dashcore_hashes/bincode" ]
apple = [ "ferment", "ferment-macro", "bls-signatures/legacy", "bls-signatures/bip32", "bls-signatures/apple", "bls-signatures/use_serde" ]

# At least one of std, no-std must be enabled.
#
# The no-std feature doesn't disable std - you need to turn off the std feature for that by disabling default.
# Instead no-std enables additional features required for this crate to be usable without std.
# As a result, both can be enabled without conflict.
std = ["secp256k1/std", "dashcore_hashes/std", "bech32/std", "internals/std"]
no-std = ["core2", "dashcore_hashes/alloc", "dashcore_hashes/core2", "secp256k1/alloc"]

[package.metadata.docs.rs]
all-features = true
rustdoc-args = ["--cfg", "docsrs"]

[dependencies]
internals = { path = "../internals", package = "dashcore-private" }
bech32 = { version = "0.9.1", default-features = false }
dashcore_hashes = { path = "../hashes", default-features = false }
secp256k1 = { default-features = false, features = ["hashes"], version= "0.30.0" }
core2 = { version = "0.4.0", optional = true, features = ["alloc"], default-features = false }
rustversion = { version="1.0.20"}
# Do NOT use this as a feature! Use the `serde` feature instead.
actual-serde = { package = "serde", version = "1.0.219", default-features = false, features = [ "derive", "alloc" ], optional = true }

base64-compat = { version = "1.0.0", optional = true }
bitcoinconsensus = { version = "0.20.2-0.5.0", default-features = false, optional = true }
hex_lit = "0.1.1"
anyhow = { version= "1.0" }
hex = { version= "0.4" }
bincode = { version= "=2.0.0-rc.3", optional = true }
<<<<<<< HEAD
bincode_derive = { version= "=2.0.0-rc.3", optional = true }
bitflags = "2.6.0"
=======
bitflags = "2.9.0"
>>>>>>> ed45bf8f
blsful = { version = "3.0.0-pre8", optional = true }
ed25519-dalek = { version = "2.1", features = ["rand_core"], optional = true }
<<<<<<< HEAD
blake3 = "1.5"
thiserror = "1"
bls-signatures = { git = "https://github.com/dashpay/bls-signatures", rev = "a0fec2f4da2bdbb753e6287b0546ae0b08e74e02", optional = true  }
ferment = { version = "0.2", package = "ferment", optional = true }
ferment-macro = { version = "0.2", package = "ferment-macro", optional = true }
=======
blake3 = "1.8.1"
thiserror = "2"
# version 1.3.5 is 0bb5c5b03249c463debb5cef5f7e52ee66f3aaab
bls-signatures = { git = "https://github.com/dashpay/bls-signatures", rev = "0bb5c5b03249c463debb5cef5f7e52ee66f3aaab", optional = true }

>>>>>>> ed45bf8f
[dev-dependencies]
serde_json = "1.0.140"
serde_test = "1.0.177"
serde_derive = "1.0.219"
secp256k1 = { features = [ "recovery", "rand", "hashes" ], version="0.30.0" }
bincode = { version= "=2.0.0-rc.3" }
assert_matches = "1.5.0"
dashcore = { path = ".", features = ["core-block-hash-use-x11", "message_verification", "quorum_validation", "signer"] }

[[example]]
name = "bip32"

[[example]]
name = "handshake"
required-features = ["std"]

[[example]]
name = "ecdsa-psbt"
required-features = ["std", "bitcoinconsensus"]

[[example]]
name = "taproot-psbt"
required-features = ["std", "rand-std", "bitcoinconsensus"]<|MERGE_RESOLUTION|>--- conflicted
+++ resolved
@@ -63,27 +63,15 @@
 anyhow = { version= "1.0" }
 hex = { version= "0.4" }
 bincode = { version= "=2.0.0-rc.3", optional = true }
-<<<<<<< HEAD
 bincode_derive = { version= "=2.0.0-rc.3", optional = true }
-bitflags = "2.6.0"
-=======
 bitflags = "2.9.0"
->>>>>>> ed45bf8f
 blsful = { version = "3.0.0-pre8", optional = true }
 ed25519-dalek = { version = "2.1", features = ["rand_core"], optional = true }
-<<<<<<< HEAD
-blake3 = "1.5"
-thiserror = "1"
+blake3 = "1.8.1"
+thiserror = "2"
 bls-signatures = { git = "https://github.com/dashpay/bls-signatures", rev = "a0fec2f4da2bdbb753e6287b0546ae0b08e74e02", optional = true  }
 ferment = { version = "0.2", package = "ferment", optional = true }
 ferment-macro = { version = "0.2", package = "ferment-macro", optional = true }
-=======
-blake3 = "1.8.1"
-thiserror = "2"
-# version 1.3.5 is 0bb5c5b03249c463debb5cef5f7e52ee66f3aaab
-bls-signatures = { git = "https://github.com/dashpay/bls-signatures", rev = "0bb5c5b03249c463debb5cef5f7e52ee66f3aaab", optional = true }
-
->>>>>>> ed45bf8f
 [dev-dependencies]
 serde_json = "1.0.140"
 serde_test = "1.0.177"
