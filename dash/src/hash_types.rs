// Rust Dash Library
// Originally written in 2014 by
//     Andrew Poelstra <apoelstra@wpsoftware.net>
//     For Bitcoin
// Updated for Dash in 2022 by
//     The Dash Core Developers
//
// To the extent possible under law, the author(s) have dedicated all
// copyright and related and neighboring rights to this software to
// the public domain worldwide. This software is distributed without
// any warranty.
//
// You should have received a copy of the CC0 Public Domain Dedication
// along with this software.
// If not, see <http://creativecommons.org/publicdomain/zero/1.0/>.
//

//! Dash hash types.
//!
//! This module defines types for hashes used throughout the library. These
//! types are needed in order to avoid mixing data of the same hash format
//! (e.g. `SHA256d`) but of different meaning (such as transaction id, block
//! hash).
//!


#[rustfmt::skip]
macro_rules! impl_hashencode {
    ($hashtype:ident) => {
        impl $crate::consensus::Encodable for $hashtype {
            fn consensus_encode<W: $crate::io::Write + ?Sized>(&self, w: &mut W) -> Result<usize, $crate::io::Error> {
                self.0.consensus_encode(w)
            }
        }

        impl $crate::consensus::Decodable for $hashtype {
            fn consensus_decode<R: $crate::io::Read + ?Sized>(r: &mut R) -> Result<Self, $crate::consensus::encode::Error> {
                use $crate::hashes::Hash;
                Ok(Self::from_byte_array(<<$hashtype as $crate::hashes::Hash>::Bytes>::consensus_decode(r)?))
            }
        }
    };
}

#[rustfmt::skip]
macro_rules! impl_asref_push_bytes {
    ($($hashtype:ident),*) => {
        $(
            impl AsRef<$crate::blockdata::script::PushBytes> for $hashtype {
                fn as_ref(&self) -> &$crate::blockdata::script::PushBytes {
                    use $crate::hashes::Hash;
                    self.as_byte_array().into()
                }
            }

            impl From<$hashtype> for $crate::blockdata::script::PushBytesBuf {
                fn from(hash: $hashtype) -> Self {
                    use $crate::hashes::Hash;
                    hash.as_byte_array().into()
                }
            }
        )*
    };
}

// newtypes module is solely here so we can rustfmt::skip.
pub use newtypes::*;

#[rustfmt::skip]
mod newtypes {

    use crate::alloc::string::ToString;

    use core::str::FromStr;
<<<<<<< HEAD
    use hashes::{sha256, sha256d, hash160, hash_newtype};
=======
    use hashes::{sha256, sha256d, hash160, hash_x11, hash_newtype, Hash};
>>>>>>> b7b2a0d9
    use hashes::hex::Error;
    use crate::prelude::String;

    hash_newtype! {
        /// A dash transaction hash/transaction ID.
        pub struct Txid(sha256d::Hash);

        /// A dash witness transaction ID.
        pub struct Wtxid(sha256d::Hash);
        /// A dash block hash.
        pub struct BlockHash(hash_x11::Hash);

        /// A hash of a public key.
        pub struct PubkeyHash(hash160::Hash);
        /// A hash of Dash Script bytecode.
        pub struct ScriptHash(hash160::Hash);
        /// SegWit version of a public key hash.
        pub struct WPubkeyHash(hash160::Hash);
        /// SegWit version of a Dash Script bytecode hash.
        pub struct WScriptHash(sha256::Hash);

        /// A hash of the Merkle tree branch or root for transactions
        pub struct TxMerkleNode(sha256d::Hash);
        /// A hash corresponding to the Merkle tree root for witness data
        pub struct WitnessMerkleNode(sha256d::Hash);
        /// A hash corresponding to the witness structure commitment in the coinbase transaction
        pub struct WitnessCommitment(sha256d::Hash);
        /// XpubIdentifier as defined in BIP-32.
        pub struct XpubIdentifier(hash160::Hash);

        /// Filter hash, as defined in BIP-157
        pub struct FilterHash(sha256d::Hash);
        /// Filter header, as defined in BIP-157
        pub struct FilterHeader(sha256d::Hash);

        /// Dash Additions
        ///
        /// The merkle root of the masternode list
        pub struct MerkleRootMasternodeList(sha256d::Hash);
        /// The merkle root of the quorums
        pub struct MerkleRootQuorums(sha256d::Hash);
        /// A special transaction payload hash
        pub struct SpecialTransactionPayloadHash(sha256d::Hash);
        /// A hash of all transaction inputs
        pub struct InputsHash(sha256d::Hash);
        /// A hash used to identify a quorum
        #[hash_newtype(forward)]
        pub struct QuorumHash(sha256d::Hash);
        /// A hash of a quorum verification vector
        pub struct QuorumVVecHash(sha256d::Hash);
        /// A hash of a quorum signing request id
        pub struct QuorumSigningRequestId(sha256d::Hash);
        /// ProTxHash is a pro-tx hash
        #[hash_newtype(forward)]
        pub struct ProTxHash(sha256d::Hash);
        /// CycleHash is a cycle hash
        pub struct CycleHash(sha256d::Hash);
    }

    impl_hashencode!(Txid);
    impl_hashencode!(Wtxid);
    impl_hashencode!(BlockHash);

    impl_hashencode!(TxMerkleNode);
    impl_hashencode!(WitnessMerkleNode);

    impl_hashencode!(FilterHash);
    impl_hashencode!(FilterHeader);

    impl_hashencode!(MerkleRootMasternodeList);
    impl_hashencode!(MerkleRootQuorums);

    impl_hashencode!(SpecialTransactionPayloadHash);
    impl_hashencode!(InputsHash);

    impl_hashencode!(QuorumHash);
    impl_hashencode!(QuorumVVecHash);
    impl_hashencode!(QuorumSigningRequestId);
    impl_hashencode!(PubkeyHash);
    impl_hashencode!(CycleHash);

    impl_asref_push_bytes!(PubkeyHash, ScriptHash, WPubkeyHash, WScriptHash);

    impl Txid {
        /// Create a Txid from a string
        pub fn from_hex(s: &str) -> Result<Txid, Error> {
            Ok(Self(sha256d::Hash::from_str(s)?))
        }

        /// Convert a Txid to a string
        pub fn to_hex(&self) -> String {
            self.0.to_string()
        }
    }

    impl ProTxHash {
        /// Create a Txid from a string
        pub fn from_hex(s: &str) -> Result<ProTxHash, Error> {
            Ok(Self(sha256d::Hash::from_str(s)?))
        }

        /// Convert a Txid to a string
        pub fn to_hex(&self) -> String {
            self.0.to_string()
        }
    }

    impl InputsHash {
        /// Create an InputsHash from a string
        pub fn from_hex(s: &str) -> Result<InputsHash, Error> {
            Ok(Self(sha256d::Hash::from_str(s)?))
        }

        /// Convert an InputsHash to a string
        pub fn to_hex(&self) -> String {
            self.0.to_string()
        }
    }

    impl SpecialTransactionPayloadHash {
        /// Create a SpecialTransactionPayloadHash from a string
        pub fn to_hex(&self) -> String {
            self.0.to_string()
        }
    }

    impl PubkeyHash {
        /// Create a PubkeyHash from a string
        pub fn from_hex(s: &str) -> Result<PubkeyHash, Error> {
            Ok(Self(hash160::Hash::from_str(s)?))
        }

        /// Convert a PubkeyHash to a string
        pub fn to_hex(&self) -> String {
            self.0.to_string()
        }
    }
}<|MERGE_RESOLUTION|>--- conflicted
+++ resolved
@@ -72,11 +72,7 @@
     use crate::alloc::string::ToString;
 
     use core::str::FromStr;
-<<<<<<< HEAD
-    use hashes::{sha256, sha256d, hash160, hash_newtype};
-=======
     use hashes::{sha256, sha256d, hash160, hash_x11, hash_newtype, Hash};
->>>>>>> b7b2a0d9
     use hashes::hex::Error;
     use crate::prelude::String;
 
@@ -133,7 +129,7 @@
         #[hash_newtype(forward)]
         pub struct ProTxHash(sha256d::Hash);
         /// CycleHash is a cycle hash
-        pub struct CycleHash(sha256d::Hash);
+        pub struct CycleHash(hash_x11::Hash);
     }
 
     impl_hashencode!(Txid);
