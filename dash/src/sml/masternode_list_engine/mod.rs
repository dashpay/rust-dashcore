mod helpers;
#[cfg(feature = "message_verification")]
pub mod message_request_verification;
mod non_rotated_quorum_construction;
mod rotated_quorum_construction;
#[cfg(feature = "quorum_validation")]
mod validation;

use std::collections::{BTreeMap, BTreeSet};

use crate::bls_sig_utils::{BLSPublicKey, BLSSignature};
use crate::network::message_qrinfo::{QRInfo, QuorumSnapshot};
use crate::network::message_sml::MnListDiff;
use crate::prelude::CoreBlockHeight;
use crate::sml::error::SmlError;
use crate::sml::llmq_entry_verification::LLMQEntryVerificationStatus;
use crate::sml::llmq_type::LLMQType;
use crate::sml::masternode_list::from_diff::TryIntoWithBlockHashLookup;
use crate::sml::masternode_list::MasternodeList;
use crate::sml::quorum_entry::qualified_quorum_entry::{
    QualifiedQuorumEntry, VerifyingChainLockSignaturesType,
};
use crate::sml::quorum_validation_error::{ClientDataRetrievalError, QuorumValidationError};
use crate::blockdata::transaction::special_transaction::quorum_commitment::QuorumEntry;
use crate::{BlockHash, Network, QuorumHash};
#[cfg(feature = "bincode")]
use bincode::{Decode, Encode};
use hashes::Hash;
#[cfg(feature = "serde")]
use serde::{Deserialize, Serialize};

#[derive(Clone, Eq, PartialEq, Default)]
#[cfg_attr(feature = "serde", derive(Serialize, Deserialize))]
#[cfg_attr(feature = "serde", serde(crate = "actual_serde"))]
#[cfg_attr(feature = "bincode", derive(Encode, Decode))]
pub struct MasternodeListEngineBTreeMapBlockContainer {
    pub block_hashes: BTreeMap<CoreBlockHeight, BlockHash>,
    pub block_heights: BTreeMap<BlockHash, CoreBlockHeight>,
}

impl MasternodeListEngineBTreeMapBlockContainer {
    pub fn feed_block_height(&mut self, height: CoreBlockHeight, block_hash: BlockHash) {
        self.block_heights.insert(block_hash, height);
        self.block_hashes.insert(height, block_hash);
    }

    pub fn clear(&mut self) {
        self.block_hashes.clear();
        self.block_heights.clear();
    }
}

#[derive(Clone, Eq, PartialEq)]
#[cfg_attr(feature = "serde", derive(Serialize, Deserialize))]
#[cfg_attr(feature = "serde", serde(crate = "actual_serde"))]
#[cfg_attr(feature = "bincode", derive(Encode, Decode))]
pub enum MasternodeListEngineBlockContainer {
    BTreeMapContainer(MasternodeListEngineBTreeMapBlockContainer),
}

impl Default for MasternodeListEngineBlockContainer {
    fn default() -> Self {
        MasternodeListEngineBTreeMapBlockContainer::default().into()
    }
}

impl From<MasternodeListEngineBTreeMapBlockContainer> for MasternodeListEngineBlockContainer {
    fn from(value: MasternodeListEngineBTreeMapBlockContainer) -> Self {
        MasternodeListEngineBlockContainer::BTreeMapContainer(value)
    }
}

impl MasternodeListEngineBlockContainer {
    pub fn get_height(&self, block_hash: &BlockHash) -> Option<CoreBlockHeight> {
        if block_hash.as_byte_array() == &[0; 32] {
            // rep
            Some(0)
        } else {
            match self {
                MasternodeListEngineBlockContainer::BTreeMapContainer(map) => {
                    map.block_heights.get(block_hash).copied()
                }
            }
        }
    }

    pub fn get_hash(&self, height: &CoreBlockHeight) -> Option<&BlockHash> {
        match self {
            MasternodeListEngineBlockContainer::BTreeMapContainer(map) => {
                map.block_hashes.get(height)
            }
        }
    }

    pub fn contains_hash(&self, block: &BlockHash) -> bool {
        match self {
            MasternodeListEngineBlockContainer::BTreeMapContainer(map) => {
                map.block_heights.contains_key(block)
            }
        }
    }

    pub fn contains_height(&self, height: &CoreBlockHeight) -> bool {
        match self {
            MasternodeListEngineBlockContainer::BTreeMapContainer(map) => {
                map.block_hashes.contains_key(height)
            }
        }
    }

    pub fn feed_block_height(&mut self, height: CoreBlockHeight, block_hash: BlockHash) {
        match self {
            MasternodeListEngineBlockContainer::BTreeMapContainer(map) => {
                map.feed_block_height(height, block_hash)
            }
        }
    }

    pub fn known_block_count(&self) -> usize {
        match self {
            MasternodeListEngineBlockContainer::BTreeMapContainer(map) => map.block_hashes.len(),
        }
    }

    pub fn clear(&mut self) {
        match self {
            MasternodeListEngineBlockContainer::BTreeMapContainer(map) => map.clear(),
        }
    }
}

#[derive(Clone, Eq, PartialEq)]
#[cfg_attr(feature = "serde", derive(Serialize, Deserialize))]
#[cfg_attr(feature = "serde", serde(crate = "actual_serde"))]
#[cfg_attr(feature = "bincode", derive(Encode, Decode))]
pub struct MasternodeListEngine {
    pub block_container: MasternodeListEngineBlockContainer,
    pub masternode_lists: BTreeMap<CoreBlockHeight, MasternodeList>,
    pub known_snapshots: BTreeMap<BlockHash, QuorumSnapshot>,
    pub rotated_quorums_per_cycle: BTreeMap<BlockHash, Vec<QualifiedQuorumEntry>>,
    pub quorum_statuses: BTreeMap<
        LLMQType,
        BTreeMap<
            QuorumHash,
            (BTreeSet<CoreBlockHeight>, BLSPublicKey, LLMQEntryVerificationStatus),
        >,
    >,
    pub network: Network,
}

impl Default for MasternodeListEngine {
    fn default() -> Self {
        Self {
            block_container: Default::default(),
            masternode_lists: Default::default(),
            known_snapshots: Default::default(),
            rotated_quorums_per_cycle: Default::default(),
            quorum_statuses: Default::default(),
            network: Network::Dash,
        }
    }
}

impl MasternodeListEngine {
    pub fn default_for_network(network: Network) -> Self {
        Self {
            network,
            ..Default::default()
        }
    }
    pub fn initialize_with_diff_to_height(
        masternode_list_diff: MnListDiff,
        block_height: CoreBlockHeight,
        network: Network,
    ) -> Result<Self, SmlError> {
        let block_hash = masternode_list_diff.block_hash;
        let base_block_hash = masternode_list_diff.base_block_hash;
        let masternode_list = masternode_list_diff
            .try_into_with_block_hash_lookup(|_block_hash| Some(block_height), network)?;
        Ok(Self {
            block_container: MasternodeListEngineBTreeMapBlockContainer {
                block_hashes: [(0, base_block_hash), (block_height, block_hash)].into(),
                block_heights: [(base_block_hash, 0), (block_hash, block_height)].into(),
            }
            .into(),
            masternode_lists: [(block_height, masternode_list)].into(),
            known_snapshots: Default::default(),
            rotated_quorums_per_cycle: Default::default(),
            quorum_statuses: Default::default(),
            network,
        })
    }

    pub fn clear(&mut self) {
        self.block_container.clear();
        self.masternode_lists.clear();
        self.known_snapshots.clear();
        self.rotated_quorums_per_cycle.clear();
        self.quorum_statuses.clear();
    }

    pub fn latest_masternode_list(&self) -> Option<&MasternodeList> {
        self.masternode_lists.last_key_value().map(|(_, list)| list)
    }

    pub fn latest_masternode_list_quorum_hashes(
        &self,
        exclude_quorum_types: &[LLMQType],
    ) -> BTreeSet<QuorumHash> {
        self.latest_masternode_list()
            .map(|list| list.quorum_hashes(exclude_quorum_types))
            .unwrap_or_default()
    }

    pub fn latest_masternode_list_non_rotating_quorum_hashes(
        &self,
        exclude_quorum_types: &[LLMQType],
        only_return_block_hashes_with_missing_masternode_lists_from_engine: bool,
    ) -> BTreeSet<QuorumHash> {
        self.latest_masternode_list()
            .map(|list| {
                if only_return_block_hashes_with_missing_masternode_lists_from_engine {
                    list.non_rotating_quorum_hashes(exclude_quorum_types)
                        .into_iter()
                        .filter(|quorum_hash| {
                            let Some(block_height) = self.block_container.get_height(quorum_hash)
                            else {
                                return true;
                            };
                            !self.masternode_lists.contains_key(&block_height)
                        })
                        .collect()
                } else {
                    list.non_rotating_quorum_hashes(exclude_quorum_types)
                }
            })
            .unwrap_or_default()
    }

    pub fn masternode_list_non_rotating_quorum_hashes(
        &self,
        height: CoreBlockHeight,
        exclude_quorum_types: &[LLMQType],
        only_return_block_hashes_with_missing_masternode_lists_from_engine: bool,
    ) -> BTreeSet<QuorumHash> {
        self.masternode_lists
            .get(&height)
            .map(|list| {
                if only_return_block_hashes_with_missing_masternode_lists_from_engine {
                    list.non_rotating_quorum_hashes(exclude_quorum_types)
                        .into_iter()
                        .filter(|quorum_hash| {
                            let Some(block_height) = self.block_container.get_height(quorum_hash)
                            else {
                                return true;
                            };
                            !self.masternode_lists.contains_key(&block_height)
                        })
                        .collect()
                } else {
                    list.non_rotating_quorum_hashes(exclude_quorum_types)
                }
            })
            .unwrap_or_default()
    }

    pub fn latest_masternode_list_rotating_quorum_hashes(
        &self,
        exclude_quorum_types: &[LLMQType],
    ) -> BTreeSet<QuorumHash> {
        self.latest_masternode_list()
            .map(|list| list.rotating_quorum_hashes(exclude_quorum_types))
            .unwrap_or_default()
    }

    pub fn masternode_list_for_block_hash(
        &self,
        block_hash: &BlockHash,
    ) -> Option<&MasternodeList> {
        self.block_container
            .get_height(block_hash)
            .and_then(|height| self.masternode_lists.get(&height))
    }

    pub fn feed_block_height(&mut self, height: CoreBlockHeight, block_hash: BlockHash) {
        self.block_container.feed_block_height(height, block_hash)
    }

    fn request_qr_info_block_heights<FH>(
        &mut self,
        qr_info: &QRInfo,
        fetch_block_height: &FH,
    ) -> Result<(), ClientDataRetrievalError>
    where
        FH: Fn(&BlockHash) -> Result<u32, ClientDataRetrievalError>,
    {
        let mn_list_diffs = [
            &qr_info.mn_list_diff_tip,
            &qr_info.mn_list_diff_h,
            &qr_info.mn_list_diff_at_h_minus_c,
            &qr_info.mn_list_diff_at_h_minus_2c,
            &qr_info.mn_list_diff_at_h_minus_3c,
        ];

        let should_request_for_previous_validation =
            qr_info.quorum_snapshot_and_mn_list_diff_at_h_minus_4c.is_some();

        // If h-4c exists, add it to the list
        if let Some((_, mn_list_diff_h_minus_4c)) =
            &qr_info.quorum_snapshot_and_mn_list_diff_at_h_minus_4c
        {
            mn_list_diffs.iter().try_for_each(|&mn_list_diff| {
                self.request_mn_list_diff_heights(mn_list_diff, fetch_block_height)
            })?;

            // Feed h-4c separately
            self.request_mn_list_diff_heights(mn_list_diff_h_minus_4c, fetch_block_height)?;
        } else {
            mn_list_diffs.iter().try_for_each(|&mn_list_diff| {
                self.request_mn_list_diff_heights(mn_list_diff, fetch_block_height)
            })?;
        }

        // Process `last_commitment_per_index` quorum hashes
        qr_info.last_commitment_per_index.iter().try_for_each(|quorum_entry| {
            self.request_quorum_entry_height(quorum_entry, fetch_block_height)
        })?;

        if should_request_for_previous_validation {
            qr_info.mn_list_diff_h.new_quorums.iter().try_for_each(|quorum_entry| {
                if quorum_entry.llmq_type.is_rotating_quorum_type() {
                    self.request_quorum_entry_height(quorum_entry, fetch_block_height)
                } else {
                    Ok(())
                }
            })?;
        }

        // Process `mn_list_diff_list` (extra diffs)
        qr_info.mn_list_diff_list.iter().try_for_each(|mn_list_diff| {
            self.request_mn_list_diff_heights(mn_list_diff, fetch_block_height)
        })
    }

    /// **Helper function:** Feeds the quorum hash height of a `QuorumEntry`
    fn request_quorum_entry_height<FH>(
        &mut self,
        quorum_entry: &QuorumEntry,
        fetch_block_height: &FH,
    ) -> Result<(), ClientDataRetrievalError>
    where
        FH: Fn(&BlockHash) -> Result<u32, ClientDataRetrievalError>,
    {
        if !self.block_container.contains_hash(&quorum_entry.quorum_hash) {
            let height = fetch_block_height(&quorum_entry.quorum_hash)?;
            self.feed_block_height(height, quorum_entry.quorum_hash);
        }
        Ok(())
    }

    /// **Helper function:** Requests the base and block hash heights of an `MnListDiff`
    fn request_mn_list_diff_heights<FH>(
        &mut self,
        mn_list_diff: &MnListDiff,
        fetch_block_height: &FH,
    ) -> Result<(), ClientDataRetrievalError>
    where
        FH: Fn(&BlockHash) -> Result<u32, ClientDataRetrievalError>,
    {
        if !self.block_container.contains_hash(&mn_list_diff.base_block_hash) {
            // Feed base block hash height
            let base_height = fetch_block_height(&mn_list_diff.base_block_hash)?;
            self.feed_block_height(base_height, mn_list_diff.base_block_hash);
        }

        if !self.block_container.contains_hash(&mn_list_diff.block_hash) {
            // Feed block hash height
            let block_height = fetch_block_height(&mn_list_diff.block_hash)?;
            self.feed_block_height(block_height, mn_list_diff.block_hash);
        }
        Ok(())
    }

    pub fn feed_qr_info<FH>(
        &mut self,
        qr_info: QRInfo,
        verify_tip_non_rotated_quorums: bool,
        verify_rotated_quorums: bool,
        fetch_block_height: Option<FH>,
    ) -> Result<(), QuorumValidationError>
    where
        FH: Fn(&BlockHash) -> Result<u32, ClientDataRetrievalError>,
    {
        // Fetch and process block heights using the provided callback
        if let Some(fetch_height) = fetch_block_height {
            self.request_qr_info_block_heights(&qr_info, &fetch_height)?;
        }

        let QRInfo {
            quorum_snapshot_at_h_minus_c,
            quorum_snapshot_at_h_minus_2c,
            quorum_snapshot_at_h_minus_3c,
            mn_list_diff_tip,
            mn_list_diff_h,
            mn_list_diff_at_h_minus_c,
            mn_list_diff_at_h_minus_2c,
            mn_list_diff_at_h_minus_3c,
            quorum_snapshot_and_mn_list_diff_at_h_minus_4c,
            last_commitment_per_index,
            quorum_snapshot_list,
            mn_list_diff_list,
        } = qr_info;

        // Apply quorum snapshots and masternode list diffs
        for (snapshot, diff) in quorum_snapshot_list.into_iter().zip(mn_list_diff_list.into_iter())
        {
            self.known_snapshots.insert(diff.block_hash, snapshot);
            self.apply_diff(diff, None, false, None)?;
        }

        let can_verify_previous = quorum_snapshot_and_mn_list_diff_at_h_minus_4c.is_some();

        let h_height = self.block_container.get_height(&mn_list_diff_h.block_hash).ok_or(
            QuorumValidationError::RequiredBlockNotPresent(
                mn_list_diff_h.block_hash,
                "getting height at diff h".to_string(),
            ),
        )?;
        let tip_height = self.block_container.get_height(&mn_list_diff_tip.block_hash).ok_or(
            QuorumValidationError::RequiredBlockNotPresent(
                mn_list_diff_tip.block_hash,
                "getting height at diff tip".to_string(),
            ),
        )?;
        let rotation_quorum_type = last_commitment_per_index
            .first()
            .map(|quorum_entry| quorum_entry.llmq_type)
            .unwrap_or(self.network.isd_llmq_type());

        if let Some((quorum_snapshot_at_h_minus_4c, mn_list_diff_at_h_minus_4c)) =
            quorum_snapshot_and_mn_list_diff_at_h_minus_4c
        {
            self.known_snapshots
                .insert(mn_list_diff_at_h_minus_4c.block_hash, quorum_snapshot_at_h_minus_4c);
            self.apply_diff(mn_list_diff_at_h_minus_4c, None, false, None)?;
        }

        self.known_snapshots
            .insert(mn_list_diff_at_h_minus_3c.block_hash, quorum_snapshot_at_h_minus_3c);
        let mn_list_diff_at_h_minus_3c_block_hash = mn_list_diff_at_h_minus_3c.block_hash;
        self.apply_diff(mn_list_diff_at_h_minus_3c, None, false, None)?.ok_or(
            QuorumValidationError::RequiredRotatedChainLockSigNotPresent(
                3,
                mn_list_diff_at_h_minus_3c_block_hash,
            ),
        )?;
        self.known_snapshots
            .insert(mn_list_diff_at_h_minus_2c.block_hash, quorum_snapshot_at_h_minus_2c);
        let mn_list_diff_at_h_minus_2c_block_hash = mn_list_diff_at_h_minus_2c.block_hash;
        let sigm2 = self.apply_diff(mn_list_diff_at_h_minus_2c, None, false, None)?.ok_or(
            QuorumValidationError::RequiredRotatedChainLockSigNotPresent(
                2,
                mn_list_diff_at_h_minus_2c_block_hash,
            ),
        )?;
        self.known_snapshots
            .insert(mn_list_diff_at_h_minus_c.block_hash, quorum_snapshot_at_h_minus_c);
        let mn_list_diff_at_h_minus_c_block_hash = mn_list_diff_at_h_minus_c.block_hash;
        let sigm1 = self.apply_diff(mn_list_diff_at_h_minus_c, None, false, None)?.ok_or(
            QuorumValidationError::RequiredRotatedChainLockSigNotPresent(
                1,
                mn_list_diff_at_h_minus_c_block_hash,
            ),
        )?;
        let mn_list_diff_at_h_block_hash = mn_list_diff_h.block_hash;
        let sigm0 = self.apply_diff(mn_list_diff_h, None, false, None)?.ok_or(
            QuorumValidationError::RequiredRotatedChainLockSigNotPresent(
                0,
                mn_list_diff_at_h_block_hash,
            ),
        )?;
        let mn_list_diff_tip_block_hash = mn_list_diff_tip.block_hash;
        let sigmtip = self
            .apply_diff(
                mn_list_diff_tip,
                None,
                verify_tip_non_rotated_quorums,
                Some([sigm2, sigm1, sigm0]),
            )?
            .ok_or(QuorumValidationError::RequiredRotatedChainLockSigNotPresent(
                0,
                mn_list_diff_tip_block_hash,
            ))?;

        let qualified_last_commitment_per_index = last_commitment_per_index
            .into_iter()
            .map(|quorum_entry| {
                let mut qualified_quorum_entry: QualifiedQuorumEntry = quorum_entry.into();
                qualified_quorum_entry.verifying_chain_lock_signature =
                    Some(VerifyingChainLockSignaturesType::Rotating([
                        sigm2, sigm1, sigm0, sigmtip,
                    ]));
                qualified_quorum_entry
            })
            .collect::<Vec<QualifiedQuorumEntry>>();

        #[cfg(feature = "quorum_validation")]
        if verify_rotated_quorums {
            let validation_statuses = self.validate_rotation_cycle_quorums_validation_statuses(
                qualified_last_commitment_per_index.iter().collect::<Vec<_>>().as_slice(),
            );

            let mut updates: Vec<(
                BTreeSet<CoreBlockHeight>,
                LLMQType,
                QuorumHash,
                LLMQEntryVerificationStatus,
            )> = Vec::new();

            let mut qualified_rotated_quorums_per_cycle =
                qualified_last_commitment_per_index.first().map(|quorum_entry| {
                    self.rotated_quorums_per_cycle
                        .entry(quorum_entry.quorum_entry.quorum_hash)
                        .or_default()
                });

            for mut rotated_quorum in qualified_last_commitment_per_index {
                rotated_quorum.verified = validation_statuses
                    .get(&rotated_quorum.quorum_entry.quorum_hash)
                    .cloned()
                    .unwrap_or_default();

                qualified_rotated_quorums_per_cycle.as_mut().unwrap().push(rotated_quorum.clone());

                // Store status updates separately to prevent multiple mutable borrows
                let masternode_lists_having_quorum_hash_for_quorum_type =
                    self.quorum_statuses.entry(rotated_quorum.quorum_entry.llmq_type).or_default();
                let (heights, _, status) = masternode_lists_having_quorum_hash_for_quorum_type
                    .entry(rotated_quorum.quorum_entry.quorum_hash)
                    .or_insert((
                        BTreeSet::default(),
                        rotated_quorum.quorum_entry.quorum_public_key,
                        LLMQEntryVerificationStatus::Unknown,
                    ));

                updates.push((
                    heights.clone(),
                    rotated_quorum.quorum_entry.llmq_type,
                    rotated_quorum.quorum_entry.quorum_hash,
                    rotated_quorum.verified.clone(),
                ));
                heights.insert(tip_height);
                *status = rotated_quorum.verified.clone();
            }

            // Apply collected updates after iteration to avoid borrow conflicts
            for (heights, quorum_type, quorum_hash, new_status) in updates {
                for height in heights {
                    if let Some(masternode_list_at_height) = self.masternode_lists.get_mut(&height)
                    {
                        if let Some(quorum_entry_at_height) = masternode_list_at_height
                            .quorums
                            .get_mut(&quorum_type)
                            .and_then(|quorums| quorums.get_mut(&quorum_hash))
                        {
                            quorum_entry_at_height.verified = new_status.clone();
                        }
                    }
                }
            }

            // if we can verify previous we should also verify the previous rotation
            if can_verify_previous {
                let validation_statuses = {
                    let masternode_list = self
                        .masternode_lists
                        .get(&h_height)
                        .ok_or(QuorumValidationError::RequiredMasternodeListNotPresent(h_height))?;

                    if let Some(rotated_quorums_at_h) =
                        masternode_list.quorums.get(&rotation_quorum_type)
                    {
                        let quorums = rotated_quorums_at_h.values().collect::<Vec<_>>();

                        self.validate_rotation_cycle_quorums_validation_statuses(quorums.as_slice())
                    } else {
                        BTreeMap::new()
                    }
                };

                let mut updates: Vec<(
                    BTreeSet<CoreBlockHeight>,
                    LLMQType,
                    QuorumHash,
                    LLMQEntryVerificationStatus,
                )> = Vec::new();

                if let Some(masternode_list_at_h) = self.masternode_lists.get_mut(&h_height) {
                    if let Some(rotated_quorums_at_h) =
                        masternode_list_at_h.quorums.get_mut(&rotation_quorum_type)
                    {
                        for (quorum_hash, quorum_entry) in rotated_quorums_at_h.iter_mut() {
                            if let Some(new_status) = validation_statuses.get(quorum_hash) {
                                if &quorum_entry.verified != new_status {
                                    quorum_entry.verified = new_status.clone();
                                    let masternode_lists_having_quorum_hash_for_quorum_type = self
                                        .quorum_statuses
                                        .entry(rotation_quorum_type)
                                        .or_default();

                                    let (heights, _, status) =
                                        masternode_lists_having_quorum_hash_for_quorum_type
                                            .entry(*quorum_hash)
                                            .or_insert((
                                                BTreeSet::default(),
                                                quorum_entry.quorum_entry.quorum_public_key,
                                                LLMQEntryVerificationStatus::Unknown,
                                            ));

                                    updates.push((
                                        heights.clone(),
                                        rotation_quorum_type,
                                        *quorum_hash,
                                        new_status.clone(),
                                    ));

                                    heights.insert(h_height);
                                    *status = new_status.clone();
                                }
                            }
                        }
                    }
                }

                // Apply collected updates after iteration to avoid borrow conflicts
                for (heights, quorum_type, quorum_hash, new_status) in updates {
                    for height in heights {
                        if let Some(masternode_list_at_height) =
                            self.masternode_lists.get_mut(&height)
                        {
                            if let Some(quorum_entry_at_height) = masternode_list_at_height
                                .quorums
                                .get_mut(&quorum_type)
                                .and_then(|quorums| quorums.get_mut(&quorum_hash))
                            {
                                quorum_entry_at_height.verified = new_status.clone();
                            }
                        }
                    }
                }
            }
        } else {
            if let Some(qualified_rotated_quorums_per_cycle) =
                qualified_last_commitment_per_index.first().map(|quorum_entry| {
                    self.rotated_quorums_per_cycle
                        .entry(quorum_entry.quorum_entry.quorum_hash)
                        .or_default()
                })
            {
                *qualified_rotated_quorums_per_cycle = qualified_last_commitment_per_index;
            }
        }

        #[cfg(not(feature = "quorum_validation"))]
        if verify_rotated_quorums {
            return Err(QuorumValidationError::FeatureNotTurnedOn(
                "quorum validation feature is not turned on".to_string(),
            ));
        }

        Ok(())
    }

    pub fn apply_diff(
        &mut self,
        masternode_list_diff: MnListDiff,
        diff_end_height: Option<CoreBlockHeight>,
        verify_quorums: bool,
        previous_chain_lock_sigs: Option<[BLSSignature; 3]>,
    ) -> Result<Option<BLSSignature>, SmlError> {
        let base_block_hash = masternode_list_diff.base_block_hash;
        let block_hash = masternode_list_diff.block_hash;
        if let Some(known_genesis_block_hash) = self
            .network
            .known_genesis_block_hash()
            .or_else(|| self.block_container.get_hash(&0).cloned())
        {
<<<<<<< HEAD
            if base_block_hash == known_genesis_block_hash {
=======
            if masternode_list_diff.base_block_hash == known_genesis_block_hash
                || masternode_list_diff.base_block_hash.as_byte_array() == &[0; 32]
            {
>>>>>>> a8b5d0b5
                // we are going from the start
                let masternode_list = masternode_list_diff.try_into_with_block_hash_lookup(
                    |block_hash| diff_end_height.or(self.block_container.get_height(block_hash)),
                    self.network,
                )?;

                let diff_end_height = match diff_end_height {
                    None => self
                        .block_container
                        .get_height(&block_hash)
                        .ok_or(SmlError::BlockHashLookupFailed(block_hash))?,
                    Some(diff_end_height) => {
                        self.block_container.feed_block_height(diff_end_height, block_hash);
                        diff_end_height
                    }
                };
                self.masternode_lists.insert(diff_end_height, masternode_list);
                return Ok(None);
            }
        }

        let Some(base_height) =
            self.block_container.get_height(&masternode_list_diff.base_block_hash)
        else {
            return Err(SmlError::BlockHashLookupFailed(masternode_list_diff.base_block_hash));
        };
        let Some(base_masternode_list) = self.masternode_lists.get(&base_height) else {
            return Err(SmlError::MissingStartMasternodeList(masternode_list_diff.base_block_hash));
        };

        let block_hash = masternode_list_diff.block_hash;

        let diff_end_height = match diff_end_height {
            None => self
                .block_container
                .get_height(&block_hash)
                .ok_or(SmlError::BlockHashLookupFailed(block_hash))?,
            Some(diff_end_height) => diff_end_height,
        };

        #[cfg(feature = "quorum_validation")]
        let rotation_sig = {
            let (mut masternode_list, rotation_sig) = base_masternode_list.apply_diff(
                masternode_list_diff.clone(),
                diff_end_height,
                previous_chain_lock_sigs,
            )?;
            if verify_quorums {
                // We should go through all quorums of the masternode list to update those that were not yet verified
                for (quorum_type, quorums) in masternode_list.quorums.iter_mut() {
                    for quorum in quorums.values_mut() {
                        let mut status_changed = false;
                        let old_status = quorum.verified.clone();
                        if quorum.verified != LLMQEntryVerificationStatus::Verified {
                            self.validate_and_update_quorum_status(quorum);
                            status_changed = old_status != quorum.verified;
                        }
                        let masternode_lists_having_quorum_hash_for_quorum_type =
                            self.quorum_statuses.entry(*quorum_type).or_default();
                        let (heights, _, status) =
                            masternode_lists_having_quorum_hash_for_quorum_type
                                .entry(quorum.quorum_entry.quorum_hash)
                                .or_insert((
                                    BTreeSet::default(),
                                    quorum.quorum_entry.quorum_public_key,
                                    LLMQEntryVerificationStatus::Unknown,
                                ));
                        if status_changed {
                            for height in heights.iter() {
                                if let Some(masternode_list_at_height) =
                                    self.masternode_lists.get_mut(height)
                                {
                                    if let Some(quorum_entry) = masternode_list_at_height
                                        .quorums
                                        .get_mut(quorum_type)
                                        .and_then(|quorums| {
                                            quorums.get_mut(&quorum.quorum_entry.quorum_hash)
                                        })
                                    {
                                        quorum_entry.verified = quorum.verified.clone();
                                    }
                                }
                            }
                        }
                        heights.insert(diff_end_height);
                        *status = quorum.verified.clone();
                    }
                }
            } else {
                for (quorum_type, quorums) in masternode_list.quorums.iter_mut() {
                    for quorum in quorums.values_mut() {
                        let masternode_lists_having_quorum_hash_for_quorum_type =
                            self.quorum_statuses.entry(*quorum_type).or_default();
                        let (heights, _, status) =
                            masternode_lists_having_quorum_hash_for_quorum_type
                                .entry(quorum.quorum_entry.quorum_hash)
                                .or_insert((
                                    BTreeSet::default(),
                                    quorum.quorum_entry.quorum_public_key,
                                    LLMQEntryVerificationStatus::Unknown,
                                ));
                        quorum.verified = status.clone();
                        heights.insert(diff_end_height);
                    }
                }
            }

            self.masternode_lists.insert(diff_end_height, masternode_list);
            rotation_sig
        };

        #[cfg(not(feature = "quorum_validation"))]
        let rotation_sig = {
            let (masternode_list, rotation_sig) =
                base_masternode_list.apply_diff(masternode_list_diff.clone(), diff_end_height)?;
            if verify_quorums {
                return Err(SmlError::FeatureNotTurnedOn(
                    "quorum validation feature is not turned on".to_string(),
                ));
            }
            for (quorum_type, quorums) in &masternode_list.quorums {
                let masternode_lists_having_quorum_hash_for_quorum_type =
                    self.quorum_statuses.entry(*quorum_type).or_default();
                for (quorum_hash, quorum_entry) in quorums {
                    let (heights, _, _) = masternode_lists_having_quorum_hash_for_quorum_type
                        .entry(*quorum_hash)
                        .or_insert((
                            BTreeSet::default(),
                            quorum_entry.quorum_entry.quorum_public_key,
                            LLMQEntryVerificationStatus::Unknown,
                        ));
                    heights.insert(diff_end_height);
                }
            }
            self.masternode_lists.insert(diff_end_height, masternode_list);
            rotation_sig
        };

        self.block_container.feed_block_height(diff_end_height, block_hash);

        Ok(rotation_sig)
    }

    #[cfg(feature = "quorum_validation")]
    pub fn verify_non_rotating_masternode_list_quorums(
        &mut self,
        block_height: CoreBlockHeight,
        exclude_quorum_types: &[LLMQType],
    ) -> Result<(), QuorumValidationError> {
        let Some(masternode_list) = self.masternode_lists.get(&block_height) else {
            return Err(QuorumValidationError::VerifyingMasternodeListNotPresent(block_height));
        };

        let mut results = BTreeMap::new();
        for (quorum_type, hash_to_quorum_entries) in &masternode_list.quorums {
            if exclude_quorum_types.contains(quorum_type) || quorum_type.is_rotating_quorum_type() {
                continue;
            }

            let mut inner = BTreeMap::new();
            for (quorum_hash, quorum_entry) in hash_to_quorum_entries {
                inner.insert(*quorum_hash, self.validate_quorum(quorum_entry));
            }
            results.insert(*quorum_type, inner);
        }

        // Collect updates to avoid mutable borrow conflicts
        let mut updates: Vec<(CoreBlockHeight, LLMQType, QuorumHash, LLMQEntryVerificationStatus)> =
            Vec::new();

        let Some(masternode_list) = self.masternode_lists.get_mut(&block_height) else {
            return Err(QuorumValidationError::VerifyingMasternodeListNotPresent(block_height));
        };

        for (quorum_type, hash_to_quorum_entries) in &mut masternode_list.quorums {
            if exclude_quorum_types.contains(quorum_type) {
                continue;
            }

            let masternode_lists_having_quorum_hash_for_quorum_type =
                self.quorum_statuses.entry(*quorum_type).or_default();

            if quorum_type.is_rotating_quorum_type() {
                if let Some(cycle_hash) = hash_to_quorum_entries
                    .values()
                    .find(|quorum_entry| quorum_entry.quorum_entry.quorum_index == Some(0))
                    .map(|quorum_entry| quorum_entry.quorum_entry.quorum_hash)
                {
                    if let Some(cycle_quorums) = self.rotated_quorums_per_cycle.get(&cycle_hash) {
                        // Only update rotating quorum statuses based on last commitment entries
                        for quorum in cycle_quorums {
                            if let Some(quorum_entry) =
                                hash_to_quorum_entries.get_mut(&quorum.quorum_entry.quorum_hash)
                            {
                                quorum_entry.verified = quorum.verified.clone();
                            }

                            let (heights, _, status) =
                                masternode_lists_having_quorum_hash_for_quorum_type
                                    .entry(quorum.quorum_entry.quorum_hash)
                                    .or_insert((
                                        BTreeSet::default(),
                                        quorum.quorum_entry.quorum_public_key,
                                        LLMQEntryVerificationStatus::Unknown,
                                    ));

                            heights.insert(block_height);
                            *status = quorum.verified.clone();
                        }
                    }
                }
            } else {
                for (quorum_hash, quorum_entry) in hash_to_quorum_entries.iter_mut() {
                    let old_status = quorum_entry.verified.clone();
                    quorum_entry.update_quorum_status(
                        results.get_mut(quorum_type).unwrap().remove(quorum_hash).unwrap(),
                    );

                    let (heights, _, status) = masternode_lists_having_quorum_hash_for_quorum_type
                        .entry(*quorum_hash)
                        .or_insert((
                            BTreeSet::default(),
                            quorum_entry.quorum_entry.quorum_public_key,
                            LLMQEntryVerificationStatus::Unknown,
                        ));

                    if old_status != quorum_entry.verified {
                        for height in heights.iter() {
                            updates.push((
                                *height,
                                *quorum_type,
                                *quorum_hash,
                                quorum_entry.verified.clone(),
                            ));
                        }
                    }

                    heights.insert(block_height);
                    *status = quorum_entry.verified.clone();
                }
            }
        }

        for (height, quorum_type, quorum_hash, new_status) in updates {
            if let Some(masternode_list_at_height) = self.masternode_lists.get_mut(&height) {
                if let Some(quorum_entry_at_height) = masternode_list_at_height
                    .quorums
                    .get_mut(&quorum_type)
                    .and_then(|quorums| quorums.get_mut(&quorum_hash))
                {
                    quorum_entry_at_height.verified = new_status;
                }
            }
        }

        Ok(())
    }

    pub fn find_quorum_public_key(&self, quorum_type: &LLMQType, quorum_hash: &QuorumHash) -> Option<BLSPublicKey> {
        self.masternode_lists.values()
            .find_map(|masternode_list| masternode_list.find_quorum_public_key(quorum_type, quorum_hash))
    }
}

#[cfg(test)]
mod tests {
    use crate::consensus::deserialize;
    use crate::network::message_qrinfo::QRInfo;
    use crate::network::message_sml::MnListDiff;
    use crate::prelude::CoreBlockHeight;
    use crate::sml::llmq_entry_verification::LLMQEntryVerificationStatus;
    use crate::sml::llmq_type::LLMQType;
    use crate::sml::llmq_type::LLMQType::{
        Llmqtype400_60, Llmqtype400_85, Llmqtype50_60, Llmqtype60_75,
    };
    use crate::sml::masternode_list::MasternodeList;
    use crate::sml::masternode_list_engine::BLSSignature;
    use crate::sml::masternode_list_engine::{
        MasternodeListEngine, MasternodeListEngineBlockContainer,
    };
    use crate::sml::quorum_entry::qualified_quorum_entry::VerifyingChainLockSignaturesType;
    use crate::sml::quorum_validation_error::ClientDataRetrievalError;
    use crate::BlockHash;
    use crate::Network;
    use std::collections::BTreeMap;

    fn verify_masternode_list_quorums(
        mn_list_engine: &MasternodeListEngine,
        masternode_list: &MasternodeList,
        exclude_quorum_types: &[LLMQType],
    ) {
        for (quorum_type, quorum_entries) in masternode_list.quorums.iter() {
            if exclude_quorum_types.contains(quorum_type) {
                continue;
            }
            for (quorum_hash, quorum) in quorum_entries.iter() {
                if !quorum_type.is_rotating_quorum_type() {
                    let (_, known_block_height) = mn_list_engine
                        .masternode_list_and_height_for_block_hash_8_blocks_ago(
                            &quorum.quorum_entry.quorum_hash,
                        )
                        .expect("expected to find validating masternode");
                    assert_eq!(
                        quorum.verified,
                        LLMQEntryVerificationStatus::Verified,
                        "could not verify quorum {} of type {} with masternode list {}",
                        quorum_hash,
                        quorum.quorum_entry.llmq_type,
                        known_block_height
                    );
                } else {
                    assert_eq!(
                        quorum.verified,
                        LLMQEntryVerificationStatus::Verified,
                        "could not verify rotating quorum {} of type {}",
                        quorum_hash,
                        quorum.quorum_entry.llmq_type,
                    );
                }
            }
        }
    }

    #[test]
    fn validate_from_mn_list_diff_chain_locks() {
        let mn_list_diff_bytes: &[u8] =
            include_bytes!("../../../tests/data/test_DML_diffs/mn_list_diff_0_2227096.bin");
        // This one is serialized not with bincode, but with core consensus
        let diff: MnListDiff = deserialize(mn_list_diff_bytes).expect("expected to deserialize");
        let mut masternode_list_engine =
            MasternodeListEngine::initialize_with_diff_to_height(diff, 2227096, Network::Dash)
                .expect("expected to start engine");

        let mn_list_diff_bytes_2: &[u8] =
            include_bytes!("../../../tests/data/test_DML_diffs/mn_list_diff_2227096_2241332.bin");
        // This one is serialized not with bincode, but with core consensus
        let diff_2: MnListDiff =
            deserialize(mn_list_diff_bytes_2).expect("expected to deserialize");

        masternode_list_engine
            .apply_diff(diff_2, Some(2241332), false, None)
            .expect("expected to apply diff");

        // Map of expected quorum_hash -> expected_signature
        let expected_signatures: BTreeMap<&str, Vec<u8>> = BTreeMap::from([
            ("000000000000000fcc3b58235989afa1962b6d6f238a2201190452123231a704", hex::decode("8ba84befb59e4f16160ca69a5a4785b314bd3f2ed9ae435daacdba23b3079b0fabc909f159ec80243b8ccc4c95f63bdb1176749b83fffc429be426e899982bc50e15f4d923df91b341c2cfdf47620a7ee35502593b1484b9f444466e04da52fd").unwrap()),
            ("000000000000000887fa15abc502ec49ec3b318fd79fc7fdfda514f67b895009", hex::decode("b03d75ae15fdaa3fbc72cf548f3cece8be6ad266ae7f4f79755537c80fe0a4b641cf6391ac17105d97d602e86e81d4e80331f9b5fb616cec399230d4b9b7ef9896885b1ad78109973ad5855ea5684994740b7ed710b4b72173c5e170b3df2a46").unwrap()),
            ("00000000000000133c9d6e64823bdfd80d7640b255faea18ce1d6419b55e3314", hex::decode("909ca60a8923b631d7d939d005431097a6974eef0e03a09a58c8e6a846c74ca94720eeda407cb20271e8f6e12ec23d0905da732fd1a50e8d1df414aad2094e28eb6dc24b64338add8e6085590c4c5849a9003eeaee91408f5bd4b41eaf1039e3").unwrap()),
            ("00000000000000179e5ed3711a8257dcbb0d17f7d5c52c92a9a122ca574f7b1c", hex::decode("885a2ba9ad907d9421c38af7aec35dff7be85d1788ccaef760056e1eef890b83b8a8e1e898dade5d3f52cfbc3b7b9eb5188d15283a43b68fcc1c75920727597ab905a0c18d9d9c335dc66a5cbeb1874f5bb54c4219096800ccfe3dacf3240fe6").unwrap()),
            ("0000000000000014a54ccad3b51e1fc6fded48dea59c5dbc17bcb58b5aa95320", hex::decode("8d9bc1065ff57b53302667a1564955ec32e823c0e74272e2e6f45e9bce3f9555bc772ce636cdc0e7ba15bd2f181f669a17e8893f0327fdb6e1af7e74cbdfaa96a630acbd161e110ee3e22dc788c96564ed754594f6d7b02447bf8ef0dae5a93c").unwrap()),
            ("000000000000000e7463a65d312855272e68bb03acd989ef36027d584951ca27", hex::decode("802f1cc00ded6f81d1904de5b5d8cfbf28a3165cc9f8f8569720293f400dc81a8427af171c31c63cc29d943c40a1545c03c8a3e3154573f166305f05dd8c7fac2b8abff00d950c042713a2b913748931e9a04fc757a7597f175dca96b753c4e8").unwrap()),
            ("00000000000000194f5c21458d718d8b1a2e11a6d4b3a1c1183d70123b8deb36", hex::decode("a46a067f15cb6525cfaa702b585f77115d59642a04032206430325db517522ce4076885859b591b5abcbe6843c1f08e502e4aad1f8124c1bab95ad0feaabe16dff1b0181dd8d7869d6be4e5cf82480cedb76471377c760016d56e5446fe9dc40").unwrap()),
            ("0000000000000009bd850bce5941826fdce7a2583644d6c197348b15151cb33c", hex::decode("97f84875bbe040af2ddd38e10c9df84cd2e0ddbc1caa693de2807e42209997f3ed9a6d2a23da02e255de409ae430d7fa121c61ae650b6654e0cabe6e3fe3e1bb557c48fdefb8a6a60d68d2d4ded7b6e4799567942529f3caafbc98a74d4359b8").unwrap()),
            ("0000000000000004d810f16edf5e672ee7fb4fe46342a9c28de54db62802334e", hex::decode("879326d10acd1f4299c87e5dfd7832913631afa90ef4aaa31e61d8e5d74b5ed3f1f461918b17cbf1a9a124667ceba0b00745f67b1eb127f5156fbf43145b973bf7ce56da3b3e6f99e5fee0fb863fdafeaa13bad78204933edf5dd74963d22c6b").unwrap()),
            ("0000000000000027727e5c45130cef688c056ad1ce1740b6eeb5e7a8a556d24f", hex::decode("829e508a99823b607256ab4297cacc1b7580d49e1e18a2af24aacf157c25f4195be9f7600507e3f5f4a502f08beeb75a048ff280a555705b899733431a7997ac6f98f63c259f83f65fa2548d23b42dbcbd3fcaf17fcdaee183c354f1cb046942").unwrap()),
            ("000000000000000e6d139ec023a1fbb12a7a19d7ab5db1c34322445494685b52", hex::decode("8d230edbed207dcb3ff28c72c14a72f1d79f6e8b8345ff6e7b71caa063750193dac0d8047fa89889f517d3579505282115b9078c6ca85cc66a91db407001c9247902456b239a721975f1930cea8e489fae5e2bc714445e86d3d7d58c6b86aa9f").unwrap()),
            ("000000000000002910000426717f2e2fe13659de4199ebd2ad0df8acaa40ec55", hex::decode("b82ac105dadd8f22edc80be0d9a3f0565735aec0f5350bd961d01e3b95ad8b6410a15cb97b99fc04e5cbc11e315c2af50eca9ac3829b2321c2c3043eed03f31a8ed91ca1dc25c45c06f74ad6ca399c7e6462bd96c75e4f688ae5fa28e09591db").unwrap()),
            ("00000000000000034d13700c17a966c7d4da13134d3928460922dc2122934d5f", hex::decode("aeabf173f885c401dd859d5e743dfa60106ac416e57d2870aa06241ad0133397b88484d7e9f95154a9167537e1dd524f18127854aa270088007b23155c22f6dd07d6696b2fea4599ed72b7be62e0bad519e296da38cd9db0b29dbcde5888be0c").unwrap()),
            ("00000000000000059bbc2b37c8d846653c3c7e213ca2507b74b1139fee57346b", hex::decode("b867cacbf145215502344a36a46839255b39c44129da259ad1eb1dab1c33b5ad6cd4e9a34f083590ed7a8153c12ed05c03f170b87dc16cff6a031519dbc60ae83a4713f8fdfeef7b1be66258b053b2865957b61a4d4cea445799a4cfe8ca7590").unwrap()),
            ("000000000000003c41c3b18552e0dbddd59ca4e9235ae6799c0f88d5d39b3375", hex::decode("b05f472ea28f41961dbadd4bfc33ad46120a8a5c082b46f88598f263f47033b252f5eb5fb10fd67cb9ca8790c56848550a06661332abc72cd1e1e9bb2e6cc63219f0b05faa981589cddc5dec57118db637c1819f5da023e78db930c4347e3799").unwrap()),
            ("0000000000000004beb237cb0c284418129d337ccbacf0ce4bcacaef052aa17b", hex::decode("8305847336eea1f9f502216ba03203b7614a4e6038b315a5342bc100a3bb9fc075df88415c5f9dcb88c35145e7ee44ba178012da65826fb4c6ab7c986dc50daccf383a57d8c8476dd864c24fb8a7c7c040a6dc57c238ee499733b6006b0611b4").unwrap()),
            ("0000000000000028c15e263548139cef64e9fcebc6d793bd9448d30797c14f80", hex::decode("a3c7d6d59248387269a928f4b37dad3f6559cae800acecf8e1502c5a7e2862d501013a91f30e7d7f2a63055adefeb7ae16de6020d4b6281c69b80381ee2e8c93b6a148d1934ac10cc71b5dd441bee988b2ee51022c345286ae4b241b149446bd").unwrap()),
            ("000000000000000ff31a80c31e6773c572e797cae876b6603b587915d738dc89", hex::decode("b8bbddd9f5214880d65cf7d096cb213b1f5bdd991669487e45812e4efaea8fe0cdc9642c7e9e9d4f8ebc0c1dd607c9eb19bdab1aed6eb4c52789ad7c41e2ce80fd1b8bef393b421089c9ab8b156b7917e3bd39c6b28b8e720212d94c2f7cf857").unwrap()),
            ("0000000000000019e3f9a338f32411d2f3e91e623b0bcbf327bca32b9ded4b9d", hex::decode("a12e8c68461a3248cc038ce50fc23ebfeae3718e10ee949e763deee0cde0b9e1a637b19ab18765604ef98be4a49ce6bc0525acb92db0defcfb57d993d0cf63ccc9f4378a11ed5a6707f791ded468a04daf4fa650a0e95689261615360faf80d3").unwrap()),
            ("0000000000000025b0f8b6cd855cab58429ee158ddfd32358ab55b98e53feaa2", hex::decode("b0f7402bd4c6c3926431d7c3bcb56ef52caf1d4edc7ab5d01ddd10ac6023aaccc9f336d22eb5c8e2930339875e9159cc0b54de90e5aa28d9bc4db4b3a7e5d6ea1c3c84b6817a5f13557d57b9f841494a831d8e58114710e853454847d1ab53d5").unwrap()),
            ("000000000000001912a0ac17300c5b7bfd1385a418137c3bc8d273ac3d9f85d7", hex::decode("ab751a79ea12c823745cccb7600b8aad50b72c0ac0d090e156a84755fe8a8eee9a8e57d076728428fa9d98f571be99d20a93090f1f310a78b66d26668672448b5e564a110640487ec508677faf1f79c14dcee34404e6d8c1c8037151f4ec7e4d").unwrap()),
            ("000000000000001d3789f5d1e7318b4350f20bdf1ea4beeeedf26780312114db", hex::decode("ac6edba765e86f2d3c86083c2919bd285e3a635413f2783a7261a0447a135827c73b635277265255cb678df3aa275986198a174c9fa39e499d0a26f45a7a8e3a7559ddebe200c13a96c060a5f7bc689d5fb93f68be9d6113d94acbbab714c52c").unwrap()),
            ("0000000000000010b28f1ea61bf3ff88cd2fef7e33a5f1868fb555ec682636eb", hex::decode("b96908533c42ecb7e540cec408f5d2aec93d97df37de695b9e92b50145a001153b3392c7aeab697a168e813c566dace007410e6159db92453732b067c0f22a2df413b113c47e43ace3906572db46b451565531c0a39a6ad9f5fb7e761273d7bb").unwrap()),
            ("0000000000000026d8a2480f338951dfedc5e7abdd3704500a10b4a188c89bf8", hex::decode("af13e196c300afce6ced40fa32851d1ff8646e2a1c0f03fc83cce88a44291a400fe8026dcb95edc9f2485b2596731c8e092fd313265269ffb5c5b0d13c4f0cda75ae69db27829c400cd25c2b55ca929ab8ac7a2b29f859e69800796c3d98c5a2").unwrap())
        ]);

        let masternode_list = masternode_list_engine
            .masternode_lists
            .get(&2241332)
            .expect("expected masternode list");

        let quorums = masternode_list
            .quorums
            .get(&LLMQType::Llmqtype100_67)
            .expect("expected quorums of type Llmqtype100_67");

        assert!(!quorums.is_empty(), "Expected at least one quorum");

        for (quorum_hash, quorum) in quorums {
            let quorum_hash_hex = format!("{:x}", quorum_hash);
            let Some(VerifyingChainLockSignaturesType::NonRotating(actual_signature)) =
                quorum.verifying_chain_lock_signature
            else {
                panic!("expected non rotating");
            };

            if let Some(expected_signature) = expected_signatures.get(quorum_hash_hex.as_str()) {
                let actual_sig_bytes = actual_signature.as_bytes();

                assert_eq!(
                    &actual_sig_bytes[..],
                    *expected_signature,
                    "Signature mismatch for quorum {}",
                    quorum_hash_hex
                );
            } else {
                panic!(
                    "Unexpected quorum hash {} found in test but not in expected values!",
                    quorum_hash_hex
                );
            }
        }
    }

    #[test]
    fn validate_from_qr_info_and_mn_list_diffs() {
        let mn_list_diff_bytes: &[u8] =
            include_bytes!("../../../tests/data/test_DML_diffs/mn_list_diff_0_2227096.bin");
        // This one is serialized not with bincode, but with core consensus
        let diff: MnListDiff = deserialize(mn_list_diff_bytes).expect("expected to deserialize");
        let mut masternode_list_engine =
            MasternodeListEngine::initialize_with_diff_to_height(diff, 2227096, Network::Dash)
                .expect("expected to start engine");

        let block_container_bytes: &[u8] =
            include_bytes!("../../../tests/data/test_DML_diffs/block_container_2240504.dat");
        let block_container: MasternodeListEngineBlockContainer =
            bincode::decode_from_slice(&block_container_bytes, bincode::config::standard())
                .expect("expected to decode")
                .0;
        let mn_list_diffs_bytes: &[u8] =
            include_bytes!("../../../tests/data/test_DML_diffs/mnlistdiffs_2240504.dat");
        let mn_list_diffs: BTreeMap<(CoreBlockHeight, CoreBlockHeight), MnListDiff> =
            bincode::decode_from_slice(&mn_list_diffs_bytes, bincode::config::standard())
                .expect("expected to decode")
                .0;
        let qr_info_bytes: &[u8] =
            include_bytes!("../../../tests/data/test_DML_diffs/qrinfo_2240504.dat");
        let qr_info: QRInfo =
            bincode::decode_from_slice(&qr_info_bytes, bincode::config::standard())
                .expect("expected to decode")
                .0;

        // We know these are the blocks we need to know about.
        masternode_list_engine.block_container = block_container;

        for (i, ((start_height, height), diff)) in mn_list_diffs.into_iter().enumerate() {
            masternode_list_engine
                .apply_diff(diff, Some(height), false, None)
                .expect("expected to apply diff");
        }

        masternode_list_engine
            .feed_qr_info::<fn(&BlockHash) -> Result<u32, ClientDataRetrievalError>>(
                qr_info, true, true, None,
            )
            .expect("expected to feed_qr_info");

        verify_masternode_list_quorums(
            &masternode_list_engine,
            masternode_list_engine
                .masternode_lists
                .last_key_value()
                .expect("expected a last master node list")
                .1,
            &[Llmqtype400_85, Llmqtype50_60, Llmqtype400_60],
        );
    }

    #[test]
    fn deserialize_mn_list_engine_and_validate_non_rotated_quorums() {
        let block_hex =
            include_str!("../../../tests/data/test_DML_diffs/masternode_list_engine.hex");
        let data = hex::decode(block_hex).expect("decode hex");
        let mut mn_list_engine: MasternodeListEngine =
            bincode::decode_from_slice(&data, bincode::config::standard())
                .expect("expected to decode")
                .0;

        assert_eq!(mn_list_engine.masternode_lists.len(), 29);

        let last_masternode_list_height =
            *mn_list_engine.masternode_lists.last_key_value().unwrap().0;

        mn_list_engine
            .verify_non_rotating_masternode_list_quorums(
                last_masternode_list_height,
                &[Llmqtype50_60, Llmqtype400_85],
            )
            .expect("expected to verify quorums");

        let last_masternode_list = mn_list_engine.masternode_lists.last_key_value().unwrap().1;

        verify_masternode_list_quorums(
            &mn_list_engine,
            mn_list_engine
                .masternode_lists
                .last_key_value()
                .expect("expected a last master node list")
                .1,
            &[Llmqtype400_85, Llmqtype50_60, Llmqtype400_60, Llmqtype60_75],
        );
    }

    #[test]
    fn deserialize_mn_list_engine_and_validate_non_rotated_quorums_when_reconstructing_chain_locks()
    {
        let block_hex =
            include_str!("../../../tests/data/test_DML_diffs/masternode_list_engine.hex");
        let data = hex::decode(block_hex).expect("decode hex");
        let mut mn_list_engine: MasternodeListEngine =
            bincode::decode_from_slice(&data, bincode::config::standard())
                .expect("expected to decode")
                .0;

        assert_eq!(mn_list_engine.masternode_lists.len(), 29);

        let last_masternode_list_height =
            *mn_list_engine.masternode_lists.last_key_value().unwrap().0;

        mn_list_engine
            .verify_non_rotating_masternode_list_quorums(
                last_masternode_list_height,
                &[Llmqtype50_60, Llmqtype400_85],
            )
            .expect("expected to verify quorums");

        let last_masternode_list = mn_list_engine.masternode_lists.last_key_value().unwrap().1;

        verify_masternode_list_quorums(
            &mn_list_engine,
            mn_list_engine
                .masternode_lists
                .last_key_value()
                .expect("expected a last master node list")
                .1,
            &[Llmqtype400_85, Llmqtype50_60, Llmqtype400_60, Llmqtype60_75],
        );
    }

    #[test]
    fn deserialize_mn_list_engine_and_validate_rotated_quorums_individually() {
        let block_hex =
            include_str!("../../../tests/data/test_DML_diffs/masternode_list_engine.hex");
        let data = hex::decode(block_hex).expect("decode hex");
        let mn_list_engine: MasternodeListEngine =
            bincode::decode_from_slice(&data, bincode::config::standard())
                .expect("expected to decode")
                .0;

        for (cycle_hash, quorums) in mn_list_engine.rotated_quorums_per_cycle.iter() {
            for (i, quorum) in quorums.iter().enumerate() {
                mn_list_engine.validate_quorum(quorum).expect(
                    format!("expected to validate quorum {} in cycle hash {}", i, cycle_hash)
                        .as_str(),
                );
            }
        }
    }

    #[test]
    fn deserialize_mn_list_engine_and_validate_rotated_quorums_collectively() {
        let block_hex =
            include_str!("../../../tests/data/test_DML_diffs/masternode_list_engine.hex");
        let data = hex::decode(block_hex).expect("decode hex");
        let mn_list_engine: MasternodeListEngine =
            bincode::decode_from_slice(&data, bincode::config::standard())
                .expect("expected to decode")
                .0;

        for quorums in mn_list_engine.rotated_quorums_per_cycle.values() {
            mn_list_engine
                .validate_rotation_cycle_quorums(quorums.iter().collect::<Vec<_>>().as_slice())
                .expect("expected to validated quorums");
        }
    }
}<|MERGE_RESOLUTION|>--- conflicted
+++ resolved
@@ -685,13 +685,9 @@
             .known_genesis_block_hash()
             .or_else(|| self.block_container.get_hash(&0).cloned())
         {
-<<<<<<< HEAD
-            if base_block_hash == known_genesis_block_hash {
-=======
-            if masternode_list_diff.base_block_hash == known_genesis_block_hash
-                || masternode_list_diff.base_block_hash.as_byte_array() == &[0; 32]
+            if base_block_hash == known_genesis_block_hash
+                || base_block_hash.as_byte_array() == &[0; 32]
             {
->>>>>>> a8b5d0b5
                 // we are going from the start
                 let masternode_list = masternode_list_diff.try_into_with_block_hash_lookup(
                     |block_hash| diff_end_height.or(self.block_container.get_height(block_hash)),
