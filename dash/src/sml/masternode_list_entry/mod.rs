mod hash;
mod helpers;
pub mod qualified_masternode_list_entry;
mod score;

use std::io::{Read, Write};
use std::net::SocketAddr;

use crate::bls_sig_utils::BLSPublicKey;
use crate::consensus::encode::Error;
use crate::consensus::{Decodable, Encodable};
use crate::hash_types::ConfirmedHash;
use crate::internal_macros::impl_consensus_encoding;
use crate::{ProTxHash, PubkeyHash};

#[derive(Clone, Ord, PartialOrd, Eq, PartialEq, Debug)]
#[cfg_attr(feature = "bincode", derive(Encode, Decode))]
#[cfg_attr(feature = "serde", derive(Serialize, Deserialize))]
#[cfg_attr(feature = "serde", serde(crate = "actual_serde"))]
<<<<<<< HEAD
#[ferment_macro::export]
pub enum MasternodeType {
=======
pub enum EntryMasternodeType {
>>>>>>> ae185c69
    Regular,
    HighPerformance { platform_http_port: u16, platform_node_id: PubkeyHash },
}

impl Encodable for EntryMasternodeType {
    fn consensus_encode<W: Write + ?Sized>(&self, writer: &mut W) -> Result<usize, std::io::Error> {
        let mut len = 0;
        match self {
            EntryMasternodeType::Regular => {
                // Write variant tag 0 for Regular
                len += 0u16.consensus_encode(writer)?;
            }
            EntryMasternodeType::HighPerformance { platform_http_port, platform_node_id } => {
                // Write variant tag 1 for HighPerformance,
                // then the u16 port and the PubkeyHash
                len += 1u16.consensus_encode(writer)?;
                len += platform_http_port.consensus_encode(writer)?;
                len += platform_node_id.consensus_encode(writer)?;
            }
        }
        Ok(len)
    }
}

impl Decodable for EntryMasternodeType {
    fn consensus_decode<R: Read + ?Sized>(reader: &mut R) -> Result<Self, Error> {
        // First decode the variant tag.
        let variant: u16 = Decodable::consensus_decode(reader)?;
        match variant {
            0 => Ok(EntryMasternodeType::Regular),
            1 => {
                let platform_http_port = Decodable::consensus_decode(reader)?;
                let platform_node_id = Decodable::consensus_decode(reader)?;
                Ok(EntryMasternodeType::HighPerformance { platform_http_port, platform_node_id })
            }
            received => Err(Error::InvalidEnumValue {
                max: 1,
                received,
                msg: "Invalid MasternodeType variant".to_string(),
            }),
        }
    }
}

#[derive(Clone, Ord, PartialOrd, Eq, PartialEq, Debug)]
#[ferment_macro::export]
pub struct OperatorPublicKey {
    // TODO: We are using two different public keys here
    pub data: BLSPublicKey,
    pub version: u16,
}

impl_consensus_encoding!(OperatorPublicKey, data, version);

#[derive(Clone, Eq, PartialEq, Debug)]
#[cfg_attr(feature = "bincode", derive(Encode, Decode))]
#[cfg_attr(feature = "serde", derive(Serialize, Deserialize))]
#[cfg_attr(feature = "serde", serde(crate = "actual_serde"))]
#[ferment_macro::export]
pub struct MasternodeListEntry {
    pub version: u16,
    pub pro_reg_tx_hash: ProTxHash,
    pub confirmed_hash: Option<ConfirmedHash>,
    pub service_address: SocketAddr,
    pub operator_public_key: BLSPublicKey,
    pub key_id_voting: PubkeyHash,
    pub is_valid: bool,
    pub mn_type: EntryMasternodeType,
}

use std::cmp::Ordering;

#[cfg(feature = "bincode")]
use bincode::{Decode, Encode};
use hashes::Hash;

impl Ord for MasternodeListEntry {
    fn cmp(&self, other: &Self) -> Ordering { self.pro_reg_tx_hash.cmp(&other.pro_reg_tx_hash) }
}

impl PartialOrd for MasternodeListEntry {
    fn partial_cmp(&self, other: &Self) -> Option<Ordering> { Some(self.cmp(other)) }
}

impl Encodable for MasternodeListEntry {
    fn consensus_encode<W: Write + ?Sized>(&self, writer: &mut W) -> Result<usize, std::io::Error> {
        let mut len = 0;
        len += self.version.consensus_encode(writer)?;
        len += self.pro_reg_tx_hash.consensus_encode(writer)?;
        if let Some(confirmed_hash) = self.confirmed_hash {
            len += confirmed_hash.consensus_encode(writer)?;
        } else {
            len += [0; 32].consensus_encode(writer)?;
        }
        len += self.service_address.consensus_encode(writer)?;
        len += self.operator_public_key.consensus_encode(writer)?;
        len += self.key_id_voting.consensus_encode(writer)?;
        len += self.is_valid.consensus_encode(writer)?;
        if self.version >= 2 {
            len += self.mn_type.consensus_encode(writer)?;
        }
        Ok(len)
    }
}

impl Decodable for MasternodeListEntry {
    fn consensus_decode<R: Read + ?Sized>(reader: &mut R) -> Result<Self, Error> {
        let version: u16 = Decodable::consensus_decode(reader)?;
        let pro_reg_tx_hash: ProTxHash = Decodable::consensus_decode(reader)?;
        let confirmed_hash: ConfirmedHash = Decodable::consensus_decode(reader)?;
        let confirmed_hash =
            if confirmed_hash.to_byte_array() == [0; 32] { None } else { Some(confirmed_hash) };
        let service_address: SocketAddr = Decodable::consensus_decode(reader)?;
        let operator_public_key: BLSPublicKey = Decodable::consensus_decode(reader)?;
        let key_id_voting: PubkeyHash = Decodable::consensus_decode(reader)?;
        let is_valid: bool = Decodable::consensus_decode(reader)?;
        let mn_type: EntryMasternodeType = if version >= 2 {
            Decodable::consensus_decode(reader)?
        } else {
            EntryMasternodeType::Regular
        };

        Ok(MasternodeListEntry {
            version,
            pro_reg_tx_hash,
            confirmed_hash,
            service_address,
            operator_public_key,
            key_id_voting,
            is_valid,
            mn_type,
        })
    }
}<|MERGE_RESOLUTION|>--- conflicted
+++ resolved
@@ -17,12 +17,8 @@
 #[cfg_attr(feature = "bincode", derive(Encode, Decode))]
 #[cfg_attr(feature = "serde", derive(Serialize, Deserialize))]
 #[cfg_attr(feature = "serde", serde(crate = "actual_serde"))]
-<<<<<<< HEAD
 #[ferment_macro::export]
-pub enum MasternodeType {
-=======
 pub enum EntryMasternodeType {
->>>>>>> ae185c69
     Regular,
     HighPerformance { platform_http_port: u16, platform_node_id: PubkeyHash },
 }
