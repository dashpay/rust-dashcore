--- conflicted
+++ resolved
@@ -30,11 +30,8 @@
 #[derive(Clone, PartialEq, Eq, PartialOrd, Ord, Debug, Hash)]
 #[cfg_attr(feature = "serde", derive(Serialize, Deserialize))]
 #[cfg_attr(feature = "serde", serde(crate = "actual_serde"))]
-<<<<<<< HEAD
+#[cfg_attr(feature = "bincode", derive(Encode, Decode))]
 #[ferment_macro::export]
-=======
-#[cfg_attr(feature = "bincode", derive(Encode, Decode))]
->>>>>>> 5f66b20b
 pub struct TxOut {
     /// The value of the output, in satoshis.
     pub value: u64,
