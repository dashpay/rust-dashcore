--- conflicted
+++ resolved
@@ -34,11 +34,8 @@
 
 /// A reference to a transaction output.
 #[derive(Copy, Clone, Debug, Eq, Hash, PartialEq, PartialOrd, Ord)]
-<<<<<<< HEAD
+#[cfg_attr(feature = "bincode", derive(Encode, Decode))]
 #[ferment_macro::export]
-=======
-#[cfg_attr(feature = "bincode", derive(Encode, Decode))]
->>>>>>> 5f66b20b
 pub struct OutPoint {
     /// The referenced transaction's txid.
     pub txid: Txid,
