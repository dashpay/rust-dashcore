--- conflicted
+++ resolved
@@ -31,11 +31,8 @@
 ///
 /// [segwit upgrade]: <https://github.com/bitcoin/bips/blob/master/bip-0143.mediawiki>
 #[derive(Clone, Default, PartialEq, Eq, PartialOrd, Ord, Debug, Hash)]
-<<<<<<< HEAD
+#[cfg_attr(feature = "bincode", derive(Encode, Decode))]
 #[ferment_macro::export]
-=======
-#[cfg_attr(feature = "bincode", derive(Encode, Decode))]
->>>>>>> 5f66b20b
 pub struct Witness {
     /// Contains the witness `Vec<Vec<u8>>` serialization without the initial varint indicating the
     /// number of elements (which is stored in `witness_elements`).
