// SPDX-License-Identifier: CC0-1.0

//! Bitcoin Taproot.
//!
//! This module provides support for taproot tagged hashes.
//!

use core::cmp::Reverse;
use core::convert::TryFrom;
use core::fmt;
use core::iter::FusedIterator;

use hashes::{Hash, HashEngine, sha256t_hash_newtype};
use internals::write_err;
use secp256k1::{self, Scalar, Secp256k1};

use crate::blockdata::script::{Script, ScriptBuf};
use crate::consensus::Encodable;
use crate::crypto::key::{TapTweak, TweakedPublicKey, UntweakedPublicKey, XOnlyPublicKey};
// Re-export these so downstream only has to use one `taproot` module.
pub use crate::crypto::taproot::{Error, Signature};
use crate::prelude::*;
<<<<<<< HEAD
use crate::io;
=======
use crate::{Script, ScriptBuf, io};
>>>>>>> ed45bf8f

// Taproot test vectors from BIP-341 state the hashes without any reversing
sha256t_hash_newtype! {
    pub struct TapLeafTag = hash_str("TapLeaf");

    /// Taproot-tagged hash with tag \"TapLeaf\".
    ///
    /// This is used for computing tapscript script spend hash.
    #[hash_newtype(forward)]
    pub struct TapLeafHash(_);

    pub struct TapBranchTag = hash_str("TapBranch");

    /// Tagged hash used in taproot trees.
    ///
    /// See BIP-340 for tagging rules.
    #[hash_newtype(forward)]
    pub struct TapNodeHash(_);

    pub struct TapTweakTag = hash_str("TapTweak");

    /// Taproot-tagged hash with tag \"TapTweak\".
    ///
    /// This hash type is used while computing the tweaked public key.
    #[hash_newtype(forward)]
    pub struct TapTweakHash(_);
}

impl TapTweakHash {
    /// Creates a new BIP341 [`TapTweakHash`] from key and tweak. Produces `H_taptweak(P||R)` where
    /// `P` is the internal key and `R` is the merkle root.
    pub fn from_key_and_tweak(
        internal_key: UntweakedPublicKey,
        merkle_root: Option<TapNodeHash>,
    ) -> TapTweakHash {
        let mut eng = TapTweakHash::engine();
        // always hash the key
        eng.input(&internal_key.serialize());
        if let Some(h) = merkle_root {
            eng.input(h.as_ref());
        } else {
            // nothing to hash
        }
        TapTweakHash::from_engine(eng)
    }

    /// Converts a `TapTweakHash` into a `Scalar` ready for use with key tweaking API.
    pub fn to_scalar(self) -> Scalar {
        // This is statistically extremely unlikely to panic.
        Scalar::from_be_bytes(self.to_byte_array()).expect("hash value greater than curve order")
    }
}

impl TapLeafHash {
    /// Computes the leaf hash from components.
    pub fn from_script(script: &Script, ver: LeafVersion) -> TapLeafHash {
        let mut eng = TapLeafHash::engine();
        ver.to_consensus().consensus_encode(&mut eng).expect("engines don't error");
        script.consensus_encode(&mut eng).expect("engines don't error");
        TapLeafHash::from_engine(eng)
    }
}

impl From<LeafNode> for TapNodeHash {
    fn from(leaf: LeafNode) -> TapNodeHash {
        leaf.node_hash()
    }
}

impl From<&LeafNode> for TapNodeHash {
    fn from(leaf: &LeafNode) -> TapNodeHash {
        leaf.node_hash()
    }
}

impl TapNodeHash {
    /// Computes branch hash given two hashes of the nodes underneath it.
    pub fn from_node_hashes(a: TapNodeHash, b: TapNodeHash) -> TapNodeHash {
        Self::combine_node_hashes(a, b).0
    }

    /// Computes branch hash given two hashes of the nodes underneath it and returns
    /// whether the left node was the one hashed first.
    fn combine_node_hashes(a: TapNodeHash, b: TapNodeHash) -> (TapNodeHash, bool) {
        let mut eng = TapNodeHash::engine();
        if a < b {
            eng.input(a.as_ref());
            eng.input(b.as_ref());
        } else {
            eng.input(b.as_ref());
            eng.input(a.as_ref());
        };
        (TapNodeHash::from_engine(eng), a < b)
    }

    /// Assumes the given 32 byte array as hidden [`TapNodeHash`].
    ///
    /// Similar to [`TapLeafHash::from_byte_array`], but explicitly conveys that the
    /// hash is constructed from a hidden node. This also has better ergonomics
    /// because it does not require the caller to import the Hash trait.
    pub fn assume_hidden(hash: [u8; 32]) -> TapNodeHash {
        TapNodeHash::from_byte_array(hash)
    }

    /// Computes the [`TapNodeHash`] from a script and a leaf version.
    pub fn from_script(script: &Script, ver: LeafVersion) -> TapNodeHash {
        TapNodeHash::from(TapLeafHash::from_script(script, ver))
    }
}

impl From<TapLeafHash> for TapNodeHash {
    fn from(leaf: TapLeafHash) -> TapNodeHash {
        TapNodeHash::from_byte_array(leaf.to_byte_array())
    }
}

/// Maximum depth of a taproot tree script spend path.
// https://github.com/bitcoin/bitcoin/blob/e826b22da252e0599c61d21c98ff89f366b3120f/src/script/interpreter.h#L229
pub const TAPROOT_CONTROL_MAX_NODE_COUNT: usize = 128;
/// Size of a taproot control node.
// https://github.com/bitcoin/bitcoin/blob/e826b22da252e0599c61d21c98ff89f366b3120f/src/script/interpreter.h#L228
pub const TAPROOT_CONTROL_NODE_SIZE: usize = 32;
/// Tapleaf mask for getting the leaf version from first byte of control block.
// https://github.com/bitcoin/bitcoin/blob/e826b22da252e0599c61d21c98ff89f366b3120f/src/script/interpreter.h#L225
pub const TAPROOT_LEAF_MASK: u8 = 0xfe;
/// Tapscript leaf version.
// https://github.com/bitcoin/bitcoin/blob/e826b22da252e0599c61d21c98ff89f366b3120f/src/script/interpreter.h#L226
pub const TAPROOT_LEAF_TAPSCRIPT: u8 = 0xc0;
/// Taproot annex prefix.
pub const TAPROOT_ANNEX_PREFIX: u8 = 0x50;
/// Tapscript control base size.
// https://github.com/bitcoin/bitcoin/blob/e826b22da252e0599c61d21c98ff89f366b3120f/src/script/interpreter.h#L227
pub const TAPROOT_CONTROL_BASE_SIZE: usize = 33;
/// Tapscript control max size.
// https://github.com/bitcoin/bitcoin/blob/e826b22da252e0599c61d21c98ff89f366b3120f/src/script/interpreter.h#L230
pub const TAPROOT_CONTROL_MAX_SIZE: usize =
    TAPROOT_CONTROL_BASE_SIZE + TAPROOT_CONTROL_NODE_SIZE * TAPROOT_CONTROL_MAX_NODE_COUNT;

// type alias for versioned tap script corresponding merkle proof
type ScriptMerkleProofMap = BTreeMap<(ScriptBuf, LeafVersion), BTreeSet<TaprootMerkleBranch>>;

/// Represents taproot spending information.
///
/// Taproot output corresponds to a combination of a single public key condition (known as the
/// internal key), and zero or more general conditions encoded in scripts organized in the form of a
/// binary tree.
///
/// Taproot can be spent by either:
/// - Spending using the key path i.e., with secret key corresponding to the tweaked `output_key`.
/// - By satisfying any of the scripts in the script spend path. Each script can be satisfied by
///   providing a witness stack consisting of the script's inputs, plus the script itself and the
///   control block.
///
/// If one or more of the spending conditions consist of just a single key (after aggregation), the
/// most likely key should be made the internal key.
/// See [BIP341](https://github.com/bitcoin/bips/blob/master/bip-0341.mediawiki) for more details on
/// choosing internal keys for a taproot application.
///
/// Note: This library currently does not support
/// [annex](https://github.com/bitcoin/bips/blob/master/bip-0341.mediawiki#cite_note-5).
#[derive(Debug, Clone, PartialEq, Eq, PartialOrd, Ord, Hash)]
pub struct TaprootSpendInfo {
    /// The BIP341 internal key.
    internal_key: UntweakedPublicKey,
    /// The merkle root of the script tree (None if there are no scripts).
    merkle_root: Option<TapNodeHash>,
    /// The sign final output pubkey as per BIP 341.
    output_key_parity: secp256k1::Parity,
    /// The tweaked output key.
    output_key: TweakedPublicKey,
    /// Map from (script, leaf_version) to (sets of) [`TaprootMerkleBranch`]. More than one control
    /// block for a given script is only possible if it appears in multiple branches of the tree. In
    /// all cases, keeping one should be enough for spending funds, but we keep all of the paths so
    /// that a full tree can be constructed again from spending data if required.
    script_map: ScriptMerkleProofMap,
}

impl TaprootSpendInfo {
    /// Creates a new [`TaprootSpendInfo`] from a list of scripts (with default script version) and
    /// weights of satisfaction for that script.
    ///
    /// See [`TaprootBuilder::with_huffman_tree`] for more detailed documentation.
    pub fn with_huffman_tree<C, I>(
        secp: &Secp256k1<C>,
        internal_key: UntweakedPublicKey,
        script_weights: I,
    ) -> Result<Self, TaprootBuilderError>
    where
        I: IntoIterator<Item = (u32, ScriptBuf)>,
        C: secp256k1::Verification,
    {
        let builder = TaprootBuilder::with_huffman_tree(script_weights)?;
        Ok(builder.finalize(secp, internal_key).expect("Huffman Tree is always complete"))
    }

    /// Creates a new key spend with `internal_key` and `merkle_root`. Provide [`None`] for
    /// the `merkle_root` if there is no script path.
    ///
    /// *Note*: As per BIP341
    ///
    /// When the merkle root is [`None`], the output key commits to an unspendable script path
    /// instead of having no script path. This is achieved by computing the output key point as
    /// `Q = P + int(hashTapTweak(bytes(P)))G`. See also [`TaprootSpendInfo::tap_tweak`].
    ///
    /// Refer to BIP 341 footnote ('Why should the output key always have a taproot commitment, even
    /// if there is no script path?') for more details.
    pub fn new_key_spend<C: secp256k1::Verification>(
        secp: &Secp256k1<C>,
        internal_key: UntweakedPublicKey,
        merkle_root: Option<TapNodeHash>,
    ) -> Self {
        let (output_key, parity) = internal_key.tap_tweak(secp, merkle_root);
        Self {
            internal_key,
            merkle_root,
            output_key_parity: parity,
            output_key,
            script_map: BTreeMap::new(),
        }
    }

    /// Returns the `TapTweakHash` for this [`TaprootSpendInfo`] i.e., the tweak using `internal_key`
    /// and `merkle_root`.
    pub fn tap_tweak(&self) -> TapTweakHash {
        TapTweakHash::from_key_and_tweak(self.internal_key, self.merkle_root)
    }

    /// Returns the internal key for this [`TaprootSpendInfo`].
    pub fn internal_key(&self) -> UntweakedPublicKey {
        self.internal_key
    }

    /// Returns the merkle root for this [`TaprootSpendInfo`].
    pub fn merkle_root(&self) -> Option<TapNodeHash> {
        self.merkle_root
    }

    /// Returns the output key (the key used in script pubkey) for this [`TaprootSpendInfo`].
    pub fn output_key(&self) -> TweakedPublicKey {
        self.output_key
    }

    /// Returns the parity of the output key. See also [`TaprootSpendInfo::output_key`].
    pub fn output_key_parity(&self) -> secp256k1::Parity {
        self.output_key_parity
    }

    /// Computes the [`TaprootSpendInfo`] from `internal_key` and `node`.
    ///
    /// This is useful when you want to manually build a taproot tree without using
    /// [`TaprootBuilder`].
    pub fn from_node_info<C: secp256k1::Verification>(
        secp: &Secp256k1<C>,
        internal_key: UntweakedPublicKey,
        node: NodeInfo,
    ) -> TaprootSpendInfo {
        // Create as if it is a key spend path with the given merkle root
        let root_hash = Some(node.hash);
        let mut info = TaprootSpendInfo::new_key_spend(secp, internal_key, root_hash);

        for leaves in node.leaves {
            match leaves.leaf {
                TapLeaf::Hidden(_) => {
                    // We don't store any information about hidden nodes in TaprootSpendInfo.
                }
                TapLeaf::Script(script, ver) => {
                    let key = (script, ver);
                    let value = leaves.merkle_branch;
                    match info.script_map.get_mut(&key) {
                        None => {
                            let mut set = BTreeSet::new();
                            set.insert(value);
                            info.script_map.insert(key, set);
                        }
                        Some(set) => {
                            set.insert(value);
                        }
                    }
                }
            }
        }
        info
    }

    /// Returns the internal script map.
    pub fn as_script_map(&self) -> &ScriptMerkleProofMap {
        &self.script_map
    }

    /// Constructs a [`ControlBlock`] for particular script with the given version.
    ///
    /// # Returns
    ///
    /// - If there are multiple control blocks possible, returns the shortest one.
    /// - If the script is not contained in the [`TaprootSpendInfo`], returns `None`.
    pub fn control_block(&self, script_ver: &(ScriptBuf, LeafVersion)) -> Option<ControlBlock> {
        let merkle_branch_set = self.script_map.get(script_ver)?;
        // Choose the smallest one amongst the multiple script maps
        let smallest = merkle_branch_set
            .iter()
            .min_by(|x, y| x.0.len().cmp(&y.0.len()))
            .expect("Invariant: ScriptBuf map key must contain non-empty set value");
        Some(ControlBlock {
            internal_key: self.internal_key,
            output_key_parity: self.output_key_parity,
            leaf_version: script_ver.1,
            merkle_branch: smallest.clone(),
        })
    }
}

impl From<TaprootSpendInfo> for TapTweakHash {
    fn from(spend_info: TaprootSpendInfo) -> TapTweakHash {
        spend_info.tap_tweak()
    }
}

impl From<&TaprootSpendInfo> for TapTweakHash {
    fn from(spend_info: &TaprootSpendInfo) -> TapTweakHash {
        spend_info.tap_tweak()
    }
}

/// Builder for building taproot iteratively. Users can specify tap leaf or omitted/hidden branches
/// in a depth-first search (DFS) walk order to construct this tree.
///
/// See Wikipedia for more details on [DFS](https://en.wikipedia.org/wiki/Depth-first_search).
// Similar to Taproot Builder in Bitcoin Core.
#[derive(Debug, Clone, PartialEq, Eq, PartialOrd, Ord, Hash)]
pub struct TaprootBuilder {
    // The following doc-comment is from Bitcoin Core, but modified for Rust. It describes the
    // current state of the builder for a given tree.
    //
    // For each level in the tree, one NodeInfo object may be present. Branch at index 0 is
    // information about the root; further values are for deeper subtrees being explored.
    //
    // During the construction of Taptree, for every right branch taken to reach the position we're
    // currently working on, there will be a `(Some(_))` entry in branch corresponding to the left
    // branch at that level.
    //
    // For example, imagine this tree:     - N0 -
    //                                    /      \
    //                                   N1      N2
    //                                  /  \    /  \
    //                                 A    B  C   N3
    //                                            /  \
    //                                           D    E
    //
    // Initially, branch is empty. After processing leaf A, it would become {None, None, A}. When
    // processing leaf B, an entry at level 2 already exists, and it would thus be combined with it
    // to produce a level 1 entry, resulting in {None, N1}. Adding C and D takes us to {None, N1, C}
    // and {None, N1, C, D} respectively. When E is processed, it is combined with D, and then C,
    // and then N1, to produce the root, resulting in {N0}.
    //
    // This structure allows processing with just O(log n) overhead if the leaves are computed on
    // the fly.
    //
    // As an invariant, there can never be None entries at the end. There can also not be more than
    // 128 entries (as that would mean more than 128 levels in the tree). The depth of newly added
    // entries will always be at least equal to the current size of branch (otherwise it does not
    // correspond to a depth-first traversal of a tree). A branch is only empty if no entries have
    // ever be processed. A branch having length 1 corresponds to being done.
    branch: Vec<Option<NodeInfo>>,
}

impl TaprootBuilder {
    /// Creates a new instance of [`TaprootBuilder`].
    pub fn new() -> Self {
        TaprootBuilder {
            branch: vec![],
        }
    }

    /// Creates a new instance of [`TaprootBuilder`] with a capacity hint for `size` elements.
    ///
    /// The size here should be maximum depth of the tree.
    pub fn with_capacity(size: usize) -> Self {
        TaprootBuilder {
            branch: Vec::with_capacity(size),
        }
    }

    /// Creates a new [`TaprootSpendInfo`] from a list of scripts (with default script version) and
    /// weights of satisfaction for that script.
    ///
    /// The weights represent the probability of each branch being taken. If probabilities/weights
    /// for each condition are known, constructing the tree as a Huffman Tree is the optimal way to
    /// minimize average case satisfaction cost. This function takes as input an iterator of
    /// `tuple(u32, ScriptBuf)` where `u32` represents the satisfaction weights of the branch. For
    /// example, [(3, S1), (2, S2), (5, S3)] would construct a [`TapTree`] that has optimal
    /// satisfaction weight when probability for S1 is 30%, S2 is 20% and S3 is 50%.
    ///
    /// # Errors:
    ///
    /// - When the optimal Huffman Tree has a depth more than 128.
    /// - If the provided list of script weights is empty.
    ///
    /// # Edge Cases:
    ///
    /// If the script weight calculations overflow, a sub-optimal tree may be generated. This should
    /// not happen unless you are dealing with billions of branches with weights close to 2^32.
    ///
    /// [`TapTree`]: crate::taproot::TapTree
    pub fn with_huffman_tree<I>(script_weights: I) -> Result<Self, TaprootBuilderError>
    where
        I: IntoIterator<Item = (u32, ScriptBuf)>,
    {
        let mut node_weights = BinaryHeap::<(Reverse<u32>, NodeInfo)>::new();
        for (p, leaf) in script_weights {
            node_weights
                .push((Reverse(p), NodeInfo::new_leaf_with_ver(leaf, LeafVersion::TapScript)));
        }
        if node_weights.is_empty() {
            return Err(TaprootBuilderError::EmptyTree);
        }
        while node_weights.len() > 1 {
            // Combine the last two elements and insert a new node
            let (p1, s1) = node_weights.pop().expect("len must be at least two");
            let (p2, s2) = node_weights.pop().expect("len must be at least two");
            // Insert the sum of first two in the tree as a new node
            // N.B.: p1 + p2 can not practically saturate as you would need to have 2**32 max u32s
            // from the input to overflow. However, saturating is a reasonable behavior here as
            // huffman tree construction would treat all such elements as "very likely".
            let p = Reverse(p1.0.saturating_add(p2.0));
            node_weights.push((p, NodeInfo::combine(s1, s2)?));
        }
        // Every iteration of the loop reduces the node_weights.len() by exactly 1
        // Therefore, the loop will eventually terminate with exactly 1 element
        debug_assert_eq!(node_weights.len(), 1);
        let node = node_weights.pop().expect("huffman tree algorithm is broken").1;
        Ok(TaprootBuilder {
            branch: vec![Some(node)],
        })
    }

    /// Adds a leaf script at `depth` to the builder with script version `ver`. Errors if the leaves
    /// are not provided in DFS walk order. The depth of the root node is 0.
    pub fn add_leaf_with_ver(
        self,
        depth: u8,
        script: ScriptBuf,
        ver: LeafVersion,
    ) -> Result<Self, TaprootBuilderError> {
        let leaf = NodeInfo::new_leaf_with_ver(script, ver);
        self.insert(leaf, depth)
    }

    /// Adds a leaf script at `depth` to the builder with default script version. Errors if the
    /// leaves are not provided in DFS walk order. The depth of the root node is 0.
    ///
    /// See [`TaprootBuilder::add_leaf_with_ver`] for adding a leaf with specific version.
    pub fn add_leaf(self, depth: u8, script: ScriptBuf) -> Result<Self, TaprootBuilderError> {
        self.add_leaf_with_ver(depth, script, LeafVersion::TapScript)
    }

    /// Adds a hidden/omitted node at `depth` to the builder. Errors if the leaves are not provided
    /// in DFS walk order. The depth of the root node is 0.
    pub fn add_hidden_node(
        self,
        depth: u8,
        hash: TapNodeHash,
    ) -> Result<Self, TaprootBuilderError> {
        let node = NodeInfo::new_hidden_node(hash);
        self.insert(node, depth)
    }

    /// Checks if the builder has finalized building a tree.
    pub fn is_finalizable(&self) -> bool {
        self.branch.len() == 1 && self.branch[0].is_some()
    }

    /// Converts the builder into a [`NodeInfo`] if the builder is a full tree with possibly
    /// hidden nodes
    ///
    /// # Errors:
    ///
    /// [`IncompleteBuilder::NotFinalized`] if the builder is not finalized. The builder
    /// can be restored by calling [`IncompleteBuilder::into_builder`]
    pub fn try_into_node_info(mut self) -> Result<NodeInfo, IncompleteBuilder> {
        if self.branch().len() != 1 {
            return Err(IncompleteBuilder::NotFinalized(self));
        }
        Ok(self
            .branch
            .pop()
            .expect("length checked above")
            .expect("invariant guarantees node info exists"))
    }

    /// Converts the builder into a [`TapTree`] if the builder is a full tree and
    /// does not contain any hidden nodes
    pub fn try_into_taptree(self) -> Result<TapTree, IncompleteBuilder> {
        let node = self.try_into_node_info()?;
        if node.has_hidden_nodes {
            // Reconstruct the builder as it was if it has hidden nodes
            return Err(IncompleteBuilder::HiddenParts(TaprootBuilder {
                branch: vec![Some(node)],
            }));
        }
        Ok(TapTree(node))
    }

    /// Checks if the builder has hidden nodes.
    pub fn has_hidden_nodes(&self) -> bool {
        self.branch.iter().flatten().any(|node| node.has_hidden_nodes)
    }

    /// Creates a [`TaprootSpendInfo`] with the given internal key.
    ///
    /// Returns the unmodified builder as Err if the builder is not finalizable.
    /// See also [`TaprootBuilder::is_finalizable`]
    pub fn finalize<C: secp256k1::Verification>(
        mut self,
        secp: &Secp256k1<C>,
        internal_key: UntweakedPublicKey,
    ) -> Result<TaprootSpendInfo, TaprootBuilder> {
        match self.branch.len() {
            0 => Ok(TaprootSpendInfo::new_key_spend(secp, internal_key, None)),
            1 => {
                if let Some(Some(node)) = self.branch.pop() {
                    Ok(TaprootSpendInfo::from_node_info(secp, internal_key, node))
                } else {
                    unreachable!("Size checked above. Builder guarantees the last element is Some")
                }
            }
            _ => Err(self),
        }
    }

    pub(crate) fn branch(&self) -> &[Option<NodeInfo>] {
        &self.branch
    }

    /// Inserts a leaf at `depth`.
    fn insert(mut self, mut node: NodeInfo, mut depth: u8) -> Result<Self, TaprootBuilderError> {
        // early error on invalid depth. Though this will be checked later
        // while constructing TaprootMerkelBranch
        if depth as usize > TAPROOT_CONTROL_MAX_NODE_COUNT {
            return Err(TaprootBuilderError::InvalidMerkleTreeDepth(depth as usize));
        }
        // We cannot insert a leaf at a lower depth while a deeper branch is unfinished. Doing
        // so would mean the add_leaf/add_hidden invocations do not correspond to a DFS traversal of a
        // binary tree.
        if (depth as usize + 1) < self.branch.len() {
            return Err(TaprootBuilderError::NodeNotInDfsOrder);
        }

        while self.branch.len() == depth as usize + 1 {
            let child = match self.branch.pop() {
                None => unreachable!("Len of branch checked to be >= 1"),
                Some(Some(child)) => child,
                // Needs an explicit push to add the None that we just popped.
                // Cannot use .last() because of borrow checker issues.
                Some(None) => {
                    self.branch.push(None);
                    break;
                } // Cannot combine further
            };
            if depth == 0 {
                // We are trying to combine two nodes at root level.
                // Can't propagate further up than the root
                return Err(TaprootBuilderError::OverCompleteTree);
            }
            node = NodeInfo::combine(node, child)?;
            // Propagate to combine nodes at a lower depth
            depth -= 1;
        }

        if self.branch.len() < depth as usize + 1 {
            // add enough nodes so that we can insert node at depth `depth`
            let num_extra_nodes = depth as usize + 1 - self.branch.len();
            self.branch.extend((0..num_extra_nodes).map(|_| None));
        }
        // Push the last node to the branch
        self.branch[depth as usize] = Some(node);
        Ok(self)
    }
}

impl Default for TaprootBuilder {
    fn default() -> Self {
        Self::new()
    }
}

/// Error happening when [`TapTree`] is constructed from a [`TaprootBuilder`]
/// having hidden branches or not being finalized.
#[derive(Clone, Ord, PartialOrd, Eq, PartialEq, Hash, Debug)]
#[non_exhaustive]
pub enum IncompleteBuilder {
    /// Indicates an attempt to construct a tap tree from a builder containing incomplete branches.
    NotFinalized(TaprootBuilder),
    /// Indicates an attempt to construct a tap tree from a builder containing hidden parts.
    HiddenParts(TaprootBuilder),
}

impl IncompleteBuilder {
    /// Converts error into the original incomplete [`TaprootBuilder`] instance.
    pub fn into_builder(self) -> TaprootBuilder {
        match self {
            IncompleteBuilder::NotFinalized(builder) | IncompleteBuilder::HiddenParts(builder) => {
                builder
            }
        }
    }
}

impl core::fmt::Display for IncompleteBuilder {
    fn fmt(&self, f: &mut core::fmt::Formatter<'_>) -> core::fmt::Result {
        f.write_str(match self {
            IncompleteBuilder::NotFinalized(_) => {
                "an attempt to construct a tap tree from a builder containing incomplete branches."
            }
            IncompleteBuilder::HiddenParts(_) => {
                "an attempt to construct a tap tree from a builder containing hidden parts."
            }
        })
    }
}

#[cfg(feature = "std")]
impl std::error::Error for IncompleteBuilder {
    fn source(&self) -> Option<&(dyn std::error::Error + 'static)> {
        use self::IncompleteBuilder::*;

        match self {
            NotFinalized(_) | HiddenParts(_) => None,
        }
    }
}

/// Error happening when [`TapTree`] is constructed from a [`NodeInfo`]
/// having hidden branches.
#[derive(Clone, Ord, PartialOrd, Eq, PartialEq, Hash, Debug)]
#[non_exhaustive]
pub enum HiddenNodes {
    /// Indicates an attempt to construct a tap tree from a builder containing hidden parts.
    HiddenParts(NodeInfo),
}

impl HiddenNodes {
    /// Converts error into the original incomplete [`NodeInfo`] instance.
    pub fn into_node_info(self) -> NodeInfo {
        match self {
            HiddenNodes::HiddenParts(node_info) => node_info,
        }
    }
}

impl core::fmt::Display for HiddenNodes {
    fn fmt(&self, f: &mut core::fmt::Formatter<'_>) -> core::fmt::Result {
        f.write_str(match self {
            HiddenNodes::HiddenParts(_) => {
                "an attempt to construct a tap tree from a node_info containing hidden parts."
            }
        })
    }
}

#[cfg(feature = "std")]
impl std::error::Error for HiddenNodes {
    fn source(&self) -> Option<&(dyn std::error::Error + 'static)> {
        use self::HiddenNodes::*;

        match self {
            HiddenParts(_) => None,
        }
    }
}

/// Taproot Tree representing a complete binary tree without any hidden nodes.
///
/// This is in contrast to [`NodeInfo`], which allows hidden nodes.
/// The implementations for Eq, PartialEq and Hash compare the merkle root of the tree
//
// This is a bug in BIP370 that does not specify how to share trees with hidden nodes,
// for which we need a separate type.
#[derive(Clone, Debug, Eq, PartialEq, Hash)]
#[cfg_attr(feature = "serde", derive(Serialize, Deserialize))]
#[cfg_attr(feature = "serde", serde(crate = "actual_serde"))]
#[cfg_attr(feature = "serde", serde(into = "NodeInfo"))]
#[cfg_attr(feature = "serde", serde(try_from = "NodeInfo"))]
pub struct TapTree(NodeInfo);

impl From<TapTree> for NodeInfo {
    #[inline]
    fn from(tree: TapTree) -> Self {
        tree.into_node_info()
    }
}

impl TapTree {
    /// Gets the reference to inner [`NodeInfo`] of this tree root.
    pub fn node_info(&self) -> &NodeInfo {
        &self.0
    }

    /// Gets the inner [`NodeInfo`] of this tree root.
    pub fn into_node_info(self) -> NodeInfo {
        self.0
    }

    /// Returns [`TapTreeIter<'_>`] iterator for a taproot script tree, operating in DFS order over
    /// tree [`ScriptLeaf`]s.
    pub fn script_leaves(&self) -> ScriptLeaves {
        ScriptLeaves {
            leaf_iter: self.0.leaf_nodes(),
        }
    }
}

impl TryFrom<TaprootBuilder> for TapTree {
    type Error = IncompleteBuilder;

    /// Constructs [`TapTree`] from a [`TaprootBuilder`] if it is complete binary tree.
    ///
    /// # Returns
    ///
    /// A [`TapTree`] iff the `builder` is complete, otherwise return [`IncompleteBuilder`]
    /// error with the content of incomplete `builder` instance.
    fn try_from(builder: TaprootBuilder) -> Result<Self, Self::Error> {
        builder.try_into_taptree()
    }
}

impl TryFrom<NodeInfo> for TapTree {
    type Error = HiddenNodes;

    /// Constructs [`TapTree`] from a [`NodeInfo`] if it is complete binary tree.
    ///
    /// # Returns
    ///
    /// A [`TapTree`] iff the [`NodeInfo`] has no hidden nodes, otherwise return [`HiddenNodes`]
    /// error with the content of incomplete [`NodeInfo`] instance.
    fn try_from(node_info: NodeInfo) -> Result<Self, Self::Error> {
        if node_info.has_hidden_nodes {
            Err(HiddenNodes::HiddenParts(node_info))
        } else {
            Ok(TapTree(node_info))
        }
    }
}

/// Iterator for a taproot script tree, operating in DFS order yielding [`ScriptLeaf`].
///
/// Returned by [`TapTree::script_leaves`]. [`TapTree`] does not allow hidden nodes,
/// so this iterator is guaranteed to yield all known leaves.
pub struct ScriptLeaves<'tree> {
    leaf_iter: LeafNodes<'tree>,
}

impl<'tree> Iterator for ScriptLeaves<'tree> {
    type Item = ScriptLeaf<'tree>;

    #[inline]
    fn next(&mut self) -> Option<Self::Item> {
        ScriptLeaf::from_leaf_node(self.leaf_iter.next()?)
    }

    fn size_hint(&self) -> (usize, Option<usize>) {
        self.leaf_iter.size_hint()
    }
}

impl<'tree> ExactSizeIterator for ScriptLeaves<'tree> {}

impl<'tree> FusedIterator for ScriptLeaves<'tree> {}

impl<'tree> DoubleEndedIterator for ScriptLeaves<'tree> {
    #[inline]
    fn next_back(&mut self) -> Option<Self::Item> {
        ScriptLeaf::from_leaf_node(self.leaf_iter.next_back()?)
    }
}

/// Iterator for a taproot script tree, operating in DFS order yielding [`LeafNode`].
///
/// Returned by [`NodeInfo::leaf_nodes`]. This can potentially yield hidden nodes.
pub struct LeafNodes<'a> {
    leaf_iter: core::slice::Iter<'a, LeafNode>,
}

impl<'a> Iterator for LeafNodes<'a> {
    type Item = &'a LeafNode;

    #[inline]
    fn next(&mut self) -> Option<Self::Item> {
        self.leaf_iter.next()
    }

    fn size_hint(&self) -> (usize, Option<usize>) {
        self.leaf_iter.size_hint()
    }
}

impl<'tree> ExactSizeIterator for LeafNodes<'tree> {}

impl<'tree> FusedIterator for LeafNodes<'tree> {}

impl<'tree> DoubleEndedIterator for LeafNodes<'tree> {
    #[inline]
    fn next_back(&mut self) -> Option<Self::Item> {
        self.leaf_iter.next_back()
    }
}

/// Represents the node information in taproot tree. In contrast to [`TapTree`], this
/// is allowed to have hidden leaves as children.
///
/// Helper type used in merkle tree construction allowing one to build sparse merkle trees. The node
/// represents part of the tree that has information about all of its descendants.
/// See how [`TaprootBuilder`] works for more details.
///
/// You can use [`TaprootSpendInfo::from_node_info`] to a get a [`TaprootSpendInfo`] from the merkle
/// root [`NodeInfo`].
#[derive(Debug, Clone, PartialOrd, Ord)]
pub struct NodeInfo {
    /// Merkle hash for this node.
    pub(crate) hash: TapNodeHash,
    /// Information about leaves inside this node.
    pub(crate) leaves: Vec<LeafNode>,
    /// Tracks information on hidden nodes below this node.
    pub(crate) has_hidden_nodes: bool,
}

impl PartialEq for NodeInfo {
    fn eq(&self, other: &Self) -> bool {
        self.hash.eq(&other.hash)
    }
}

impl core::hash::Hash for NodeInfo {
    fn hash<H: core::hash::Hasher>(&self, state: &mut H) {
        self.hash.hash(state)
    }
}

impl Eq for NodeInfo {}

impl NodeInfo {
    /// Creates a new [`NodeInfo`] with omitted/hidden info.
    pub fn new_hidden_node(hash: TapNodeHash) -> Self {
        Self {
            hash,
            leaves: vec![],
            has_hidden_nodes: true,
        }
    }

    /// Creates a new leaf [`NodeInfo`] with given [`ScriptBuf`] and [`LeafVersion`].
    pub fn new_leaf_with_ver(script: ScriptBuf, ver: LeafVersion) -> Self {
        Self {
            hash: TapNodeHash::from_script(&script, ver),
            leaves: vec![LeafNode::new_script(script, ver)],
            has_hidden_nodes: false,
        }
    }

    /// Combines two [`NodeInfo`] to create a new parent.
    pub fn combine(a: Self, b: Self) -> Result<Self, TaprootBuilderError> {
        let mut all_leaves = Vec::with_capacity(a.leaves.len() + b.leaves.len());
        let (hash, left_first) = TapNodeHash::combine_node_hashes(a.hash, b.hash);
        let (a, b) = if left_first {
            (a, b)
        } else {
            (b, a)
        };
        for mut a_leaf in a.leaves {
            a_leaf.merkle_branch.push(b.hash)?; // add hashing partner
            all_leaves.push(a_leaf);
        }
        for mut b_leaf in b.leaves {
            b_leaf.merkle_branch.push(a.hash)?; // add hashing partner
            all_leaves.push(b_leaf);
        }
        Ok(Self {
            hash,
            leaves: all_leaves,
            has_hidden_nodes: a.has_hidden_nodes || b.has_hidden_nodes,
        })
    }

    /// Creates an iterator over all leaves (including hidden leaves) in the tree.
    pub fn leaf_nodes(&self) -> LeafNodes {
        LeafNodes {
            leaf_iter: self.leaves.iter(),
        }
    }
}

impl TryFrom<TaprootBuilder> for NodeInfo {
    type Error = IncompleteBuilder;

    fn try_from(builder: TaprootBuilder) -> Result<Self, Self::Error> {
        builder.try_into_node_info()
    }
}

#[cfg(feature = "serde")]
impl serde::Serialize for NodeInfo {
    fn serialize<S>(&self, serializer: S) -> Result<S::Ok, S::Error>
    where
        S: serde::Serializer,
    {
        use serde::ser::SerializeSeq;
        let mut seq = serializer.serialize_seq(Some(self.leaves.len() * 2))?;
        for tap_leaf in self.leaves.iter() {
            seq.serialize_element(&tap_leaf.merkle_branch().len())?;
            seq.serialize_element(&tap_leaf.leaf)?;
        }
        seq.end()
    }
}

#[cfg(feature = "serde")]
impl<'de> serde::Deserialize<'de> for NodeInfo {
    fn deserialize<D>(deserializer: D) -> Result<Self, D::Error>
    where
        D: serde::Deserializer<'de>,
    {
        struct SeqVisitor;
        impl<'de> serde::de::Visitor<'de> for SeqVisitor {
            type Value = NodeInfo;

            fn expecting(&self, formatter: &mut fmt::Formatter) -> fmt::Result {
                formatter.write_str("Taproot tree in DFS walk order")
            }

            fn visit_seq<A>(self, mut seq: A) -> Result<Self::Value, A::Error>
            where
                A: serde::de::SeqAccess<'de>,
            {
                let size = seq
                    .size_hint()
                    .map(|x| core::mem::size_of::<usize>() * 8 - x.leading_zeros() as usize)
                    .map(|x| x / 2) // Each leaf is serialized as two elements.
                    .unwrap_or(0)
                    .min(TAPROOT_CONTROL_MAX_NODE_COUNT); // no more than 128 nodes
                let mut builder = TaprootBuilder::with_capacity(size);
                while let Some(depth) = seq.next_element()? {
                    let tap_leaf: TapLeaf = seq
                        .next_element()?
                        .ok_or_else(|| serde::de::Error::custom("Missing tap_leaf"))?;
                    match tap_leaf {
                        TapLeaf::Script(script, ver) => {
                            builder =
                                builder.add_leaf_with_ver(depth, script, ver).map_err(|e| {
                                    serde::de::Error::custom(format!("Leaf insertion error: {}", e))
                                })?;
                        }
                        TapLeaf::Hidden(h) => {
                            builder = builder.add_hidden_node(depth, h).map_err(|e| {
                                serde::de::Error::custom(format!(
                                    "Hidden node insertion error: {}",
                                    e
                                ))
                            })?;
                        }
                    }
                }
                NodeInfo::try_from(builder).map_err(|e| {
                    serde::de::Error::custom(format!("Incomplete taproot tree: {}", e))
                })
            }
        }

        deserializer.deserialize_seq(SeqVisitor)
    }
}

/// Leaf node in a taproot tree. Can be either hidden or known.
#[derive(Debug, Clone, PartialEq, Eq, PartialOrd, Ord, Hash)]
#[cfg_attr(feature = "serde", derive(Serialize, Deserialize))]
#[cfg_attr(feature = "serde", serde(crate = "actual_serde"))]
pub enum TapLeaf {
    /// A known script
    Script(ScriptBuf, LeafVersion),
    /// Hidden Node with the given leaf hash
    Hidden(TapNodeHash),
}

impl TapLeaf {
    /// Obtains the hidden leaf hash if the leaf is hidden.
    pub fn as_hidden(&self) -> Option<&TapNodeHash> {
        if let Self::Hidden(v) = self {
            Some(v)
        } else {
            None
        }
    }

    /// Obtains a reference to script and version if the leaf is known.
    pub fn as_script(&self) -> Option<(&Script, LeafVersion)> {
        if let Self::Script(script, ver) = self {
            Some((script, *ver))
        } else {
            None
        }
    }
}

/// Store information about taproot leaf node.
#[derive(Debug, Clone, PartialEq, Eq, PartialOrd, Ord, Hash)]
pub struct LeafNode {
    /// The [`TapLeaf`]
    leaf: TapLeaf,
    /// The merkle proof (hashing partners) to get this node.
    merkle_branch: TaprootMerkleBranch,
}

impl LeafNode {
    /// Creates an new [`ScriptLeaf`] from `script` and `ver` and no merkle branch.
    pub fn new_script(script: ScriptBuf, ver: LeafVersion) -> Self {
        Self {
            leaf: TapLeaf::Script(script, ver),
            merkle_branch: TaprootMerkleBranch(vec![]),
        }
    }

    /// Creates an new [`ScriptLeaf`] from `hash` and no merkle branch.
    pub fn new_hidden(hash: TapNodeHash) -> Self {
        Self {
            leaf: TapLeaf::Hidden(hash),
            merkle_branch: TaprootMerkleBranch(vec![]),
        }
    }

    /// Returns the depth of this script leaf in the tap tree.
    #[inline]
    pub fn depth(&self) -> u8 {
        // Depth is guarded by TAPROOT_CONTROL_MAX_NODE_COUNT.
        u8::try_from(self.merkle_branch().0.len()).expect("depth is guaranteed to fit in a u8")
    }

    /// Computes a leaf hash for this [`ScriptLeaf`] if the leaf is known.
    ///
    /// This [`TapLeafHash`] is useful while signing taproot script spends.
    ///
    /// See [`LeafNode::node_hash`] for computing the [`TapNodeHash`] which returns the hidden node
    /// hash if the node is hidden.
    #[inline]
    pub fn leaf_hash(&self) -> Option<TapLeafHash> {
        let (script, ver) = self.leaf.as_script()?;
        Some(TapLeafHash::from_script(script, ver))
    }

    /// Computes the [`TapNodeHash`] for this [`ScriptLeaf`]. This returns the
    /// leaf hash if the leaf is known and the hidden node hash if the leaf is
    /// hidden.
    /// See also, [`LeafNode::leaf_hash`].
    #[inline]
    pub fn node_hash(&self) -> TapNodeHash {
        match self.leaf {
            TapLeaf::Script(ref script, ver) => TapLeafHash::from_script(script, ver).into(),
            TapLeaf::Hidden(ref hash) => *hash,
        }
    }

    /// Returns reference to the leaf script if the leaf is known.
    #[inline]
    pub fn script(&self) -> Option<&Script> {
        self.leaf.as_script().map(|x| x.0)
    }

    /// Returns leaf version of the script if the leaf is known.
    #[inline]
    pub fn leaf_version(&self) -> Option<LeafVersion> {
        self.leaf.as_script().map(|x| x.1)
    }

    /// Returns reference to the merkle proof (hashing partners) to get this
    /// node in form of [`TaprootMerkleBranch`].
    #[inline]
    pub fn merkle_branch(&self) -> &TaprootMerkleBranch {
        &self.merkle_branch
    }

    /// Returns a reference to the leaf of this [`ScriptLeaf`].
    #[inline]
    pub fn leaf(&self) -> &TapLeaf {
        &self.leaf
    }
}

/// Script leaf node in a taproot tree along with the merkle proof to get this node.
/// Returned by [`TapTree::script_leaves`]
#[derive(Debug, Clone, PartialEq, Eq, PartialOrd, Ord, Hash)]
pub struct ScriptLeaf<'leaf> {
    /// The version of the script leaf.
    version: LeafVersion,
    /// The script.
    script: &'leaf Script,
    /// The merkle proof (hashing partners) to get this node.
    merkle_branch: &'leaf TaprootMerkleBranch,
}

impl<'leaf> ScriptLeaf<'leaf> {
    /// Obtains the version of the script leaf.
    pub fn version(&self) -> LeafVersion {
        self.version
    }

    /// Obtains a reference to the script inside the leaf.
    pub fn script(&self) -> &Script {
        self.script
    }

    /// Obtains a reference to the merkle proof of the leaf.
    pub fn merkle_branch(&self) -> &TaprootMerkleBranch {
        self.merkle_branch
    }

    /// Obtains a script leaf from the leaf node if the leaf is not hidden.
    pub fn from_leaf_node(leaf_node: &'leaf LeafNode) -> Option<Self> {
        let (script, ver) = leaf_node.leaf.as_script()?;
        Some(Self {
            version: ver,
            script,
            merkle_branch: &leaf_node.merkle_branch,
        })
    }
}

/// The merkle proof for inclusion of a tree in a taptree hash.
#[derive(Debug, Clone, PartialEq, Eq, PartialOrd, Ord, Hash, Default)]
#[cfg_attr(feature = "serde", derive(Serialize, Deserialize))]
#[cfg_attr(feature = "serde", serde(crate = "actual_serde"))]
#[cfg_attr(feature = "serde", serde(into = "Vec<TapNodeHash>"))]
#[cfg_attr(feature = "serde", serde(try_from = "Vec<TapNodeHash>"))]
pub struct TaprootMerkleBranch(Vec<TapNodeHash>);

impl TaprootMerkleBranch {
    /// Returns a reference to the inner vector of hashes.
    pub fn as_inner(&self) -> &[TapNodeHash] {
        &self.0
    }

    /// Returns the number of nodes in this merkle proof.
    pub fn len(&self) -> usize {
        self.0.len()
    }

    /// Checks if this merkle proof is empty.
    pub fn is_empty(&self) -> bool {
        self.0.is_empty()
    }

    /// Decodes bytes from control block.
    #[deprecated(since = "0.30.0", note = "Use decode instead")]
    pub fn from_slice(sl: &[u8]) -> Result<Self, TaprootError> {
        Self::decode(sl)
    }

    /// Decodes bytes from control block.
    ///
    /// This reads the branch as encoded in the control block: the concatenated 32B byte chunks -
    /// one for each hash.
    ///
    /// # Errors
    ///
    /// The function returns an error if the the number of bytes is not an integer multiple of 32 or
    /// if the number of hashes exceeds 128.
    pub fn decode(sl: &[u8]) -> Result<Self, TaprootError> {
        if sl.len() % TAPROOT_CONTROL_NODE_SIZE != 0 {
            Err(TaprootError::InvalidMerkleBranchSize(sl.len()))
        } else if sl.len() > TAPROOT_CONTROL_NODE_SIZE * TAPROOT_CONTROL_MAX_NODE_COUNT {
            Err(TaprootError::InvalidMerkleTreeDepth(sl.len() / TAPROOT_CONTROL_NODE_SIZE))
        } else {
            let inner = sl
                .chunks_exact(TAPROOT_CONTROL_NODE_SIZE)
                .map(|chunk| {
                    TapNodeHash::from_slice(chunk)
                        .expect("chunks_exact always returns the correct size")
                })
                .collect();

            Ok(TaprootMerkleBranch(inner))
        }
    }

    /// Creates a merkle proof from list of hashes.
    ///
    /// # Errors
    /// If inner proof length is more than [`TAPROOT_CONTROL_MAX_NODE_COUNT`] (128).
    fn from_collection<T: AsRef<[TapNodeHash]> + Into<Vec<TapNodeHash>>>(
        collection: T,
    ) -> Result<Self, TaprootError> {
        if collection.as_ref().len() > TAPROOT_CONTROL_MAX_NODE_COUNT {
            Err(TaprootError::InvalidMerkleTreeDepth(collection.as_ref().len()))
        } else {
            Ok(TaprootMerkleBranch(collection.into()))
        }
    }

    /// Serializes to a writer.
    ///
    /// # Returns
    ///
    /// The number of bytes written to the writer.
    pub fn encode<Write: io::Write>(&self, mut writer: Write) -> io::Result<usize> {
        for hash in self.0.iter() {
            writer.write_all(hash.as_ref())?;
        }
        Ok(self.0.len() * TapNodeHash::LEN)
    }

    /// Serializes `self` as bytes.
    pub fn serialize(&self) -> Vec<u8> {
        self.0.iter().flat_map(|e| e.as_byte_array()).copied().collect::<Vec<u8>>()
    }

    /// Appends elements to proof.
    fn push(&mut self, h: TapNodeHash) -> Result<(), TaprootBuilderError> {
        if self.0.len() >= TAPROOT_CONTROL_MAX_NODE_COUNT {
            Err(TaprootBuilderError::InvalidMerkleTreeDepth(self.0.len()))
        } else {
            self.0.push(h);
            Ok(())
        }
    }

    /// Returns the inner list of hashes.
    pub fn into_inner(self) -> Vec<TapNodeHash> {
        self.0
    }
}

macro_rules! impl_try_from {
    ($from:ty) => {
        impl TryFrom<$from> for TaprootMerkleBranch {
            type Error = TaprootError;

            /// Creates a merkle proof from list of hashes.
            ///
            /// # Errors
            /// If inner proof length is more than [`TAPROOT_CONTROL_MAX_NODE_COUNT`] (128).
            fn try_from(v: $from) -> Result<Self, Self::Error> {
                TaprootMerkleBranch::from_collection(v)
            }
        }
    };
}
impl_try_from!(&[TapNodeHash]);
impl_try_from!(Vec<TapNodeHash>);
impl_try_from!(Box<[TapNodeHash]>);

macro_rules! impl_try_from_array {
    ($($len:expr),* $(,)?) => {
        $(
            impl From<[TapNodeHash; $len]> for TaprootMerkleBranch {
                fn from(a: [TapNodeHash; $len]) -> Self {
                    Self(a.to_vec())
                }
            }
        )*
    }
}
// Implement for all values [0, 128] inclusive.
//
// The reason zero is included is that `TaprootMerkleBranch` doesn't contain the hash of the node
// that's being proven - it's not needed because the script is already right before control block.
impl_try_from_array!(
    0, 1, 2, 3, 4, 5, 6, 7, 8, 9, 10, 11, 12, 13, 14, 15, 16, 17, 18, 19, 20, 21, 22, 23, 24, 25,
    26, 27, 28, 29, 30, 31, 32, 33, 34, 35, 36, 37, 38, 39, 40, 41, 42, 43, 44, 45, 46, 47, 48, 49,
    50, 51, 52, 53, 54, 55, 56, 57, 58, 59, 60, 61, 62, 63, 64, 65, 66, 67, 68, 69, 70, 71, 72, 73,
    74, 75, 76, 77, 78, 79, 80, 81, 82, 83, 84, 85, 86, 87, 88, 89, 90, 91, 92, 93, 94, 95, 96, 97,
    98, 99, 100, 101, 102, 103, 104, 105, 106, 107, 108, 109, 110, 111, 112, 113, 114, 115, 116,
    117, 118, 119, 120, 121, 122, 123, 124, 125, 126, 127, 128
);

impl From<TaprootMerkleBranch> for Vec<TapNodeHash> {
    fn from(branch: TaprootMerkleBranch) -> Self {
        branch.0
    }
}

/// Control block data structure used in Tapscript satisfaction.
#[derive(Debug, Clone, PartialEq, Eq, PartialOrd, Ord, Hash)]
#[cfg_attr(feature = "serde", derive(Serialize, Deserialize))]
#[cfg_attr(feature = "serde", serde(crate = "actual_serde"))]
pub struct ControlBlock {
    /// The tapleaf version.
    pub leaf_version: LeafVersion,
    /// The parity of the output key (NOT THE INTERNAL KEY WHICH IS ALWAYS XONLY).
    pub output_key_parity: secp256k1::Parity,
    /// The internal key.
    pub internal_key: UntweakedPublicKey,
    /// The merkle proof of a script associated with this leaf.
    pub merkle_branch: TaprootMerkleBranch,
}

impl ControlBlock {
    /// Constructs a `ControlBlock` from slice.
    #[deprecated(since = "0.30.0", note = "Use decode instead")]
    pub fn from_slice(sl: &[u8]) -> Result<ControlBlock, TaprootError> {
        Self::decode(sl)
    }

    /// Decodes bytes representing a `ControlBlock`.
    ///
    /// This is an extra witness element that provides the proof that taproot script pubkey is
    /// correctly computed with some specified leaf hash. This is the last element in taproot
    /// witness when spending a output via script path.
    ///
    /// # Errors
    ///
    /// - [`TaprootError::InvalidControlBlockSize`] if `sl` is not of size 1 + 32 + 32N for any N >= 0.
    /// - [`TaprootError::InvalidParity`] if first byte of `sl` is not a valid output key parity.
    /// - [`TaprootError::InvalidTaprootLeafVersion`] if first byte of `sl` is not a valid leaf version.
    /// - [`TaprootError::InvalidInternalKey`] if internal key is invalid (first 32 bytes after the parity byte).
    /// - [`TaprootError::InvalidMerkleTreeDepth`] if merkle tree is too deep (more than 128 levels).
    pub fn decode(sl: &[u8]) -> Result<ControlBlock, TaprootError> {
        if sl.len() < TAPROOT_CONTROL_BASE_SIZE
            || (sl.len() - TAPROOT_CONTROL_BASE_SIZE) % TAPROOT_CONTROL_NODE_SIZE != 0
        {
            return Err(TaprootError::InvalidControlBlockSize(sl.len()));
        }
        let output_key_parity =
            secp256k1::Parity::from_i32((sl[0] & 1) as i32).map_err(TaprootError::InvalidParity)?;
        let leaf_version = LeafVersion::from_consensus(sl[0] & TAPROOT_LEAF_MASK)?;
        let internal_key = UntweakedPublicKey::from_slice(&sl[1..TAPROOT_CONTROL_BASE_SIZE])
            .map_err(TaprootError::InvalidInternalKey)?;
        let merkle_branch = TaprootMerkleBranch::decode(&sl[TAPROOT_CONTROL_BASE_SIZE..])?;
        Ok(ControlBlock {
            leaf_version,
            output_key_parity,
            internal_key,
            merkle_branch,
        })
    }

    /// Returns the size of control block. Faster and more efficient than calling
    /// `Self::serialize().len()`. Can be handy for fee estimation.
    pub fn size(&self) -> usize {
        TAPROOT_CONTROL_BASE_SIZE + TAPROOT_CONTROL_NODE_SIZE * self.merkle_branch.as_inner().len()
    }

    /// Serializes to a writer.
    ///
    /// # Returns
    ///
    /// The number of bytes written to the writer.
    pub fn encode<Write: io::Write>(&self, mut writer: Write) -> io::Result<usize> {
        let first_byte: u8 =
            i32::from(self.output_key_parity) as u8 | self.leaf_version.to_consensus();
        writer.write_all(&[first_byte])?;
        writer.write_all(&self.internal_key.serialize())?;
        self.merkle_branch.encode(&mut writer)?;
        Ok(self.size())
    }

    /// Serializes the control block.
    ///
    /// This would be required when using [`ControlBlock`] as a witness element while spending an
    /// output via script path. This serialization does not include the [`crate::VarInt`] prefix that would
    /// be applied when encoding this element as a witness.
    pub fn serialize(&self) -> Vec<u8> {
        let mut buf = Vec::with_capacity(self.size());
        self.encode(&mut buf).expect("writers don't error");
        buf
    }

    /// Verifies that a control block is correct proof for a given output key and script.
    ///
    /// Only checks that script is contained inside the taptree described by output key. Full
    /// verification must also execute the script with witness data.
    pub fn verify_taproot_commitment<C: secp256k1::Verification>(
        &self,
        secp: &Secp256k1<C>,
        output_key: XOnlyPublicKey,
        script: &Script,
    ) -> bool {
        // compute the script hash
        // Initially the curr_hash is the leaf hash
        let mut curr_hash = TapNodeHash::from_script(script, self.leaf_version);
        // Verify the proof
        for elem in self.merkle_branch.as_inner() {
            // Recalculate the curr hash as parent hash
            curr_hash = TapNodeHash::from_node_hashes(curr_hash, *elem);
        }
        // compute the taptweak
        let tweak =
            TapTweakHash::from_key_and_tweak(self.internal_key, Some(curr_hash)).to_scalar();
        self.internal_key.tweak_add_check(secp, &output_key, self.output_key_parity, tweak)
    }
}

/// Inner type representing future (non-tapscript) leaf versions. See [`LeafVersion::Future`].
///
/// NB: NO PUBLIC CONSTRUCTOR!
/// The only way to construct this is by converting `u8` to [`LeafVersion`] and then extracting it.
#[derive(Copy, Clone, Debug, Eq, PartialEq, Hash, Ord, PartialOrd)]
pub struct FutureLeafVersion(u8);

impl FutureLeafVersion {
    pub(self) fn from_consensus(version: u8) -> Result<FutureLeafVersion, TaprootError> {
        match version {
            TAPROOT_LEAF_TAPSCRIPT => unreachable!(
                "FutureLeafVersion::from_consensus should be never called for 0xC0 value"
            ),
            TAPROOT_ANNEX_PREFIX => {
                Err(TaprootError::InvalidTaprootLeafVersion(TAPROOT_ANNEX_PREFIX))
            }
            odd if odd & 0xFE != odd => Err(TaprootError::InvalidTaprootLeafVersion(odd)),
            even => Ok(FutureLeafVersion(even)),
        }
    }

    /// Returns the consensus representation of this [`FutureLeafVersion`].
    #[inline]
    pub fn to_consensus(self) -> u8 {
        self.0
    }
}

impl fmt::Display for FutureLeafVersion {
    #[inline]
    fn fmt(&self, f: &mut fmt::Formatter<'_>) -> fmt::Result {
        fmt::Display::fmt(&self.0, f)
    }
}

impl fmt::LowerHex for FutureLeafVersion {
    #[inline]
    fn fmt(&self, f: &mut fmt::Formatter<'_>) -> fmt::Result {
        fmt::LowerHex::fmt(&self.0, f)
    }
}

impl fmt::UpperHex for FutureLeafVersion {
    #[inline]
    fn fmt(&self, f: &mut fmt::Formatter<'_>) -> fmt::Result {
        fmt::UpperHex::fmt(&self.0, f)
    }
}

/// The leaf version for tapleafs.
#[derive(Debug, Clone, Copy, PartialEq, Eq, PartialOrd, Ord, Hash)]
pub enum LeafVersion {
    /// BIP-342 tapscript.
    TapScript,

    /// Future leaf version.
    Future(FutureLeafVersion),
}

impl LeafVersion {
    /// Creates a [`LeafVersion`] from consensus byte representation.
    ///
    /// # Errors
    ///
    /// - If the last bit of the `version` is odd.
    /// - If the `version` is 0x50 ([`TAPROOT_ANNEX_PREFIX`]).
    pub fn from_consensus(version: u8) -> Result<Self, TaprootError> {
        match version {
            TAPROOT_LEAF_TAPSCRIPT => Ok(LeafVersion::TapScript),
            TAPROOT_ANNEX_PREFIX => {
                Err(TaprootError::InvalidTaprootLeafVersion(TAPROOT_ANNEX_PREFIX))
            }
            future => FutureLeafVersion::from_consensus(future).map(LeafVersion::Future),
        }
    }

    /// Returns the consensus representation of this [`LeafVersion`].
    pub fn to_consensus(self) -> u8 {
        match self {
            LeafVersion::TapScript => TAPROOT_LEAF_TAPSCRIPT,
            LeafVersion::Future(version) => version.to_consensus(),
        }
    }
}

impl fmt::Display for LeafVersion {
    fn fmt(&self, f: &mut fmt::Formatter<'_>) -> fmt::Result {
        match (self, f.alternate()) {
            (LeafVersion::TapScript, true) => f.write_str("tapscript"),
            (LeafVersion::TapScript, false) => fmt::Display::fmt(&TAPROOT_LEAF_TAPSCRIPT, f),
            (LeafVersion::Future(version), true) => write!(f, "future_script_{:#02x}", version.0),
            (LeafVersion::Future(version), false) => fmt::Display::fmt(version, f),
        }
    }
}

impl fmt::LowerHex for LeafVersion {
    fn fmt(&self, f: &mut fmt::Formatter<'_>) -> fmt::Result {
        fmt::LowerHex::fmt(&self.to_consensus(), f)
    }
}

impl fmt::UpperHex for LeafVersion {
    fn fmt(&self, f: &mut fmt::Formatter<'_>) -> fmt::Result {
        fmt::UpperHex::fmt(&self.to_consensus(), f)
    }
}

/// Serializes [`LeafVersion`] as a `u8` using consensus encoding.
#[cfg(feature = "serde")]
impl serde::Serialize for LeafVersion {
    fn serialize<S>(&self, serializer: S) -> Result<S::Ok, S::Error>
    where
        S: serde::Serializer,
    {
        serializer.serialize_u8(self.to_consensus())
    }
}

/// Deserializes [`LeafVersion`] as a `u8` using consensus encoding.
#[cfg(feature = "serde")]
impl<'de> serde::Deserialize<'de> for LeafVersion {
    fn deserialize<D>(deserializer: D) -> Result<Self, D::Error>
    where
        D: serde::Deserializer<'de>,
    {
        struct U8Visitor;
        impl<'de> serde::de::Visitor<'de> for U8Visitor {
            type Value = LeafVersion;

            fn expecting(&self, formatter: &mut fmt::Formatter) -> fmt::Result {
                formatter.write_str("a valid consensus-encoded taproot leaf version")
            }

            fn visit_u64<E>(self, value: u64) -> Result<Self::Value, E>
            where
                E: serde::de::Error,
            {
                let value = u8::try_from(value).map_err(|_| {
                    E::invalid_value(
                        serde::de::Unexpected::Unsigned(value),
                        &"consensus-encoded leaf version as u8",
                    )
                })?;
                LeafVersion::from_consensus(value).map_err(|_| {
                    E::invalid_value(
                        ::serde::de::Unexpected::Unsigned(value as u64),
                        &"consensus-encoded leaf version as u8",
                    )
                })
            }
        }

        deserializer.deserialize_u8(U8Visitor)
    }
}

/// Detailed error type for taproot builder.
#[derive(Debug, Copy, Clone, PartialEq, Eq, PartialOrd, Ord, Hash)]
#[non_exhaustive]
pub enum TaprootBuilderError {
    /// Merkle tree depth must not be more than 128.
    InvalidMerkleTreeDepth(usize),
    /// Nodes must be added specified in DFS walk order.
    NodeNotInDfsOrder,
    /// Two nodes at depth 0 are not allowed.
    OverCompleteTree,
    /// Invalid taproot internal key.
    InvalidInternalKey(secp256k1::Error),
    /// Called finalize on a empty tree.
    EmptyTree,
}

impl fmt::Display for TaprootBuilderError {
    fn fmt(&self, f: &mut fmt::Formatter<'_>) -> fmt::Result {
        match *self {
            TaprootBuilderError::InvalidMerkleTreeDepth(d) => {
                write!(
                    f,
                    "Merkle Tree depth({}) must be less than {}",
                    d, TAPROOT_CONTROL_MAX_NODE_COUNT
                )
            }
            TaprootBuilderError::NodeNotInDfsOrder => {
                write!(f, "add_leaf/add_hidden must be called in DFS walk order",)
            }
            TaprootBuilderError::OverCompleteTree => write!(
                f,
                "Attempted to create a tree with two nodes at depth 0. There must\
                only be a exactly one node at depth 0",
            ),
            TaprootBuilderError::InvalidInternalKey(ref e) => {
                write_err!(f, "invalid internal x-only key"; e)
            }
            TaprootBuilderError::EmptyTree => {
                write!(f, "Called finalize on an empty tree")
            }
        }
    }
}

#[cfg(feature = "std")]
impl std::error::Error for TaprootBuilderError {
    fn source(&self) -> Option<&(dyn std::error::Error + 'static)> {
        use self::TaprootBuilderError::*;

        match self {
            InvalidInternalKey(e) => Some(e),
            InvalidMerkleTreeDepth(_) | NodeNotInDfsOrder | OverCompleteTree | EmptyTree => None,
        }
    }
}

/// Detailed error type for taproot utilities.
#[derive(Debug, Copy, Clone, PartialEq, Eq, PartialOrd, Ord, Hash)]
#[non_exhaustive]
pub enum TaprootError {
    /// Proof size must be a multiple of 32.
    InvalidMerkleBranchSize(usize),
    /// Merkle tree depth must not be more than 128.
    InvalidMerkleTreeDepth(usize),
    /// The last bit of tapleaf version must be zero.
    InvalidTaprootLeafVersion(u8),
    /// Invalid control block size.
    InvalidControlBlockSize(usize),
    /// Invalid taproot internal key.
    InvalidInternalKey(secp256k1::Error),
    /// Invalid parity for internal key.
    InvalidParity(secp256k1::InvalidParityValue),
    /// Empty tap tree.
    EmptyTree,
}

impl fmt::Display for TaprootError {
    fn fmt(&self, f: &mut fmt::Formatter<'_>) -> fmt::Result {
        match *self {
            TaprootError::InvalidMerkleBranchSize(sz) => write!(
                f,
                "Merkle branch size({}) must be a multiple of {}",
                sz, TAPROOT_CONTROL_NODE_SIZE
            ),
            TaprootError::InvalidMerkleTreeDepth(d) => write!(
                f,
                "Merkle Tree depth({}) must be less than {}",
                d, TAPROOT_CONTROL_MAX_NODE_COUNT
            ),
            TaprootError::InvalidTaprootLeafVersion(v) => {
                write!(f, "Leaf version({}) must have the least significant bit 0", v)
            }
            TaprootError::InvalidControlBlockSize(sz) => write!(
                f,
                "Control Block size({}) must be of the form 33 + 32*m where  0 <= m <= {} ",
                sz, TAPROOT_CONTROL_MAX_NODE_COUNT
            ),
            TaprootError::InvalidInternalKey(ref e) => {
                write_err!(f, "invalid internal x-only key"; e)
            }
            TaprootError::InvalidParity(_) => write!(f, "invalid parity value for internal key"),
            TaprootError::EmptyTree => write!(f, "Taproot Tree must contain at least one script"),
        }
    }
}

#[cfg(feature = "std")]
impl std::error::Error for TaprootError {
    fn source(&self) -> Option<&(dyn std::error::Error + 'static)> {
        use self::TaprootError::*;

        match self {
            InvalidInternalKey(e) => Some(e),
            InvalidMerkleBranchSize(_)
            | InvalidMerkleTreeDepth(_)
            | InvalidTaprootLeafVersion(_)
            | InvalidControlBlockSize(_)
            | InvalidParity(_)
            | EmptyTree => None,
        }
    }
}

#[cfg(test)]
mod test {
    use core::str::FromStr;

    use hashes::hex::FromHex;
    use hashes::sha256t::Tag;
    use hashes::{Hash, HashEngine, sha256};
    use secp256k1::{VerifyOnly, XOnlyPublicKey};

    use super::*;
    use crate::sighash::{TapSighash, TapSighashTag};
    use crate::{Address, Network};
    extern crate serde_json;

    #[cfg(feature = "serde")]
    use {
        crate::internal_macros::hex,
        serde_test::Configure,
        serde_test::{Token, assert_tokens},
    };

    fn tag_engine(tag_name: &str) -> sha256::HashEngine {
        let mut engine = sha256::Hash::engine();
        let tag_hash = sha256::Hash::hash(tag_name.as_bytes());
        engine.input(tag_hash.as_ref());
        engine.input(tag_hash.as_ref());
        engine
    }

    #[test]
    fn test_midstates() {
        // test that engine creation roundtrips
        assert_eq!(tag_engine("TapLeaf").midstate(), TapLeafTag::engine().midstate());
        assert_eq!(tag_engine("TapBranch").midstate(), TapBranchTag::engine().midstate());
        assert_eq!(tag_engine("TapTweak").midstate(), TapTweakTag::engine().midstate());
        assert_eq!(tag_engine("TapSighash").midstate(), TapSighashTag::engine().midstate());

        // check that hash creation is the same as building into the same engine
        fn empty_hash(tag_name: &str) -> [u8; 32] {
            let mut e = tag_engine(tag_name);
            e.input(&[]);
            TapNodeHash::from_engine(e).to_byte_array()
        }
        assert_eq!(empty_hash("TapLeaf"), TapLeafHash::hash(&[]).to_byte_array());
        assert_eq!(empty_hash("TapBranch"), TapNodeHash::hash(&[]).to_byte_array());
        assert_eq!(empty_hash("TapTweak"), TapTweakHash::hash(&[]).to_byte_array());
        assert_eq!(empty_hash("TapSighash"), TapSighash::hash(&[]).to_byte_array());
    }

    #[test]
    fn test_vectors_core() {
        //! Test vectors taken from Core

        // uninitialized writers
        //   CHashWriter writer = HasherTapLeaf;
        //   writer.GetSHA256().GetHex()
        assert_eq!(
            TapLeafHash::from_engine(TapLeafTag::engine()).to_string(),
            "5212c288a377d1f8164962a5a13429f9ba6a7b84e59776a52c6637df2106facb"
        );
        assert_eq!(
            TapNodeHash::from_engine(TapBranchTag::engine()).to_string(),
            "53c373ec4d6f3c53c1f5fb2ff506dcefe1a0ed74874f93fa93c8214cbe9ffddf"
        );
        assert_eq!(
            TapTweakHash::from_engine(TapTweakTag::engine()).to_string(),
            "8aa4229474ab0100b2d6f0687f031d1fc9d8eef92a042ad97d279bff456b15e4"
        );
        assert_eq!(
            TapSighash::from_engine(TapSighashTag::engine()).to_string(),
            "dabc11914abcd8072900042a2681e52f8dba99ce82e224f97b5fdb7cd4b9c803"
        );

        // 0-byte
        //   CHashWriter writer = HasherTapLeaf;
        //   writer << std::vector<unsigned char>{};
        //   writer.GetSHA256().GetHex()
        // Note that Core writes the 0 length prefix when an empty vector is written.
        assert_eq!(
            TapLeafHash::hash(&[0]).to_string(),
            "ed1382037800c9dd938dd8854f1a8863bcdeb6705069b4b56a66ec22519d5829"
        );
        assert_eq!(
            TapNodeHash::hash(&[0]).to_string(),
            "92534b1960c7e6245af7d5fda2588db04aa6d646abc2b588dab2b69e5645eb1d"
        );
        assert_eq!(
            TapTweakHash::hash(&[0]).to_string(),
            "cd8737b5e6047fc3f16f03e8b9959e3440e1bdf6dd02f7bb899c352ad490ea1e"
        );
        assert_eq!(
            TapSighash::hash(&[0]).to_string(),
            "c2fd0de003889a09c4afcf676656a0d8a1fb706313ff7d509afb00c323c010cd"
        );
    }

    fn _verify_tap_commitments(
        secp: &Secp256k1<VerifyOnly>,
        out_spk_hex: &str,
        script_hex: &str,
        control_block_hex: &str,
    ) {
        let out_pk = XOnlyPublicKey::from_str(&out_spk_hex[4..]).unwrap();
        let out_pk = TweakedPublicKey::dangerous_assume_tweaked(out_pk);
        let script = ScriptBuf::from_hex(script_hex).unwrap();
        let control_block =
            ControlBlock::decode(&Vec::<u8>::from_hex(control_block_hex).unwrap()).unwrap();
        assert_eq!(control_block_hex, control_block.serialize().to_lower_hex_string());
        assert!(control_block.verify_taproot_commitment(secp, out_pk.to_inner(), &script));
    }

    #[test]
    fn control_block_verify() {
        let secp = Secp256k1::verification_only();
        // test vectors obtained from printing values in feature_taproot.py from Bitcoin Core
        _verify_tap_commitments(
            &secp,
            "51205dc8e62b15e0ebdf44751676be35ba32eed2e84608b290d4061bbff136cd7ba9",
            "6a",
            "c1a9d6f66cd4b25004f526bfa873e56942f98e8e492bd79ed6532b966104817c2bda584e7d32612381cf88edc1c02e28a296e807c16ad22f591ee113946e48a71e0641e660d1e5392fb79d64838c2b84faf04b7f5f283c9d8bf83e39e177b64372a0cd22eeab7e093873e851e247714eff762d8a30be699ba4456cfe6491b282e193a071350ae099005a5950d74f73ba13077a57bc478007fb0e4d1099ce9cf3d4",
        );
        _verify_tap_commitments(
            &secp,
            "5120e208c869c40d8827101c5ad3238018de0f3f5183d77a0c53d18ac28ddcbcd8ad",
            "f4",
            "c0a0eb12e60a52614986c623cbb6621dcdba3a47e3be6b37e032b7a11c7b98f40090ab1f4890d51115998242ebce636efb9ede1b516d9eb8952dc1068e0335306199aaf103cceb41d9bc37ec231aca89b984b5fd3c65977ce764d51033ac65adb4da14e029b1e154a85bfd9139e7aa2720b6070a4ceba8264ca61d5d3ac27aceb9ef4b54cd43c2d1fd5e11b5c2e93cf29b91ea3dc5b832201f02f7473a28c63246",
        );
        _verify_tap_commitments(
            &secp,
            "5120567666e7df90e0450bb608e17c01ed3fbcfa5355a5f8273e34e583bfaa70ce09",
            "203455139bf238a3067bd72ed77e0ab8db590330f55ed58dba7366b53bf4734279ac",
            "c1a0eb12e60a52614986c623cbb6621dcdba3a47e3be6b37e032b7a11c7b98f400",
        );
        _verify_tap_commitments(
            &secp,
            "5120580a19e47269414a55eb86d5d0c6c9b371455d9fd2154412a57dec840df99fe1",
            "6a",
            "bca0eb12e60a52614986c623cbb6621dcdba3a47e3be6b37e032b7a11c7b98f40042ba1bd1c63c03ccff60d4c4d53a653f87909eb3358e7fa45c9d805231fb08c933e1f4e0f9d17f591df1419df7d5b7eb5f744f404c5ef9ecdb1b89b18cafa3a816d8b5dba3205f9a9c05f866d91f40d2793a7586d502cb42f46c7a11f66ad4aa",
        );
        _verify_tap_commitments(
            &secp,
            "5120228b94a4806254a38d6efa8a134c28ebc89546209559dfe40b2b0493bafacc5b",
            "6a50",
            "c0a0eb12e60a52614986c623cbb6621dcdba3a47e3be6b37e032b7a11c7b98f4009c9aed3dfd11ab0e78bf87ef3bf296269dc4b0f7712140386d6980992bab4b45",
        );
        _verify_tap_commitments(
            &secp,
            "5120567666e7df90e0450bb608e17c01ed3fbcfa5355a5f8273e34e583bfaa70ce09",
            "203455139bf238a3067bd72ed77e0ab8db590330f55ed58dba7366b53bf4734279ac",
            "c1a0eb12e60a52614986c623cbb6621dcdba3a47e3be6b37e032b7a11c7b98f400",
        );
        _verify_tap_commitments(
            &secp,
            "5120b0a79103c31fe51eea61d2873bad8a25a310da319d7e7a85f825fa7a00ea3f85",
            "203455139bf238a3067bd72ed77e0ab8db590330f55ed58dba7366b53bf4734279ad51",
            "c1a0eb12e60a52614986c623cbb6621dcdba3a47e3be6b37e032b7a11c7b98f400",
        );
        _verify_tap_commitments(
            &secp,
            "5120f2f62e854a0012aeba78cd4ba4a0832447a5262d4c6eb4f1c95c7914b536fc6c",
            "6a86",
            "c1a0eb12e60a52614986c623cbb6621dcdba3a47e3be6b37e032b7a11c7b98f4009ad3d30479f0689dbdf59a6b840d60ad485b2effbed1825a75ce19a44e460e09056f60ea686d79cfa4fb79f197b2e905ac857a983be4a5a41a4873e865aa950780c0237de279dc063e67deec46ef8e1bc351bf12c4d67a6d568001faf097e797e6ee620f53cfe0f8acaddf2063c39c3577853bb46d61ffcba5a024c3e1216837",
        );
        _verify_tap_commitments(
            &secp,
            "51202a4772070b49bae68b44315032cdbf9c40c7c2f896781b32b931b73dbfb26d7e",
            "6af8",
            "c0a0eb12e60a52614986c623cbb6621dcdba3a47e3be6b37e032b7a11c7b98f4006f183944a14618fc7fe9ceade0f58e43a19d3c3b179ea6c43c29616413b6971c99aaf103cceb41d9bc37ec231aca89b984b5fd3c65977ce764d51033ac65adb4c3462adec78cd04f3cc156bdadec50def99feae0dc6a23664e8a2b0d42d6ca9eb968dfdf46c23af642b2688351904e0a0630e71ffac5bcaba33b9b2c8a7495ec",
        );
        _verify_tap_commitments(
            &secp,
            "5120a32b0b8cfafe0f0f8d5870030ba4d19a8725ad345cb3c8420f86ac4e0dff6207",
            "4c",
            "e8a0eb12e60a52614986c623cbb6621dcdba3a47e3be6b37e032b7a11c7b98f400615da7ac8d078e5fc7f4690fc2127ba40f0f97cc070ade5b3a7919783d91ef3f13734aab908ae998e57848a01268fe8217d70bc3ee8ea8ceae158ae964a4b5f3af20b50d7019bf47fde210eee5c52f1cfe71cfca78f2d3e7c1fd828c80351525",
        );
        _verify_tap_commitments(
            &secp,
            "5120b0a79103c31fe51eea61d2873bad8a25a310da319d7e7a85f825fa7a00ea3f85",
            "203455139bf238a3067bd72ed77e0ab8db590330f55ed58dba7366b53bf4734279ad51",
            "c1a0eb12e60a52614986c623cbb6621dcdba3a47e3be6b37e032b7a11c7b98f400",
        );
        _verify_tap_commitments(
            &secp,
            "51208678459f1fa0f80e9b89b8ffdcaf46a022bdf60aa45f1fed9a96145edf4ec400",
            "6a50",
            "c0a0eb12e60a52614986c623cbb6621dcdba3a47e3be6b37e032b7a11c7b98f4001eff29e1a89e650076b8d3c56302881d09c9df215774ed99993aaed14acd6615",
        );
        _verify_tap_commitments(
            &secp,
            "5120017316303aed02bcdec424c851c9eacbe192b013139bd9634c4e19b3475b06e1",
            "61",
            "02a0eb12e60a52614986c623cbb6621dcdba3a47e3be6b37e032b7a11c7b98f40050462265ca552b23cbb4fe021b474313c8cb87d4a18b3f7bdbeb2b418279ba31fc6509d829cd42336f563363cb3538d78758e0876c71e13012eb2b656eb0edb051a2420a840d5c8c6c762abc7410af2c311f606b20ca2ace56a8139f84b1379a",
        );
        _verify_tap_commitments(
            &secp,
            "5120896d4d5d2236e86c6e9320e86d1a7822e652907cbd508360e8c71aefc127c77d",
            "61",
            "14a0eb12e60a52614986c623cbb6621dcdba3a47e3be6b37e032b7a11c7b98f4001ab0e9d9a4858a0e69605fe9c5a42d739fbe26fa79650e7074f462b02645f7ea1c91802b298cd91e6b5af57c6a013d93397cd2ecbd5569382cc27becf44ff4fff8960b20f846160c159c58350f6b6072cf1b3daa5185b7a42524fb72cbc252576ae46732b8e31ac24bfa7d72f4c3713e8696f99d8ac6c07e4c820a03f249f144",
        );
        _verify_tap_commitments(
            &secp,
            "512093c7378d96518a75448821c4f7c8f4bae7ce60f804d03d1f0628dd5dd0f5de51",
            "04ffffffff203455139bf238a3067bd72ed77e0ab8db590330f55ed58dba7366b53bf4734279ba04feffffff87ab",
            "c1a0eb12e60a52614986c623cbb6621dcdba3a47e3be6b37e032b7a11c7b98f400c9a5cd1f6c8a81f5648e39f9810591df1c9a8f1fe97c92e03ecd7c0c016c951983e05473c6e8238cb4c780ea2ce62552b2a3eee068ceffc00517cd7b97e10dad",
        );
        _verify_tap_commitments(
            &secp,
            "5120b28d75a7179de6feb66b8bb0bfa2b2c739d1a41cf7366a1b393804a844db8a28",
            "61",
            "c4a0eb12e60a52614986c623cbb6621dcdba3a47e3be6b37e032b7a11c7b98f400eebc95ded88fb8050094e8dfa958c3be0894eaff0fafae678206b26918d8d7ac47039d40fe34d04b4155df7f1be7f2a49253c7e87812ea9e569e683ac27459e652d6503aa32d64734d00adfee8798b2eed28858abf3bd038e8fa58eb7df4a2d9",
        );
        _verify_tap_commitments(
            &secp,
            "512043e4aa733fc6f43c78a31c2b3c192623acf5cc8c01199ebcc4de88067baca83e",
            "bd4c",
            "c1a0eb12e60a52614986c623cbb6621dcdba3a47e3be6b37e032b7a11c7b98f4003f7be6f8848b5bddf332c4d7bd83077f73701e2479f70e02b5730e841234d082b8b41ebea96ffd937715d9faeaa6895e6ef3b22919c554b75df12b3371d328023e443d1df50634ecc1cd169803a1e546f0d44304d8fc5056c408e597fed469b8437d6660eaad3cf72e35ba6e5ff7ddd5e293c1e7e813c871df4f46508e9946ec",
        );
        _verify_tap_commitments(
            &secp,
            "5120ee9aecb28f5f35ce1f8b5ec80275ac0f81bca4a21b29b4632fb4bcbef8823e6a",
            "2021a5981b13be29c9d4ea179ea44a8b773ea8c02d68f6f6eefd98de20d4bd055fac",
            "c13359c284c196b6e80f0cf1d93b6a397cf7ee722f0427b705bd954b88ada8838bd2622fd0e104fc50aa763b43c6a792d7d117029983abd687223b4344a9402c618bba7f5fc3fa8a57491f6842acde88c1e675ca35caea3b1a69ee2c2d9b10f615",
        );
        _verify_tap_commitments(
            &secp,
            "5120885274df2252b44764dcef53c21f21154e8488b7e79fafbc96b9ebb22ad0200d",
            "6a50",
            "c1a0eb12e60a52614986c623cbb6621dcdba3a47e3be6b37e032b7a11c7b98f4000793597254158918e3369507f2d6fdbef17d18b1028bbb0719450ded0f42c58f",
        );
        _verify_tap_commitments(
            &secp,
            "512066f6f6f91d47674d198a28388e1eb05ec24e6ddbba10f16396b1a80c08675121",
            "6a50",
            "c1a0eb12e60a52614986c623cbb6621dcdba3a47e3be6b37e032b7a11c7b98f400fe92aff70a2e8e2a4f34a913b99612468a41e0f8ecaff9a729a173d11013c27e",
        );
        _verify_tap_commitments(
            &secp,
            "5120868ed9307bd4637491ff03e3aa2c216a08fe213cac8b6cedbb9ab31dbfa6512c",
            "61",
            "a2a0eb12e60a52614986c623cbb6621dcdba3a47e3be6b37e032b7a11c7b98f400da584e7d32612381cf88edc1c02e28a296e807c16ad22f591ee113946e48a71e46c7eccffefd2d573ec014130e508f0c9963ccebd7830409f7b1b1301725e9fa759d4ef857ec8e0bb42d6d31609d3c7e77de3bfa28c38f93393a6ddbabe819ec560ed4f061fbe742a5fd2a648d5209469420434c8753da3fa7067cc2bb4c172a",
        );
        _verify_tap_commitments(
            &secp,
            "5120c1a00a9baa82888fd7d30291135a7eaa9e9966a5f16db2b10460572f8b108d8d",
            "0000000000000000000000000000000000000000000000000000000000000000000000000000000000000000000000000000000000000000000000000000000000000000000000000000000000000000000000000000000000000000000000000000000000000000000000000000000000000000000000000000000000000000000000000000000000000000000000000000000000000000000000000000000000000000000000000000000000000000000000000000000000000000000000000000000000000000000000000000000000000000000000000000000000000000000000000000000000000000000000000000000000000000000000000000000000000000000000000000000000000000000000000000000000000000000000000000000000000000000000000000000000000000000000000000000000000000000000000000000000000000000000000000000000000000000000000000000000000000000000000000000000000000000000000000000000000000000000000000000000000000000000000000000000000000000000000000000000000000000000000000000000000000000000000000000000000000000000000000000000000000000000000000000000000000000000000000000000000000000000000000000000000000000000000000000000000000000000000000000000000000000000000000000000000000000000000000000000000000000000000000000000000000000000000000000000000000000000000000000000000000000000000000000000000000000000000000000000000000000000000000000000000000000000000000000000000000000000000000000000000000000000000000000000000000000000000000000000000000000000000000000000000000000000000000000000000000000000000000000000000000000000000000000000000000000000000000000000000000000000000000000000000000000000000000000000000000000000000000000000000000000000000000000000000000000000000000000000000000000000000000000000000000000000000000000000000000000000000000000000000000000000000000000000000000000000000000000000000000000000000000000000000000000000000000000000000000000000000000000000000000000000000000000000000000000000000000000000000000000000000000000000000000000000000000000000000000000000000000000000000000000000000000000000000000000000000000000000000000000000000000000000000000000000000000000000000000000000000000000000000000000000000000000000",
            "5ba0eb12e60a52614986c623cbb6621dcdba3a47e3be6b37e032b7a11c7b98f4007960d7b37dd1361aee34510e77acb4d27ddca17648a17e28475032538c1eb500f5a747f2c0893f79fe153ae918ac3d696de9322aa679aae62051ff5ed83aa502b338bd907346abd4cd9cf06117cb35d55a5a8dd950843522f8de7b5c7fba1804c38b0778d3d76b383f6db6fdf9d6e770da8fffbfa5152c0b8b38129885bcdee6",
        );
        _verify_tap_commitments(
            &secp,
            "5120bb9abeff7286b76dfc61800c548fe2621ff47506e47201a85c543b4a9a96fead",
            "75203455139bf238a3067bd72ed77e0ab8db590330f55ed58dba7366b53bf47342796ead6ead6ead6ead6ead6ead6ead6ead6ead6ead6ead6ead6eadac",
            "c0a0eb12e60a52614986c623cbb6621dcdba3a47e3be6b37e032b7a11c7b98f4003eb5cdc419e0a6a800f34583ce750f387be34879c26f4230991bd61da743ad9d34d288e79397b709ac22ad8cc57645d593af3e15b97a876362117177ab2519c000000000000000000000000000000000000000000000000000000000000000007160c3a48c8b17bc3aeaf01db9e0a96ac47a5a9fa329e046856e7765e89c8a93ffffffffffffffffffffffffffffffffffffffffffffffffffffffffffffffff07feb9aa7cd72c78e66a85414cd19289f8b0ab1415013dc2a007666aa9248ec1000000000000000000000000000000000000000000000000000000000000000000000000000000000000000000000000000000000000000000000000000000001fccc8bea662a9442a94f7ba0643c1d7ee7cc689f3b3506b7c8c99fd3f3b3d7772972dcdf2550cf95b65098aea67f72fef10abdcf1cef9815af8f4c4644b060e0000000000000000000000000000000000000000000000000000000000000000",
        );
        _verify_tap_commitments(
            &secp,
            "5120afddc189ea51094b4cbf463806792e9c8b35dfdc5e01228c78376380d0046b00",
            "4d09024747703eb9f759ce5ecd839109fecc40974ab16f5173ea390daaa5a78f7abe898165c90990062af998c5dc7989818393158a2c62b7ece727e7f5400d2efd33db8732599f6d1dce6b5b68d2d47317f2de6c9df118f61227f98453225036618aaf058140f2415d134fa69ba041c724ad81387f8c568d12ddc49eb32a71532096181b3f85fd465b8e9a176bb19f45c070baad47a2cc4505414b88c31cb5b0a192b2d2d56c404a37070b04d42c875c4ac351224f5b254f9ad0b820f43cad292d6565f796bf083173e14723f1e543c85a61689ddd5cb6666b240c15c38ce3320bf0c3be9e0322e5ef72366c294d3a2d7e8b8e7db875e7ae814537554f10b91c72b8b413e026bd5d5e917de4b54fa8f43f38771a7f242aa32dcb7ca1b0588dbf54af7ab9455047fbb894cdfdd242166db784276430eb47d4df092a6b8cb160eb982fe7d14a44283bdb4a9861ca65c06fd8b2546cfbfe38bc77f527de1b9bfd2c95a3e283b7b1d1d2b2fa291256a90a7003aefcef47ceabf113865a494af43e96a38b0b00919855eb7722ea2363e0ddfc9c51c08631d01e2a2d56e786b4ff6f1e5d415facc9c2619c285d9ad43001878294157cb025f639fb954271fd1d6173f6bc16535672f6abdd72b0284b4ff3eaf5b7247719d7c39365622610efae6562bef6e08a0b370fba75bb04dbdb90a482d8417e057f8bd021ea6ac32d0d48b08be9f77833b11e5e739960c9837d7583",
            "c0a0eb12e60a52614986c623cbb6621dcdba3a47e3be6b37e032b7a11c7b98f400ff698adfda0327f188e2ee35f7aecc0f90c9138a350d450648d968c2b5dd7ef94ddd3ec418dc0d03ee4956feb708d838ed2b20e5a193465a6a1467fd3054e1ea141ea4c4c503a6271e19a090e2a69a24282e3be04c4f98720f7a0eb274d9693d13a8e3c139aa625fa2aefd09854570527f9ac545bda1b689719f5cb715612c07",
        );
        _verify_tap_commitments(
            &secp,
            "5120afddc189ea51094b4cbf463806792e9c8b35dfdc5e01228c78376380d0046b00",
            "83",
            "c0a0eb12e60a52614986c623cbb6621dcdba3a47e3be6b37e032b7a11c7b98f4007388cda01113397d4cd00bcfbd08fd68c3cfe3a42cbfe3a7651c1d5e6dacf1ad99aaf103cceb41d9bc37ec231aca89b984b5fd3c65977ce764d51033ac65adb4b59764bec92507e4a4c3f01a06f05980163ca10f1c549bfe01f85fa4f109a1295e607f5ed9f1008048474de336f11f67a1fbf2012f58944dede0ab19a3ca81f5",
        );
        _verify_tap_commitments(
            &secp,
            "512093c7378d96518a75448821c4f7c8f4bae7ce60f804d03d1f0628dd5dd0f5de51",
            "04ffffffff203455139bf238a3067bd72ed77e0ab8db590330f55ed58dba7366b53bf4734279ba04feffffff87ab",
            "c1a0eb12e60a52614986c623cbb6621dcdba3a47e3be6b37e032b7a11c7b98f400c9a5cd1f6c8a81f5648e39f9810591df1c9a8f1fe97c92e03ecd7c0c016c951983e05473c6e8238cb4c780ea2ce62552b2a3eee068ceffc00517cd7b97e10dad",
        );
    }

    #[test]
    fn build_huffman_tree() {
        let secp = Secp256k1::verification_only();
        let internal_key = UntweakedPublicKey::from_str(
            "93c7378d96518a75448821c4f7c8f4bae7ce60f804d03d1f0628dd5dd0f5de51",
        )
        .unwrap();

        let script_weights = vec![
            (10, ScriptBuf::from_hex("51").unwrap()), // semantics of script don't matter for this test
            (20, ScriptBuf::from_hex("52").unwrap()),
            (20, ScriptBuf::from_hex("53").unwrap()),
            (30, ScriptBuf::from_hex("54").unwrap()),
            (19, ScriptBuf::from_hex("55").unwrap()),
        ];
        let tree_info =
            TaprootSpendInfo::with_huffman_tree(&secp, internal_key, script_weights.clone())
                .unwrap();

        /* The resulting tree should put the scripts into a tree similar
         * to the following:
         *
         *   1      __/\__
         *         /      \
         *        /\     / \
         *   2   54 52  53 /\
         *   3            55 51
         */

        for (script, length) in [("51", 3), ("52", 2), ("53", 2), ("54", 2), ("55", 3)].iter() {
            assert_eq!(
                *length,
                tree_info
                    .script_map
                    .get(&(ScriptBuf::from_hex(script).unwrap(), LeafVersion::TapScript))
                    .expect("Present Key")
                    .iter()
                    .next()
                    .expect("Present Path")
                    .0
                    .len()
            );
        }

        // Obtain the output key
        let output_key = tree_info.output_key();

        // Try to create and verify a control block from each path
        for (_weights, script) in script_weights {
            let ver_script = (script, LeafVersion::TapScript);
            let ctrl_block = tree_info.control_block(&ver_script).unwrap();
            assert!(ctrl_block.verify_taproot_commitment(
                &secp,
                output_key.to_inner(),
                &ver_script.0,
            ))
        }
    }

    #[test]
    fn taptree_builder() {
        let secp = Secp256k1::verification_only();
        let internal_key = UntweakedPublicKey::from_str(
            "93c7378d96518a75448821c4f7c8f4bae7ce60f804d03d1f0628dd5dd0f5de51",
        )
        .unwrap();

        let builder = TaprootBuilder::new();
        // Create a tree as shown below
        // For example, imagine this tree:
        // A, B , C are at depth 2 and D,E are at 3
        //                                       ....
        //                                     /      \
        //                                    /\      /\
        //                                   /  \    /  \
        //                                  A    B  C  / \
        //                                            D   E
        let a = ScriptBuf::from_hex("51").unwrap();
        let b = ScriptBuf::from_hex("52").unwrap();
        let c = ScriptBuf::from_hex("53").unwrap();
        let d = ScriptBuf::from_hex("54").unwrap();
        let e = ScriptBuf::from_hex("55").unwrap();
        let builder = builder.add_leaf(2, a.clone()).unwrap();
        let builder = builder.add_leaf(2, b.clone()).unwrap();
        let builder = builder.add_leaf(2, c.clone()).unwrap();
        let builder = builder.add_leaf(3, d.clone()).unwrap();

        // Trying to finalize an incomplete tree returns the Err(builder)
        let builder = builder.finalize(&secp, internal_key).unwrap_err();
        let builder = builder.add_leaf(3, e.clone()).unwrap();

        #[cfg(feature = "serde")]
        {
            let tree = TapTree::try_from(builder.clone()).unwrap();
            // test roundtrip serialization with serde_test
            #[rustfmt::skip]
            assert_tokens(&tree.readable(), &[
                Token::Seq { len: Some(10) },
                Token::U64(2), Token::TupleVariant { name: "TapLeaf", variant: "Script", len: 2 }, Token::Str("51"), Token::U8(192), Token::TupleVariantEnd,
                Token::U64(2), Token::TupleVariant { name: "TapLeaf", variant: "Script", len: 2 }, Token::Str("52"), Token::U8(192), Token::TupleVariantEnd,
                Token::U64(3), Token::TupleVariant { name: "TapLeaf", variant: "Script", len: 2 }, Token::Str("55"), Token::U8(192), Token::TupleVariantEnd,
                Token::U64(3), Token::TupleVariant { name: "TapLeaf", variant: "Script", len: 2 }, Token::Str("54"), Token::U8(192), Token::TupleVariantEnd,
                Token::U64(2), Token::TupleVariant { name: "TapLeaf", variant: "Script", len: 2 }, Token::Str("53"), Token::U8(192), Token::TupleVariantEnd,
                Token::SeqEnd,
            ], );

            let node_info = TapTree::try_from(builder.clone()).unwrap().into_node_info();
            // test roundtrip serialization with serde_test
            #[rustfmt::skip]
            assert_tokens(&node_info.readable(), &[
                Token::Seq { len: Some(10) },
                Token::U64(2), Token::TupleVariant { name: "TapLeaf", variant: "Script", len: 2 }, Token::Str("51"), Token::U8(192), Token::TupleVariantEnd,
                Token::U64(2), Token::TupleVariant { name: "TapLeaf", variant: "Script", len: 2 }, Token::Str("52"), Token::U8(192), Token::TupleVariantEnd,
                Token::U64(3), Token::TupleVariant { name: "TapLeaf", variant: "Script", len: 2 }, Token::Str("55"), Token::U8(192), Token::TupleVariantEnd,
                Token::U64(3), Token::TupleVariant { name: "TapLeaf", variant: "Script", len: 2 }, Token::Str("54"), Token::U8(192), Token::TupleVariantEnd,
                Token::U64(2), Token::TupleVariant { name: "TapLeaf", variant: "Script", len: 2 }, Token::Str("53"), Token::U8(192), Token::TupleVariantEnd,
                Token::SeqEnd,
            ], );
        }

        let tree_info = builder.finalize(&secp, internal_key).unwrap();
        let output_key = tree_info.output_key();

        for script in [a, b, c, d, e] {
            let ver_script = (script, LeafVersion::TapScript);
            let ctrl_block = tree_info.control_block(&ver_script).unwrap();
            assert!(ctrl_block.verify_taproot_commitment(
                &secp,
                output_key.to_inner(),
                &ver_script.0,
            ))
        }
    }

    #[test]
    #[cfg(feature = "serde")]
    fn test_leaf_version_serde() {
        let leaf_version = LeafVersion::TapScript;
        // use serde_test to test serialization and deserialization
        assert_tokens(&leaf_version, &[Token::U8(192)]);

        let json = serde_json::to_string(&leaf_version).unwrap();
        let leaf_version2 = serde_json::from_str(&json).unwrap();
        assert_eq!(leaf_version, leaf_version2);
    }

    #[test]
    #[cfg(feature = "serde")]
    fn test_merkle_branch_serde() {
        let dummy_hash = hex!("03ba2a4dcd914fed29a1c630c7e811271b081a0e2f2f52cf1c197583dfd46c1b");
        let hash1 = TapNodeHash::from_slice(&dummy_hash).unwrap();
        let dummy_hash = hex!("8d79dedc2fa0b55167b5d28c61dbad9ce1191a433f3a1a6c8ee291631b2c94c9");
        let hash2 = TapNodeHash::from_slice(&dummy_hash).unwrap();
        let merkle_branch = TaprootMerkleBranch::from_collection(vec![hash1, hash2]).unwrap();
        // use serde_test to test serialization and deserialization
        serde_test::assert_tokens(
            &merkle_branch.readable(),
            &[
                Token::Seq {
                    len: Some(2),
                },
                Token::Str("03ba2a4dcd914fed29a1c630c7e811271b081a0e2f2f52cf1c197583dfd46c1b"),
                Token::Str("8d79dedc2fa0b55167b5d28c61dbad9ce1191a433f3a1a6c8ee291631b2c94c9"),
                Token::SeqEnd,
            ],
        );
    }

    #[ignore]
    #[test]
    fn bip_341_tests() {
        fn process_script_trees(
            v: &serde_json::Value,
            mut builder: TaprootBuilder,
            leaves: &mut Vec<(ScriptBuf, LeafVersion)>,
            depth: u8,
        ) -> TaprootBuilder {
            if v.is_null() {
                // nothing to push
            } else if v.is_array() {
                for leaf in v.as_array().unwrap() {
                    builder = process_script_trees(leaf, builder, leaves, depth + 1);
                }
            } else {
                let script = ScriptBuf::from_hex(v["script"].as_str().unwrap()).unwrap();
                let ver =
                    LeafVersion::from_consensus(v["leafVersion"].as_u64().unwrap() as u8).unwrap();
                leaves.push((script.clone(), ver));
                builder = builder.add_leaf_with_ver(depth, script, ver).unwrap();
            }
            builder
        }

        let data = bip_341_read_json();
        // Check the version of data
        assert!(data["version"] == 1);
        let secp = &secp256k1::Secp256k1::verification_only();

        for arr in data["scriptPubKey"].as_array().unwrap() {
            let internal_key =
                XOnlyPublicKey::from_str(arr["given"]["internalPubkey"].as_str().unwrap()).unwrap();
            // process the tree
            let script_tree = &arr["given"]["scriptTree"];
            let mut merkle_root = None;
            if script_tree.is_null() {
                assert!(arr["intermediary"]["merkleRoot"].is_null());
            } else {
                merkle_root = Some(
                    TapNodeHash::from_str(arr["intermediary"]["merkleRoot"].as_str().unwrap())
                        .unwrap(),
                );
                let leaf_hashes = arr["intermediary"]["leafHashes"].as_array().unwrap();
                let ctrl_blks = arr["expected"]["scriptPathControlBlocks"].as_array().unwrap();
                let mut builder = TaprootBuilder::new();
                let mut leaves = vec![];
                builder = process_script_trees(script_tree, builder, &mut leaves, 0);
                let spend_info = builder.finalize(secp, internal_key).unwrap();
                for (i, script_ver) in leaves.iter().enumerate() {
                    let expected_leaf_hash = leaf_hashes[i].as_str().unwrap();
                    let expected_ctrl_blk = ControlBlock::decode(
                        &Vec::<u8>::from_hex(ctrl_blks[i].as_str().unwrap()).unwrap(),
                    )
                    .unwrap();

                    let leaf_hash = TapLeafHash::from_script(&script_ver.0, script_ver.1);
                    let ctrl_blk = spend_info.control_block(script_ver).unwrap();
                    assert_eq!(leaf_hash.to_string(), expected_leaf_hash);
                    assert_eq!(ctrl_blk, expected_ctrl_blk);
                }
            }
            let expected_output_key =
                XOnlyPublicKey::from_str(arr["intermediary"]["tweakedPubkey"].as_str().unwrap())
                    .unwrap();
            let expected_tweak =
                TapTweakHash::from_str(arr["intermediary"]["tweak"].as_str().unwrap()).unwrap();
            let expected_spk =
                ScriptBuf::from_hex(arr["expected"]["scriptPubKey"].as_str().unwrap()).unwrap();
            let expected_addr =
                Address::from_str(arr["expected"]["bip350Address"].as_str().unwrap())
                    .unwrap()
                    .assume_checked();

            let tweak = TapTweakHash::from_key_and_tweak(internal_key, merkle_root);
            let (output_key, _parity) = internal_key.tap_tweak(secp, merkle_root);
            let addr = Address::p2tr(secp, internal_key, merkle_root, Network::Dash);
            let spk = addr.script_pubkey();

            assert_eq!(expected_output_key, output_key.to_inner());
            assert_eq!(expected_tweak, tweak);
            assert_eq!(expected_addr, addr);
            assert_eq!(expected_spk, spk);
        }
    }

    fn bip_341_read_json() -> serde_json::Value {
        let json_str = include_str!("../tests/data/bip341_tests.json");
        serde_json::from_str(json_str).expect("JSON was not well-formatted")
    }

    #[test]
    fn popo() {
        //
    }
}<|MERGE_RESOLUTION|>--- conflicted
+++ resolved
@@ -20,11 +20,7 @@
 // Re-export these so downstream only has to use one `taproot` module.
 pub use crate::crypto::taproot::{Error, Signature};
 use crate::prelude::*;
-<<<<<<< HEAD
 use crate::io;
-=======
-use crate::{Script, ScriptBuf, io};
->>>>>>> ed45bf8f
 
 // Taproot test vectors from BIP-341 state the hashes without any reversing
 sha256t_hash_newtype! {
