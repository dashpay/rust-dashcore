--- conflicted
+++ resolved
@@ -601,11 +601,7 @@
     use serde_json::Value;
 
     use super::*;
-<<<<<<< HEAD
     use crate::blockdata::script::ScriptBuf;
-=======
-    use crate::ScriptBuf;
->>>>>>> ed45bf8f
     use crate::consensus::encode::deserialize;
     use crate::hash_types::BlockHash;
     use crate::internal_macros::hex;
