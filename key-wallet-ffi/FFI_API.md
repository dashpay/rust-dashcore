# Key-Wallet FFI API Documentation

This document provides a comprehensive reference for all FFI (Foreign Function Interface) functions available in the key-wallet-ffi library.

**Auto-generated**: This documentation is automatically generated from the source code. Do not edit manually.

<<<<<<< HEAD
**Total Functions**: 240
=======
**Total Functions**: 238
>>>>>>> 618213d5

## Table of Contents

- [Initialization](#initialization)
- [Error Handling](#error-handling)
- [Wallet Manager](#wallet-manager)
- [Wallet Operations](#wallet-operations)
- [Account Management](#account-management)
- [Address Management](#address-management)
- [Transaction Management](#transaction-management)
- [Key Management](#key-management)
- [Mnemonic Operations](#mnemonic-operations)
- [Utility Functions](#utility-functions)

## Function Reference

### Initialization

Functions: 2

| Function | Description | Module |
|----------|-------------|--------|
| `key_wallet_ffi_initialize` | Initialize the library | lib |
| `key_wallet_ffi_version` | Get library version  Returns a static string that should NOT be freed by the ... | lib |

### Error Handling

Functions: 3

| Function | Description | Module |
|----------|-------------|--------|
| `account_result_free_error` | Free an account result's error message (if any) Note: This does NOT free the ... | account |
| `error_message_free` | Free an error message  # Safety  - `message` must be a valid pointer to a C s... | error |
| `managed_account_result_free_error` | Free a managed account result's error message (if any) Note: This does NOT fr... | managed_account |

### Wallet Manager

Functions: 19

| Function | Description | Module |
|----------|-------------|--------|
| `wallet_manager_add_wallet_from_mnemonic` | Add a wallet from mnemonic to the manager (backward compatibility)  # Safety ... | wallet_manager |
| `wallet_manager_add_wallet_from_mnemonic_return_serialized_bytes` | No description | wallet_manager |
| `wallet_manager_add_wallet_from_mnemonic_with_options` | Add a wallet from mnemonic to the manager with options  # Safety  - `manager`... | wallet_manager |
| `wallet_manager_create` | Create a new wallet manager | wallet_manager |
| `wallet_manager_current_height` | Get current height for a network  # Safety  - `manager` must be a valid point... | wallet_manager |
| `wallet_manager_describe` | Describe the wallet manager for a given network and return a newly allocated ... | wallet_manager |
| `wallet_manager_free` | Free wallet manager  # Safety  - `manager` must be a valid pointer to an FFIW... | wallet_manager |
| `wallet_manager_free_addresses` | Free address array  # Safety  - `addresses` must be a valid pointer to an arr... | wallet_manager |
| `wallet_manager_free_string` | Free a string previously returned by wallet manager APIs | wallet_manager |
| `wallet_manager_free_wallet_bytes` | No description | wallet_manager |
| `wallet_manager_free_wallet_ids` | Free wallet IDs buffer  # Safety  - `wallet_ids` must be a valid pointer to a... | wallet_manager |
| `wallet_manager_get_managed_wallet_info` | Get managed wallet info from the manager  Returns a reference to the managed ... | wallet_manager |
| `wallet_manager_get_wallet` | Get a wallet from the manager  Returns a reference to the wallet if found  # ... | wallet_manager |
| `wallet_manager_get_wallet_balance` | Get wallet balance  Returns the confirmed and unconfirmed balance for a speci... | wallet_manager |
| `wallet_manager_get_wallet_ids` | Get wallet IDs  # Safety  - `manager` must be a valid pointer to an FFIWallet... | wallet_manager |
| `wallet_manager_import_wallet_from_bytes` | No description | wallet_manager |
| `wallet_manager_process_transaction` | Process a transaction through all wallets  Checks a transaction against all w... | wallet_manager |
| `wallet_manager_update_height` | Update block height for a network  # Safety  - `manager` must be a valid poin... | wallet_manager |
| `wallet_manager_wallet_count` | Get wallet count  # Safety  - `manager` must be a valid pointer to an FFIWall... | wallet_manager |

### Wallet Operations

<<<<<<< HEAD
Functions: 61
=======
Functions: 58
>>>>>>> 618213d5

| Function | Description | Module |
|----------|-------------|--------|
| `account_get_parent_wallet_id` | Get the parent wallet ID of an account  # Safety  - `account` must be a valid... | account |
| `bls_account_get_parent_wallet_id` | No description | account |
| `eddsa_account_get_parent_wallet_id` | No description | account |
| `ffi_managed_wallet_free` | Free a managed wallet (FFIManagedWalletInfo type)  # Safety  - `managed_walle... | transaction_checking |
| `key_wallet_derive_address_from_key` | Derive an address from a private key  # Safety - `private_key` must be a vali... | derivation |
| `key_wallet_derive_address_from_seed` | Derive an address from a seed at a specific derivation path  # Safety - `seed... | derivation |
| `key_wallet_derive_private_key_from_seed` | Derive a private key from a seed at a specific derivation path  # Safety - `s... | derivation |
| `managed_account_get_parent_wallet_id` | Get the parent wallet ID of a managed account  Note: ManagedAccount doesn't s... | managed_account |
| `managed_wallet_check_transaction` | Check if a transaction belongs to the wallet  This function checks a transact... | transaction_checking |
| `managed_wallet_free` | Free managed wallet info  # Safety  - `managed_wallet` must be a valid pointe... | managed_wallet |
| `managed_wallet_generate_addresses_to_index` | Generate addresses up to a specific index in a pool  This ensures that addres... | address_pool |
| `managed_wallet_get_account` | Get a managed account from a managed wallet  This function gets a ManagedAcco... | managed_account |
| `managed_wallet_get_account_collection` | Get managed account collection for a specific network from wallet manager  # ... | managed_account_collection |
| `managed_wallet_get_account_count` | Get number of accounts in a managed wallet  # Safety  - `manager` must be a v... | managed_account |
| `managed_wallet_get_address_pool_info` | Get address pool information for an account  # Safety  - `managed_wallet` mus... | address_pool |
| `managed_wallet_get_balance` | Get wallet balance from managed wallet info  Returns the balance breakdown in... | managed_wallet |
| `managed_wallet_get_bip_44_external_address_range` | Get BIP44 external (receive) addresses in the specified range  Returns extern... | managed_wallet |
| `managed_wallet_get_bip_44_internal_address_range` | Get BIP44 internal (change) addresses in the specified range  Returns interna... | managed_wallet |
| `managed_wallet_get_dashpay_external_account` | Get a managed DashPay external account by composite key  # Safety - Pointers ... | managed_account |
| `managed_wallet_get_dashpay_receiving_account` | Get a managed DashPay receiving funds account by composite key  # Safety - `m... | managed_account |
| `managed_wallet_get_next_bip44_change_address` | Get the next unused change address  Generates the next unused change address ... | managed_wallet |
| `managed_wallet_get_next_bip44_receive_address` | Get the next unused receive address  Generates the next unused receive addres... | managed_wallet |
| `managed_wallet_get_top_up_account_with_registration_index` | Get a managed IdentityTopUp account with a specific registration index  This ... | managed_account |
| `managed_wallet_get_utxos` | Get all UTXOs from managed wallet info  # Safety  - `managed_info` must be a ... | utxo |
| `managed_wallet_info_free` | Free managed wallet info returned by wallet_manager_get_managed_wallet_info  ... | managed_wallet |
| `managed_wallet_mark_address_used` | Mark an address as used in the pool  This updates the pool's tracking of whic... | address_pool |
| `managed_wallet_set_gap_limit` | Set the gap limit for an address pool  The gap limit determines how many unus... | address_pool |
| `wallet_add_account` | Add an account to the wallet without xpub  # Safety  This function dereferenc... | wallet |
| `wallet_add_account_with_string_xpub` | Add an account to the wallet with xpub as string  # Safety  This function der... | wallet |
| `wallet_add_account_with_xpub_bytes` | Add an account to the wallet with xpub as byte array  # Safety  This function... | wallet |
<<<<<<< HEAD
| `wallet_add_dashpay_external_account_with_xpub_bytes` | Add a DashPay external (watch-only) account with xpub bytes  # Safety - `wall... | wallet |
| `wallet_add_dashpay_receiving_account` | Add a DashPay receiving funds account  # Safety - `wallet` must be a valid po... | wallet |
| `wallet_build_transaction` | Build a transaction  # Safety  - `wallet` must be a valid pointer to an FFIWa... | transaction |
=======
| `wallet_build_and_sign_transaction` | Build and sign a transaction using the wallet's managed info  This is the rec... | transaction |
| `wallet_build_transaction` | Build a transaction (unsigned)  This creates an unsigned transaction | transaction |
>>>>>>> 618213d5
| `wallet_check_transaction` | Check if a transaction belongs to the wallet using ManagedWalletInfo  # Safet... | transaction |
| `wallet_create_from_mnemonic` | Create a new wallet from mnemonic (backward compatibility - single network)  ... | wallet |
| `wallet_create_from_mnemonic_with_options` | Create a new wallet from mnemonic with options  # Safety  - `mnemonic` must b... | wallet |
| `wallet_create_from_seed` | Create a new wallet from seed (backward compatibility)  # Safety  - `seed` mu... | wallet |
| `wallet_create_from_seed_with_options` | Create a new wallet from seed with options  # Safety  - `seed` must be a vali... | wallet |
| `wallet_create_managed_wallet` | Create a managed wallet from a regular wallet  This creates a ManagedWalletIn... | transaction_checking |
| `wallet_create_random` | Create a new random wallet (backward compatibility)  # Safety  - `error` must... | wallet |
| `wallet_create_random_with_options` | Create a new random wallet with options  # Safety  - `account_options` must b... | wallet |
| `wallet_derive_extended_private_key` | Derive extended private key at a specific path Returns an opaque FFIExtendedP... | keys |
| `wallet_derive_extended_public_key` | Derive extended public key at a specific path Returns an opaque FFIExtendedPu... | keys |
| `wallet_derive_private_key` | Derive private key at a specific path Returns an opaque FFIPrivateKey pointer... | keys |
| `wallet_derive_private_key_as_wif` | Derive private key at a specific path and return as WIF string  # Safety  - `... | keys |
| `wallet_derive_public_key` | Derive public key at a specific path Returns an opaque FFIPublicKey pointer t... | keys |
| `wallet_derive_public_key_as_hex` | Derive public key at a specific path and return as hex string  # Safety  - `w... | keys |
| `wallet_free` | Free a wallet  # Safety  - `wallet` must be a valid pointer to an FFIWallet t... | wallet |
| `wallet_free_const` | Free a const wallet handle  This is a const-safe wrapper for wallet_free() th... | wallet |
| `wallet_get_account` | Get an account handle for a specific account type Returns a result containing... | account |
| `wallet_get_account_collection` | Get account collection for a specific network from wallet  # Safety  - `walle... | account_collection |
| `wallet_get_account_count` | Get number of accounts  # Safety  - `wallet` must be a valid pointer to an FF... | account |
| `wallet_get_account_xpriv` | Get extended private key for account  # Safety  - `wallet` must be a valid po... | keys |
| `wallet_get_account_xpub` | Get extended public key for account  # Safety  - `wallet` must be a valid poi... | keys |
| `wallet_get_id` | Get wallet ID (32-byte hash)  # Safety  - `wallet` must be a valid pointer to... | wallet |
| `wallet_get_top_up_account_with_registration_index` | Get an IdentityTopUp account handle with a specific registration index This i... | account |
| `wallet_get_utxos` | Get all UTXOs (deprecated - use managed_wallet_get_utxos instead)  # Safety  ... | utxo |
| `wallet_get_xpub` | Get extended public key for account  # Safety  - `wallet` must be a valid poi... | wallet |
| `wallet_has_mnemonic` | Check if wallet has mnemonic  # Safety  - `wallet` must be a valid pointer to... | wallet |
| `wallet_is_watch_only` | Check if wallet is watch-only  # Safety  - `wallet` must be a valid pointer t... | wallet |
| `wallet_sign_transaction` | Sign a transaction  # Safety  - `wallet` must be a valid pointer to an FFIWal... | transaction |

### Account Management

Functions: 94

| Function | Description | Module |
|----------|-------------|--------|
| `account_collection_count` | Get the total number of accounts in the collection  # Safety  - `collection` ... | account_collection |
| `account_collection_free` | Free an account collection handle  # Safety  - `collection` must be a valid p... | account_collection |
| `account_collection_get_bip32_account` | Get a BIP32 account by index from the collection  # Safety  - `collection` mu... | account_collection |
| `account_collection_get_bip32_indices` | Get all BIP32 account indices  # Safety  - `collection` must be a valid point... | account_collection |
| `account_collection_get_bip44_account` | Get a BIP44 account by index from the collection  # Safety  - `collection` mu... | account_collection |
| `account_collection_get_bip44_indices` | Get all BIP44 account indices  # Safety  - `collection` must be a valid point... | account_collection |
| `account_collection_get_coinjoin_account` | Get a CoinJoin account by index from the collection  # Safety  - `collection`... | account_collection |
| `account_collection_get_coinjoin_indices` | Get all CoinJoin account indices  # Safety  - `collection` must be a valid po... | account_collection |
| `account_collection_get_identity_invitation` | Get the identity invitation account if it exists  # Safety  - `collection` mu... | account_collection |
| `account_collection_get_identity_registration` | Get the identity registration account if it exists  # Safety  - `collection` ... | account_collection |
| `account_collection_get_identity_topup` | Get an identity topup account by registration index  # Safety  - `collection`... | account_collection |
| `account_collection_get_identity_topup_indices` | Get all identity topup registration indices  # Safety  - `collection` must be... | account_collection |
| `account_collection_get_identity_topup_not_bound` | Get the identity topup not bound account if it exists  # Safety  - `collectio... | account_collection |
| `account_collection_get_provider_operator_keys` | Get the provider operator keys account if it exists Note: Returns null if the... | account_collection |
| `account_collection_get_provider_owner_keys` | Get the provider owner keys account if it exists  # Safety  - `collection` mu... | account_collection |
| `account_collection_get_provider_platform_keys` | Get the provider platform keys account if it exists Note: Returns null if the... | account_collection |
| `account_collection_get_provider_voting_keys` | Get the provider voting keys account if it exists  # Safety  - `collection` m... | account_collection |
| `account_collection_has_identity_invitation` | Check if identity invitation account exists  # Safety  - `collection` must be... | account_collection |
| `account_collection_has_identity_registration` | Check if identity registration account exists  # Safety  - `collection` must ... | account_collection |
| `account_collection_has_identity_topup_not_bound` | Check if identity topup not bound account exists  # Safety  - `collection` mu... | account_collection |
| `account_collection_has_provider_operator_keys` | Check if provider operator keys account exists  # Safety  - `collection` must... | account_collection |
| `account_collection_has_provider_owner_keys` | Check if provider owner keys account exists  # Safety  - `collection` must be... | account_collection |
| `account_collection_has_provider_platform_keys` | Check if provider platform keys account exists  # Safety  - `collection` must... | account_collection |
| `account_collection_has_provider_voting_keys` | Check if provider voting keys account exists  # Safety  - `collection` must b... | account_collection |
| `account_collection_summary` | Get a human-readable summary of all accounts in the collection  Returns a for... | account_collection |
| `account_collection_summary_data` | Get structured account collection summary data  Returns a struct containing a... | account_collection |
| `account_collection_summary_free` | Free an account collection summary and all its allocated memory  # Safety  - ... | account_collection |
| `account_derive_extended_private_key_at` | Derive an extended private key from an account at a given index, using the pr... | account_derivation |
| `account_derive_extended_private_key_from_mnemonic` | Derive an extended private key from a mnemonic + optional passphrase at the g... | account_derivation |
| `account_derive_extended_private_key_from_seed` | Derive an extended private key from a raw seed buffer at the given index | account_derivation |
| `account_derive_private_key_as_wif_at` | Derive a private key from an account at a given chain/index and return as WIF... | account_derivation |
| `account_derive_private_key_at` | Derive a private key (secp256k1) from an account at a given chain/index, usin... | account_derivation |
| `account_derive_private_key_from_mnemonic` | Derive a private key from a mnemonic + optional passphrase at the given index | account_derivation |
| `account_derive_private_key_from_seed` | Derive a private key from a raw seed buffer at the given index | account_derivation |
| `account_free` | Free an account handle  # Safety  - `account` must be a valid pointer to an F... | account |
| `account_get_account_type` | Get the account type of an account  # Safety  - `account` must be a valid poi... | account |
| `account_get_extended_public_key_as_string` | Get the extended public key of an account as a string  # Safety  - `account` ... | account |
| `account_get_is_watch_only` | Check if an account is watch-only  # Safety  - `account` must be a valid poin... | account |
| `account_get_network` | Get the network of an account  # Safety  - `account` must be a valid pointer ... | account |
| `bls_account_derive_private_key_from_mnemonic` | No description | account_derivation |
| `bls_account_derive_private_key_from_seed` | No description | account_derivation |
| `bls_account_free` | No description | account |
| `bls_account_get_account_type` | No description | account |
| `bls_account_get_extended_public_key_as_string` | No description | account |
| `bls_account_get_is_watch_only` | No description | account |
| `bls_account_get_network` | No description | account |
| `derivation_bip44_account_path` | Derive a BIP44 account path (m/44'/5'/account') | derivation |
| `eddsa_account_derive_private_key_from_mnemonic` | No description | account_derivation |
| `eddsa_account_derive_private_key_from_seed` | No description | account_derivation |
| `eddsa_account_free` | No description | account |
| `eddsa_account_get_account_type` | No description | account |
| `eddsa_account_get_extended_public_key_as_string` | No description | account |
| `eddsa_account_get_is_watch_only` | No description | account |
| `eddsa_account_get_network` | No description | account |
| `managed_account_collection_count` | Get the total number of accounts in the managed collection  # Safety  - `coll... | managed_account_collection |
| `managed_account_collection_free` | Free a managed account collection handle  # Safety  - `collection` must be a ... | managed_account_collection |
| `managed_account_collection_get_bip32_account` | Get a BIP32 account by index from the managed collection  # Safety  - `collec... | managed_account_collection |
| `managed_account_collection_get_bip32_indices` | Get all BIP32 account indices from managed collection  # Safety  - `collectio... | managed_account_collection |
| `managed_account_collection_get_bip44_account` | Get a BIP44 account by index from the managed collection  # Safety  - `collec... | managed_account_collection |
| `managed_account_collection_get_bip44_indices` | Get all BIP44 account indices from managed collection  # Safety  - `collectio... | managed_account_collection |
| `managed_account_collection_get_coinjoin_account` | Get a CoinJoin account by index from the managed collection  # Safety  - `col... | managed_account_collection |
| `managed_account_collection_get_coinjoin_indices` | Get all CoinJoin account indices from managed collection  # Safety  - `collec... | managed_account_collection |
| `managed_account_collection_get_identity_invitation` | Get the identity invitation account if it exists in managed collection  # Saf... | managed_account_collection |
| `managed_account_collection_get_identity_registration` | Get the identity registration account if it exists in managed collection  # S... | managed_account_collection |
| `managed_account_collection_get_identity_topup` | Get an identity topup account by registration index from managed collection  ... | managed_account_collection |
| `managed_account_collection_get_identity_topup_indices` | Get all identity topup registration indices from managed collection  # Safety... | managed_account_collection |
| `managed_account_collection_get_identity_topup_not_bound` | Get the identity topup not bound account if it exists in managed collection  ... | managed_account_collection |
| `managed_account_collection_get_provider_operator_keys` | Get the provider operator keys account if it exists in managed collection Not... | managed_account_collection |
| `managed_account_collection_get_provider_owner_keys` | Get the provider owner keys account if it exists in managed collection  # Saf... | managed_account_collection |
| `managed_account_collection_get_provider_platform_keys` | Get the provider platform keys account if it exists in managed collection Not... | managed_account_collection |
| `managed_account_collection_get_provider_voting_keys` | Get the provider voting keys account if it exists in managed collection  # Sa... | managed_account_collection |
| `managed_account_collection_has_identity_invitation` | Check if identity invitation account exists in managed collection  # Safety  ... | managed_account_collection |
| `managed_account_collection_has_identity_registration` | Check if identity registration account exists in managed collection  # Safety... | managed_account_collection |
| `managed_account_collection_has_identity_topup_not_bound` | Check if identity topup not bound account exists in managed collection  # Saf... | managed_account_collection |
| `managed_account_collection_has_provider_operator_keys` | Check if provider operator keys account exists in managed collection  # Safet... | managed_account_collection |
| `managed_account_collection_has_provider_owner_keys` | Check if provider owner keys account exists in managed collection  # Safety  ... | managed_account_collection |
| `managed_account_collection_has_provider_platform_keys` | Check if provider platform keys account exists in managed collection  # Safet... | managed_account_collection |
| `managed_account_collection_has_provider_voting_keys` | Check if provider voting keys account exists in managed collection  # Safety ... | managed_account_collection |
| `managed_account_collection_summary` | Get a human-readable summary of all accounts in the managed collection  Retur... | managed_account_collection |
| `managed_account_collection_summary_data` | Get structured account collection summary data for managed collection  Return... | managed_account_collection |
| `managed_account_collection_summary_free` | Free a managed account collection summary and all its allocated memory  # Saf... | managed_account_collection |
| `managed_account_free` | Free a managed account handle  # Safety  - `account` must be a valid pointer ... | managed_account |
| `managed_account_free_transactions` | Free transactions array returned by managed_account_get_transactions  # Safet... | managed_account |
| `managed_account_get_account_type` | Get the account type of a managed account  # Safety  - `account` must be a va... | managed_account |
| `managed_account_get_address_pool` | Get an address pool from a managed account by type  This function returns the... | managed_account |
| `managed_account_get_balance` | Get the balance of a managed account  # Safety  - `account` must be a valid p... | managed_account |
| `managed_account_get_external_address_pool` | Get the external address pool from a managed account  This function returns t... | managed_account |
| `managed_account_get_index` | Get the account index from a managed account  Returns the primary account ind... | managed_account |
| `managed_account_get_internal_address_pool` | Get the internal address pool from a managed account  This function returns t... | managed_account |
| `managed_account_get_is_watch_only` | Check if a managed account is watch-only  # Safety  - `account` must be a val... | managed_account |
| `managed_account_get_network` | Get the network of a managed account  # Safety  - `account` must be a valid p... | managed_account |
| `managed_account_get_transaction_count` | Get the number of transactions in a managed account  # Safety  - `account` mu... | managed_account |
| `managed_account_get_transactions` | Get all transactions from a managed account  Returns an array of FFITransacti... | managed_account |
| `managed_account_get_utxo_count` | Get the number of UTXOs in a managed account  # Safety  - `account` must be a... | managed_account |

### Address Management

Functions: 10

| Function | Description | Module |
|----------|-------------|--------|
| `address_array_free` | Free address array  # Safety  - `addresses` must be a valid pointer to an arr... | address |
| `address_free` | Free address string  # Safety  - `address` must be a valid pointer created by... | address |
| `address_get_type` | Get address type  Returns: - 0: P2PKH address - 1: P2SH address - 2: Other ad... | address |
| `address_info_array_free` | Free an array of FFIAddressInfo structures  # Safety  - `infos` must be a val... | address_pool |
| `address_info_free` | Free a single FFIAddressInfo structure  # Safety  - `info` must be a valid po... | address_pool |
| `address_pool_free` | Free an address pool handle  # Safety  - `pool` must be a valid pointer to an... | address_pool |
| `address_pool_get_address_at_index` | Get a single address info at a specific index from the pool  Returns detailed... | address_pool |
| `address_pool_get_addresses_in_range` | Get a range of addresses from the pool  Returns an array of FFIAddressInfo st... | address_pool |
| `address_to_pubkey_hash` | Extract public key hash from P2PKH address  # Safety - `address` must be a va... | transaction |
| `address_validate` | Validate an address  # Safety  - `address` must be a valid null-terminated C ... | address |

### Transaction Management

Functions: 14

| Function | Description | Module |
|----------|-------------|--------|
| `transaction_add_input` | Add an input to a transaction  # Safety - `tx` must be a valid pointer to an ... | transaction |
| `transaction_add_output` | Add an output to a transaction  # Safety - `tx` must be a valid pointer to an... | transaction |
| `transaction_bytes_free` | Free transaction bytes  # Safety  - `tx_bytes` must be a valid pointer create... | transaction |
| `transaction_check_result_free` | Free a transaction check result  # Safety  - `result` must be a valid pointer... | transaction_checking |
| `transaction_classify` | Get the transaction classification for routing  Returns a string describing t... | transaction_checking |
| `transaction_create` | Create a new empty transaction  # Returns - Pointer to FFITransaction on succ... | transaction |
| `transaction_deserialize` | Deserialize a transaction  # Safety - `data` must be a valid pointer to seria... | transaction |
| `transaction_destroy` | Destroy a transaction  # Safety - `tx` must be a valid pointer to an FFITrans... | transaction |
| `transaction_get_txid` | Get the transaction ID  # Safety - `tx` must be a valid pointer to an FFITran... | transaction |
| `transaction_get_txid_from_bytes` | Get transaction ID from raw transaction bytes  # Safety - `tx_bytes` must be ... | transaction |
| `transaction_serialize` | Serialize a transaction  # Safety - `tx` must be a valid pointer to an FFITra... | transaction |
| `transaction_sighash` | Calculate signature hash for an input  # Safety - `tx` must be a valid pointe... | transaction |
| `transaction_sign_input` | Sign a transaction input  # Safety - `tx` must be a valid pointer to an FFITr... | transaction |
| `utxo_array_free` | Free UTXO array  # Safety  - `utxos` must be a valid pointer to an array of F... | utxo |

### Key Management

Functions: 14

| Function | Description | Module |
|----------|-------------|--------|
| `bip38_decrypt_private_key` | Decrypt a BIP38 encrypted private key  # Safety  This function is unsafe beca... | bip38 |
| `bip38_encrypt_private_key` | Encrypt a private key with BIP38  # Safety  This function is unsafe because i... | bip38 |
| `derivation_derive_private_key_from_seed` | Derive private key for a specific path from seed  # Safety  - `seed` must be ... | derivation |
| `derivation_new_master_key` | Create a new master extended private key from seed  # Safety  - `seed` must b... | derivation |
| `extended_private_key_free` | Free an extended private key  # Safety  - `key` must be a valid pointer creat... | keys |
| `extended_private_key_get_private_key` | Get the private key from an extended private key  Extracts the non-extended p... | keys |
| `extended_private_key_to_string` | Get extended private key as string (xprv format)  Returns the extended privat... | keys |
| `extended_public_key_free` | Free an extended public key  # Safety  - `key` must be a valid pointer create... | keys |
| `extended_public_key_get_public_key` | Get the public key from an extended public key  Extracts the non-extended pub... | keys |
| `extended_public_key_to_string` | Get extended public key as string (xpub format)  Returns the extended public ... | keys |
| `private_key_free` | Free a private key  # Safety  - `key` must be a valid pointer created by priv... | keys |
| `private_key_to_wif` | Get private key as WIF string from FFIPrivateKey  # Safety  - `key` must be a... | keys |
| `public_key_free` | Free a public key  # Safety  - `key` must be a valid pointer created by publi... | keys |
| `public_key_to_hex` | Get public key as hex string from FFIPublicKey  # Safety  - `key` must be a v... | keys |

### Mnemonic Operations

Functions: 6

| Function | Description | Module |
|----------|-------------|--------|
| `mnemonic_free` | Free a mnemonic string  # Safety  - `mnemonic` must be a valid pointer create... | mnemonic |
| `mnemonic_generate` | Generate a new mnemonic with specified word count (12, 15, 18, 21, or 24) | mnemonic |
| `mnemonic_generate_with_language` | Generate a new mnemonic with specified language and word count | mnemonic |
| `mnemonic_to_seed` | Convert mnemonic to seed with optional passphrase  # Safety  - `mnemonic` mus... | mnemonic |
| `mnemonic_validate` | Validate a mnemonic phrase  # Safety  - `mnemonic` must be a valid null-termi... | mnemonic |
| `mnemonic_word_count` | Get word count from mnemonic  # Safety  - `mnemonic` must be a valid null-ter... | mnemonic |

### Utility Functions

Functions: 18

| Function | Description | Module |
|----------|-------------|--------|
| `derivation_bip44_payment_path` | Derive a BIP44 payment path (m/44'/5'/account'/change/index) | derivation |
| `derivation_coinjoin_path` | Derive CoinJoin path (m/9'/5'/4'/account') | derivation |
| `derivation_identity_authentication_path` | Derive identity authentication path (m/9'/5'/5'/0'/identity_index'/key_index') | derivation |
| `derivation_identity_registration_path` | Derive identity registration path (m/9'/5'/5'/1'/index') | derivation |
| `derivation_identity_topup_path` | Derive identity top-up path (m/9'/5'/5'/2'/identity_index'/top_up_index') | derivation |
| `derivation_path_free` | Free derivation path arrays Note: This function expects the count to properly... | keys |
| `derivation_path_parse` | Convert derivation path string to indices  # Safety  - `path` must be a valid... | keys |
| `derivation_string_free` | Free derivation path string  # Safety  - `s` must be a valid pointer to a C s... | derivation |
| `derivation_xpriv_free` | Free extended private key  # Safety  - `xpriv` must be a valid pointer to an ... | derivation |
| `derivation_xpriv_to_string` | Get extended private key as string  # Safety  - `xpriv` must be a valid point... | derivation |
| `derivation_xpriv_to_xpub` | Derive public key from extended private key  # Safety  - `xpriv` must be a va... | derivation |
| `derivation_xpub_fingerprint` | Get fingerprint from extended public key (4 bytes)  # Safety  - `xpub` must b... | derivation |
| `derivation_xpub_free` | Free extended public key  # Safety  - `xpub` must be a valid pointer to an FF... | derivation |
| `derivation_xpub_to_string` | Get extended public key as string  # Safety  - `xpub` must be a valid pointer... | derivation |
| `ffi_network_get_name` | No description | types |
| `free_u32_array` | Free a u32 array allocated by this library  # Safety  - `array` must be a val... | account_collection |
| `script_p2pkh` | Create a P2PKH script pubkey  # Safety - `pubkey_hash` must be a valid pointe... | transaction |
| `string_free` | Free a string  # Safety  - `s` must be a valid pointer created by C string cr... | utils |

## Detailed Function Documentation

### Initialization - Detailed

#### `key_wallet_ffi_initialize`

```c
key_wallet_ffi_initialize() -> bool
```

**Description:**
Initialize the library

**Module:** `lib`

---

#### `key_wallet_ffi_version`

```c
key_wallet_ffi_version() -> *const c_char
```

**Description:**
Get library version  Returns a static string that should NOT be freed by the caller

**Module:** `lib`

---

### Error Handling - Detailed

#### `account_result_free_error`

```c
account_result_free_error(result: *mut FFIAccountResult) -> ()
```

**Description:**
Free an account result's error message (if any) Note: This does NOT free the account handle itself - use account_free for that  # Safety  - `result` must be a valid pointer to an FFIAccountResult - The error_message field must be either null or a valid CString allocated by this library - The caller must ensure the result pointer remains valid for the duration of this call

**Safety:**
- `result` must be a valid pointer to an FFIAccountResult - The error_message field must be either null or a valid CString allocated by this library - The caller must ensure the result pointer remains valid for the duration of this call

**Module:** `account`

---

#### `error_message_free`

```c
error_message_free(message: *mut c_char) -> ()
```

**Description:**
Free an error message  # Safety  - `message` must be a valid pointer to a C string that was allocated by this library - The pointer must not be used after calling this function - This function must only be called once per allocation

**Safety:**
- `message` must be a valid pointer to a C string that was allocated by this library - The pointer must not be used after calling this function - This function must only be called once per allocation

**Module:** `error`

---

#### `managed_account_result_free_error`

```c
managed_account_result_free_error(result: *mut FFIManagedAccountResult) -> ()
```

**Description:**
Free a managed account result's error message (if any) Note: This does NOT free the account handle itself - use managed_account_free for that  # Safety  - `result` must be a valid pointer to an FFIManagedAccountResult - The error_message field must be either null or a valid CString allocated by this library - The caller must ensure the result pointer remains valid for the duration of this call

**Safety:**
- `result` must be a valid pointer to an FFIManagedAccountResult - The error_message field must be either null or a valid CString allocated by this library - The caller must ensure the result pointer remains valid for the duration of this call

**Module:** `managed_account`

---

### Wallet Manager - Detailed

#### `wallet_manager_add_wallet_from_mnemonic`

```c
wallet_manager_add_wallet_from_mnemonic(manager: *mut FFIWalletManager, mnemonic: *const c_char, passphrase: *const c_char, network: FFINetworks, error: *mut FFIError,) -> bool
```

**Description:**
Add a wallet from mnemonic to the manager (backward compatibility)  # Safety  - `manager` must be a valid pointer to an FFIWalletManager instance - `mnemonic` must be a valid pointer to a null-terminated C string - `passphrase` must be a valid pointer to a null-terminated C string or null - `error` must be a valid pointer to an FFIError structure or null - The caller must ensure all pointers remain valid for the duration of this call

**Safety:**
- `manager` must be a valid pointer to an FFIWalletManager instance - `mnemonic` must be a valid pointer to a null-terminated C string - `passphrase` must be a valid pointer to a null-terminated C string or null - `error` must be a valid pointer to an FFIError structure or null - The caller must ensure all pointers remain valid for the duration of this call

**Module:** `wallet_manager`

---

#### `wallet_manager_add_wallet_from_mnemonic_return_serialized_bytes`

```c
wallet_manager_add_wallet_from_mnemonic_return_serialized_bytes(manager: *mut FFIWalletManager, mnemonic: *const c_char, passphrase: *const c_char, network: FFINetworks, birth_height: c_uint, account_options: *const crate::types::FFIWalletAccountCreationOptions, downgrade_to_pubkey_wallet: bool, allow_external_signing: bool, wallet_bytes_out: *mut *mut u8, wallet_bytes_len_out: *mut usize, wallet_id_out: *mut u8, error: *mut FFIError,) -> bool
```

**Module:** `wallet_manager`

---

#### `wallet_manager_add_wallet_from_mnemonic_with_options`

```c
wallet_manager_add_wallet_from_mnemonic_with_options(manager: *mut FFIWalletManager, mnemonic: *const c_char, passphrase: *const c_char, network: FFINetworks, account_options: *const crate::types::FFIWalletAccountCreationOptions, error: *mut FFIError,) -> bool
```

**Description:**
Add a wallet from mnemonic to the manager with options  # Safety  - `manager` must be a valid pointer to an FFIWalletManager instance - `mnemonic` must be a valid pointer to a null-terminated C string - `passphrase` must be a valid pointer to a null-terminated C string or null - `account_options` must be a valid pointer to FFIWalletAccountCreationOptions or null - `error` must be a valid pointer to an FFIError structure or null - The caller must ensure all pointers remain valid for the duration of this call

**Safety:**
- `manager` must be a valid pointer to an FFIWalletManager instance - `mnemonic` must be a valid pointer to a null-terminated C string - `passphrase` must be a valid pointer to a null-terminated C string or null - `account_options` must be a valid pointer to FFIWalletAccountCreationOptions or null - `error` must be a valid pointer to an FFIError structure or null - The caller must ensure all pointers remain valid for the duration of this call

**Module:** `wallet_manager`

---

#### `wallet_manager_create`

```c
wallet_manager_create(error: *mut FFIError) -> *mut FFIWalletManager
```

**Description:**
Create a new wallet manager

**Module:** `wallet_manager`

---

#### `wallet_manager_current_height`

```c
wallet_manager_current_height(manager: *const FFIWalletManager, network: FFINetwork, error: *mut FFIError,) -> c_uint
```

**Description:**
Get current height for a network  # Safety  - `manager` must be a valid pointer to an FFIWalletManager - `error` must be a valid pointer to an FFIError structure or null - The caller must ensure all pointers remain valid for the duration of this call

**Safety:**
- `manager` must be a valid pointer to an FFIWalletManager - `error` must be a valid pointer to an FFIError structure or null - The caller must ensure all pointers remain valid for the duration of this call

**Module:** `wallet_manager`

---

#### `wallet_manager_describe`

```c
wallet_manager_describe(manager: *const FFIWalletManager, network: crate::FFINetwork, error: *mut FFIError,) -> *mut c_char
```

**Description:**
Describe the wallet manager for a given network and return a newly allocated C string.  # Safety - `manager` must be a valid pointer to an `FFIWalletManager` - Callers must free the returned string with `wallet_manager_free_string`

**Safety:**
- `manager` must be a valid pointer to an `FFIWalletManager` - Callers must free the returned string with `wallet_manager_free_string`

**Module:** `wallet_manager`

---

#### `wallet_manager_free`

```c
wallet_manager_free(manager: *mut FFIWalletManager) -> ()
```

**Description:**
Free wallet manager  # Safety  - `manager` must be a valid pointer to an FFIWalletManager that was created by this library - The pointer must not be used after calling this function - This function must only be called once per manager

**Safety:**
- `manager` must be a valid pointer to an FFIWalletManager that was created by this library - The pointer must not be used after calling this function - This function must only be called once per manager

**Module:** `wallet_manager`

---

#### `wallet_manager_free_addresses`

```c
wallet_manager_free_addresses(addresses: *mut *mut c_char, count: usize) -> ()
```

**Description:**
Free address array  # Safety  - `addresses` must be a valid pointer to an array of C string pointers allocated by this library - `count` must match the original allocation size - Each address pointer in the array must be either null or a valid C string allocated by this library - The pointers must not be used after calling this function - This function must only be called once per allocation

**Safety:**
- `addresses` must be a valid pointer to an array of C string pointers allocated by this library - `count` must match the original allocation size - Each address pointer in the array must be either null or a valid C string allocated by this library - The pointers must not be used after calling this function - This function must only be called once per allocation

**Module:** `wallet_manager`

---

#### `wallet_manager_free_string`

```c
wallet_manager_free_string(value: *mut c_char) -> ()
```

**Description:**
Free a string previously returned by wallet manager APIs.  # Safety - `value` must be either null or a pointer obtained from `wallet_manager_describe` (or other wallet manager FFI helpers that specify this free function). - The pointer must not be used after this call returns.

**Safety:**
- `value` must be either null or a pointer obtained from `wallet_manager_describe` (or other wallet manager FFI helpers that specify this free function). - The pointer must not be used after this call returns.

**Module:** `wallet_manager`

---

#### `wallet_manager_free_wallet_bytes`

```c
wallet_manager_free_wallet_bytes(wallet_bytes: *mut u8, bytes_len: usize) -> ()
```

**Module:** `wallet_manager`

---

#### `wallet_manager_free_wallet_ids`

```c
wallet_manager_free_wallet_ids(wallet_ids: *mut u8, count: usize) -> ()
```

**Description:**
Free wallet IDs buffer  # Safety  - `wallet_ids` must be a valid pointer to a buffer allocated by this library - `count` must match the number of wallet IDs in the buffer - The pointer must not be used after calling this function - This function must only be called once per buffer

**Safety:**
- `wallet_ids` must be a valid pointer to a buffer allocated by this library - `count` must match the number of wallet IDs in the buffer - The pointer must not be used after calling this function - This function must only be called once per buffer

**Module:** `wallet_manager`

---

#### `wallet_manager_get_managed_wallet_info`

```c
wallet_manager_get_managed_wallet_info(manager: *const FFIWalletManager, wallet_id: *const u8, error: *mut FFIError,) -> *mut crate::managed_wallet::FFIManagedWalletInfo
```

**Description:**
Get managed wallet info from the manager  Returns a reference to the managed wallet info if found  # Safety  - `manager` must be a valid pointer to an FFIWalletManager instance - `wallet_id` must be a valid pointer to a 32-byte wallet ID - `error` must be a valid pointer to an FFIError structure or null - The caller must ensure all pointers remain valid for the duration of this call - The returned managed wallet info must be freed with managed_wallet_info_free()

**Safety:**
- `manager` must be a valid pointer to an FFIWalletManager instance - `wallet_id` must be a valid pointer to a 32-byte wallet ID - `error` must be a valid pointer to an FFIError structure or null - The caller must ensure all pointers remain valid for the duration of this call - The returned managed wallet info must be freed with managed_wallet_info_free()

**Module:** `wallet_manager`

---

#### `wallet_manager_get_wallet`

```c
wallet_manager_get_wallet(manager: *const FFIWalletManager, wallet_id: *const u8, error: *mut FFIError,) -> *const crate::types::FFIWallet
```

**Description:**
Get a wallet from the manager  Returns a reference to the wallet if found  # Safety  - `manager` must be a valid pointer to an FFIWalletManager instance - `wallet_id` must be a valid pointer to a 32-byte wallet ID - `error` must be a valid pointer to an FFIError structure or null - The caller must ensure all pointers remain valid for the duration of this call - The returned wallet must be freed with wallet_free_const()

**Safety:**
- `manager` must be a valid pointer to an FFIWalletManager instance - `wallet_id` must be a valid pointer to a 32-byte wallet ID - `error` must be a valid pointer to an FFIError structure or null - The caller must ensure all pointers remain valid for the duration of this call - The returned wallet must be freed with wallet_free_const()

**Module:** `wallet_manager`

---

#### `wallet_manager_get_wallet_balance`

```c
wallet_manager_get_wallet_balance(manager: *const FFIWalletManager, wallet_id: *const u8, confirmed_out: *mut u64, unconfirmed_out: *mut u64, error: *mut FFIError,) -> bool
```

**Description:**
Get wallet balance  Returns the confirmed and unconfirmed balance for a specific wallet  # Safety  - `manager` must be a valid pointer to an FFIWalletManager instance - `wallet_id` must be a valid pointer to a 32-byte wallet ID - `confirmed_out` must be a valid pointer to a u64 (maps to C uint64_t) - `unconfirmed_out` must be a valid pointer to a u64 (maps to C uint64_t) - `error` must be a valid pointer to an FFIError structure or null - The caller must ensure all pointers remain valid for the duration of this call

**Safety:**
- `manager` must be a valid pointer to an FFIWalletManager instance - `wallet_id` must be a valid pointer to a 32-byte wallet ID - `confirmed_out` must be a valid pointer to a u64 (maps to C uint64_t) - `unconfirmed_out` must be a valid pointer to a u64 (maps to C uint64_t) - `error` must be a valid pointer to an FFIError structure or null - The caller must ensure all pointers remain valid for the duration of this call

**Module:** `wallet_manager`

---

#### `wallet_manager_get_wallet_ids`

```c
wallet_manager_get_wallet_ids(manager: *const FFIWalletManager, wallet_ids_out: *mut *mut u8, count_out: *mut usize, error: *mut FFIError,) -> bool
```

**Description:**
Get wallet IDs  # Safety  - `manager` must be a valid pointer to an FFIWalletManager - `wallet_ids_out` must be a valid pointer to a pointer that will receive the wallet IDs - `count_out` must be a valid pointer to receive the count - `error` must be a valid pointer to an FFIError structure or null - The caller must ensure all pointers remain valid for the duration of this call

**Safety:**
- `manager` must be a valid pointer to an FFIWalletManager - `wallet_ids_out` must be a valid pointer to a pointer that will receive the wallet IDs - `count_out` must be a valid pointer to receive the count - `error` must be a valid pointer to an FFIError structure or null - The caller must ensure all pointers remain valid for the duration of this call

**Module:** `wallet_manager`

---

#### `wallet_manager_import_wallet_from_bytes`

```c
wallet_manager_import_wallet_from_bytes(manager: *mut FFIWalletManager, wallet_bytes: *const u8, wallet_bytes_len: usize, wallet_id_out: *mut u8, error: *mut FFIError,) -> bool
```

**Module:** `wallet_manager`

---

#### `wallet_manager_process_transaction`

```c
wallet_manager_process_transaction(manager: *mut FFIWalletManager, tx_bytes: *const u8, tx_len: usize, network: FFINetwork, context: *const crate::types::FFITransactionContextDetails, update_state_if_found: bool, error: *mut FFIError,) -> bool
```

**Description:**
Process a transaction through all wallets  Checks a transaction against all wallets and updates their states if relevant. Returns true if the transaction was relevant to at least one wallet.  # Safety  - `manager` must be a valid pointer to an FFIWalletManager instance - `tx_bytes` must be a valid pointer to transaction bytes - `tx_len` must be the length of the transaction bytes - `network` is the network type - `context` must be a valid pointer to FFITransactionContextDetails - `update_state_if_found` indicates whether to update wallet state when transaction is relevant - `error` must be a valid pointer to an FFIError structure or null - The caller must ensure all pointers remain valid for the duration of this call

**Safety:**
- `manager` must be a valid pointer to an FFIWalletManager instance - `tx_bytes` must be a valid pointer to transaction bytes - `tx_len` must be the length of the transaction bytes - `network` is the network type - `context` must be a valid pointer to FFITransactionContextDetails - `update_state_if_found` indicates whether to update wallet state when transaction is relevant - `error` must be a valid pointer to an FFIError structure or null - The caller must ensure all pointers remain valid for the duration of this call

**Module:** `wallet_manager`

---

#### `wallet_manager_update_height`

```c
wallet_manager_update_height(manager: *mut FFIWalletManager, network: FFINetwork, height: c_uint, error: *mut FFIError,) -> bool
```

**Description:**
Update block height for a network  # Safety  - `manager` must be a valid pointer to an FFIWalletManager - `error` must be a valid pointer to an FFIError structure or null - The caller must ensure all pointers remain valid for the duration of this call

**Safety:**
- `manager` must be a valid pointer to an FFIWalletManager - `error` must be a valid pointer to an FFIError structure or null - The caller must ensure all pointers remain valid for the duration of this call

**Module:** `wallet_manager`

---

#### `wallet_manager_wallet_count`

```c
wallet_manager_wallet_count(manager: *const FFIWalletManager, error: *mut FFIError,) -> usize
```

**Description:**
Get wallet count  # Safety  - `manager` must be a valid pointer to an FFIWalletManager instance - `error` must be a valid pointer to an FFIError structure or null - The caller must ensure all pointers remain valid for the duration of this call

**Safety:**
- `manager` must be a valid pointer to an FFIWalletManager instance - `error` must be a valid pointer to an FFIError structure or null - The caller must ensure all pointers remain valid for the duration of this call

**Module:** `wallet_manager`

---

### Wallet Operations - Detailed

#### `account_get_parent_wallet_id`

```c
account_get_parent_wallet_id(account: *const FFIAccount) -> *const u8
```

**Description:**
Get the parent wallet ID of an account  # Safety  - `account` must be a valid pointer to an FFIAccount instance - Returns a pointer to the 32-byte wallet ID, or NULL if not set or account is null - The returned pointer is valid only as long as the account exists - The caller should copy the data if needed for longer use

**Safety:**
- `account` must be a valid pointer to an FFIAccount instance - Returns a pointer to the 32-byte wallet ID, or NULL if not set or account is null - The returned pointer is valid only as long as the account exists - The caller should copy the data if needed for longer use

**Module:** `account`

---

#### `bls_account_get_parent_wallet_id`

```c
bls_account_get_parent_wallet_id(account: *const FFIBLSAccount,) -> *const u8
```

**Module:** `account`

---

#### `eddsa_account_get_parent_wallet_id`

```c
eddsa_account_get_parent_wallet_id(account: *const FFIEdDSAAccount,) -> *const u8
```

**Module:** `account`

---

#### `ffi_managed_wallet_free`

```c
ffi_managed_wallet_free(managed_wallet: *mut FFIManagedWalletInfo) -> ()
```

**Description:**
Free a managed wallet (FFIManagedWalletInfo type)  # Safety  - `managed_wallet` must be a valid pointer to an FFIManagedWalletInfo - This function must only be called once per managed wallet

**Safety:**
- `managed_wallet` must be a valid pointer to an FFIManagedWalletInfo - This function must only be called once per managed wallet

**Module:** `transaction_checking`

---

#### `key_wallet_derive_address_from_key`

```c
key_wallet_derive_address_from_key(private_key: *const u8, network: FFINetwork,) -> *mut c_char
```

**Description:**
Derive an address from a private key  # Safety - `private_key` must be a valid pointer to 32 bytes - `network` is the network for the address  # Returns - Pointer to C string with address (caller must free) - NULL on error

**Safety:**
- `private_key` must be a valid pointer to 32 bytes - `network` is the network for the address

**Module:** `derivation`

---

#### `key_wallet_derive_address_from_seed`

```c
key_wallet_derive_address_from_seed(seed: *const u8, network: FFINetwork, path: *const c_char,) -> *mut c_char
```

**Description:**
Derive an address from a seed at a specific derivation path  # Safety - `seed` must be a valid pointer to 64 bytes - `network` is the network for the address - `path` must be a valid null-terminated C string (e.g., "m/44'/5'/0'/0/0")  # Returns - Pointer to C string with address (caller must free) - NULL on error

**Safety:**
- `seed` must be a valid pointer to 64 bytes - `network` is the network for the address - `path` must be a valid null-terminated C string (e.g., "m/44'/5'/0'/0/0")

**Module:** `derivation`

---

#### `key_wallet_derive_private_key_from_seed`

```c
key_wallet_derive_private_key_from_seed(seed: *const u8, path: *const c_char, key_out: *mut u8,) -> i32
```

**Description:**
Derive a private key from a seed at a specific derivation path  # Safety - `seed` must be a valid pointer to 64 bytes - `path` must be a valid null-terminated C string (e.g., "m/44'/5'/0'/0/0") - `key_out` must be a valid pointer to a buffer of at least 32 bytes  # Returns - 0 on success - -1 on error

**Safety:**
- `seed` must be a valid pointer to 64 bytes - `path` must be a valid null-terminated C string (e.g., "m/44'/5'/0'/0/0") - `key_out` must be a valid pointer to a buffer of at least 32 bytes

**Module:** `derivation`

---

#### `managed_account_get_parent_wallet_id`

```c
managed_account_get_parent_wallet_id(wallet_id: *const u8) -> *const u8
```

**Description:**
Get the parent wallet ID of a managed account  Note: ManagedAccount doesn't store the parent wallet ID directly. The wallet ID is typically known from the context (e.g., when getting the account from a managed wallet).  # Safety  - `wallet_id` must be a valid pointer to a 32-byte wallet ID buffer that was provided by the caller - The returned pointer is the same as the input pointer for convenience - The caller must not free the returned pointer as it's the same as the input

**Safety:**
- `wallet_id` must be a valid pointer to a 32-byte wallet ID buffer that was provided by the caller - The returned pointer is the same as the input pointer for convenience - The caller must not free the returned pointer as it's the same as the input

**Module:** `managed_account`

---

#### `managed_wallet_check_transaction`

```c
managed_wallet_check_transaction(managed_wallet: *mut FFIManagedWalletInfo, wallet: *mut FFIWallet, network: FFINetwork, tx_bytes: *const u8, tx_len: usize, context_type: FFITransactionContext, block_height: c_uint, block_hash: *const u8, // 32 bytes if not null timestamp: u64, update_state: bool, result_out: *mut FFITransactionCheckResult, error: *mut FFIError,) -> bool
```

**Description:**
Check if a transaction belongs to the wallet  This function checks a transaction against all relevant account types in the wallet and returns detailed information about which accounts are affected.  # Safety  - `managed_wallet` must be a valid pointer to an FFIManagedWalletInfo - `wallet` must be a valid pointer to an FFIWallet (needed for address generation and DashPay queries) - `tx_bytes` must be a valid pointer to transaction bytes with at least `tx_len` bytes - `result_out` must be a valid pointer to store the result - `error` must be a valid pointer to an FFIError - The affected_accounts array in the result must be freed with `transaction_check_result_free`

**Safety:**
- `managed_wallet` must be a valid pointer to an FFIManagedWalletInfo - `wallet` must be a valid pointer to an FFIWallet (needed for address generation and DashPay queries) - `tx_bytes` must be a valid pointer to transaction bytes with at least `tx_len` bytes - `result_out` must be a valid pointer to store the result - `error` must be a valid pointer to an FFIError - The affected_accounts array in the result must be freed with `transaction_check_result_free`

**Module:** `transaction_checking`

---

#### `managed_wallet_free`

```c
managed_wallet_free(managed_wallet: *mut FFIManagedWalletInfo) -> ()
```

**Description:**
Free managed wallet info  # Safety  - `managed_wallet` must be a valid pointer to an FFIManagedWalletInfo or null - After calling this function, the pointer becomes invalid and must not be used

**Safety:**
- `managed_wallet` must be a valid pointer to an FFIManagedWalletInfo or null - After calling this function, the pointer becomes invalid and must not be used

**Module:** `managed_wallet`

---

#### `managed_wallet_generate_addresses_to_index`

```c
managed_wallet_generate_addresses_to_index(managed_wallet: *mut FFIManagedWalletInfo, wallet: *const FFIWallet, network: FFINetwork, account_type: FFIAccountType, account_index: c_uint, pool_type: FFIAddressPoolType, target_index: c_uint, error: *mut FFIError,) -> bool
```

**Description:**
Generate addresses up to a specific index in a pool  This ensures that addresses up to and including the specified index exist in the pool. This is useful for wallet recovery or when specific indices are needed.  # Safety  - `managed_wallet` must be a valid pointer to an FFIManagedWalletInfo - `wallet` must be a valid pointer to an FFIWallet (for key derivation) - `error` must be a valid pointer to an FFIError or null

**Safety:**
- `managed_wallet` must be a valid pointer to an FFIManagedWalletInfo - `wallet` must be a valid pointer to an FFIWallet (for key derivation) - `error` must be a valid pointer to an FFIError or null

**Module:** `address_pool`

---

#### `managed_wallet_get_account`

```c
managed_wallet_get_account(manager: *const FFIWalletManager, wallet_id: *const u8, network: FFINetwork, account_index: c_uint, account_type: FFIAccountType,) -> FFIManagedAccountResult
```

**Description:**
Get a managed account from a managed wallet  This function gets a ManagedAccount from the wallet manager's managed wallet info, returning a managed account handle that wraps the ManagedAccount.  # Safety  - `manager` must be a valid pointer to an FFIWalletManager instance - `wallet_id` must be a valid pointer to a 32-byte wallet ID - `network` must specify exactly one network - The caller must ensure all pointers remain valid for the duration of this call - The returned account must be freed with `managed_account_free` when no longer needed

**Safety:**
- `manager` must be a valid pointer to an FFIWalletManager instance - `wallet_id` must be a valid pointer to a 32-byte wallet ID - `network` must specify exactly one network - The caller must ensure all pointers remain valid for the duration of this call - The returned account must be freed with `managed_account_free` when no longer needed

**Module:** `managed_account`

---

#### `managed_wallet_get_account_collection`

```c
managed_wallet_get_account_collection(manager: *const FFIWalletManager, wallet_id: *const u8, network: FFINetwork, error: *mut FFIError,) -> *mut FFIManagedAccountCollection
```

**Description:**
Get managed account collection for a specific network from wallet manager  # Safety  - `manager` must be a valid pointer to an FFIWalletManager instance - `wallet_id` must be a valid pointer to a 32-byte wallet ID - `error` must be a valid pointer to an FFIError structure or null - The returned pointer must be freed with `managed_account_collection_free` when no longer needed

**Safety:**
- `manager` must be a valid pointer to an FFIWalletManager instance - `wallet_id` must be a valid pointer to a 32-byte wallet ID - `error` must be a valid pointer to an FFIError structure or null - The returned pointer must be freed with `managed_account_collection_free` when no longer needed

**Module:** `managed_account_collection`

---

#### `managed_wallet_get_account_count`

```c
managed_wallet_get_account_count(manager: *const FFIWalletManager, wallet_id: *const u8, network: FFINetwork, error: *mut FFIError,) -> c_uint
```

**Description:**
Get number of accounts in a managed wallet  # Safety  - `manager` must be a valid pointer to an FFIWalletManager instance - `wallet_id` must be a valid pointer to a 32-byte wallet ID - `network` must specify exactly one network - `error` must be a valid pointer to an FFIError structure or null - The caller must ensure all pointers remain valid for the duration of this call

**Safety:**
- `manager` must be a valid pointer to an FFIWalletManager instance - `wallet_id` must be a valid pointer to a 32-byte wallet ID - `network` must specify exactly one network - `error` must be a valid pointer to an FFIError structure or null - The caller must ensure all pointers remain valid for the duration of this call

**Module:** `managed_account`

---

#### `managed_wallet_get_address_pool_info`

```c
managed_wallet_get_address_pool_info(managed_wallet: *const FFIManagedWalletInfo, network: FFINetwork, account_type: FFIAccountType, account_index: c_uint, pool_type: FFIAddressPoolType, info_out: *mut FFIAddressPoolInfo, error: *mut FFIError,) -> bool
```

**Description:**
Get address pool information for an account  # Safety  - `managed_wallet` must be a valid pointer to an FFIManagedWalletInfo - `info_out` must be a valid pointer to store the pool info - `error` must be a valid pointer to an FFIError or null

**Safety:**
- `managed_wallet` must be a valid pointer to an FFIManagedWalletInfo - `info_out` must be a valid pointer to store the pool info - `error` must be a valid pointer to an FFIError or null

**Module:** `address_pool`

---

#### `managed_wallet_get_balance`

```c
managed_wallet_get_balance(managed_wallet: *const FFIManagedWalletInfo, confirmed_out: *mut u64, unconfirmed_out: *mut u64, locked_out: *mut u64, total_out: *mut u64, error: *mut FFIError,) -> bool
```

**Description:**
Get wallet balance from managed wallet info  Returns the balance breakdown including confirmed, unconfirmed, locked, and total amounts.  # Safety  - `managed_wallet` must be a valid pointer to an FFIManagedWalletInfo - `confirmed_out` must be a valid pointer to store the confirmed balance - `unconfirmed_out` must be a valid pointer to store the unconfirmed balance - `locked_out` must be a valid pointer to store the locked balance - `total_out` must be a valid pointer to store the total balance - `error` must be a valid pointer to an FFIError

**Safety:**
- `managed_wallet` must be a valid pointer to an FFIManagedWalletInfo - `confirmed_out` must be a valid pointer to store the confirmed balance - `unconfirmed_out` must be a valid pointer to store the unconfirmed balance - `locked_out` must be a valid pointer to store the locked balance - `total_out` must be a valid pointer to store the total balance - `error` must be a valid pointer to an FFIError

**Module:** `managed_wallet`

---

#### `managed_wallet_get_bip_44_external_address_range`

```c
managed_wallet_get_bip_44_external_address_range(managed_wallet: *mut FFIManagedWalletInfo, wallet: *const FFIWallet, network: FFINetwork, account_index: std::os::raw::c_uint, start_index: std::os::raw::c_uint, end_index: std::os::raw::c_uint, addresses_out: *mut *mut *mut c_char, count_out: *mut usize, error: *mut FFIError,) -> bool
```

**Description:**
Get BIP44 external (receive) addresses in the specified range  Returns external addresses from start_index (inclusive) to end_index (exclusive). If addresses in the range haven't been generated yet, they will be generated.  # Safety  - `managed_wallet` must be a valid pointer to an FFIManagedWalletInfo - `wallet` must be a valid pointer to an FFIWallet - `addresses_out` must be a valid pointer to store the address array pointer - `count_out` must be a valid pointer to store the count - `error` must be a valid pointer to an FFIError - Free the result with address_array_free(addresses_out, count_out)

**Safety:**
- `managed_wallet` must be a valid pointer to an FFIManagedWalletInfo - `wallet` must be a valid pointer to an FFIWallet - `addresses_out` must be a valid pointer to store the address array pointer - `count_out` must be a valid pointer to store the count - `error` must be a valid pointer to an FFIError - Free the result with address_array_free(addresses_out, count_out)

**Module:** `managed_wallet`

---

#### `managed_wallet_get_bip_44_internal_address_range`

```c
managed_wallet_get_bip_44_internal_address_range(managed_wallet: *mut FFIManagedWalletInfo, wallet: *const FFIWallet, network: FFINetwork, account_index: std::os::raw::c_uint, start_index: std::os::raw::c_uint, end_index: std::os::raw::c_uint, addresses_out: *mut *mut *mut c_char, count_out: *mut usize, error: *mut FFIError,) -> bool
```

**Description:**
Get BIP44 internal (change) addresses in the specified range  Returns internal addresses from start_index (inclusive) to end_index (exclusive). If addresses in the range haven't been generated yet, they will be generated.  # Safety  - `managed_wallet` must be a valid pointer to an FFIManagedWalletInfo - `wallet` must be a valid pointer to an FFIWallet - `addresses_out` must be a valid pointer to store the address array pointer - `count_out` must be a valid pointer to store the count - `error` must be a valid pointer to an FFIError - Free the result with address_array_free(addresses_out, count_out)

**Safety:**
- `managed_wallet` must be a valid pointer to an FFIManagedWalletInfo - `wallet` must be a valid pointer to an FFIWallet - `addresses_out` must be a valid pointer to store the address array pointer - `count_out` must be a valid pointer to store the count - `error` must be a valid pointer to an FFIError - Free the result with address_array_free(addresses_out, count_out)

**Module:** `managed_wallet`

---

#### `managed_wallet_get_dashpay_external_account`

```c
managed_wallet_get_dashpay_external_account(manager: *const FFIWalletManager, wallet_id: *const u8, network: FFINetwork, account_index: c_uint, user_identity_id: *const u8, friend_identity_id: *const u8,) -> FFIManagedAccountResult
```

**Description:**
Get a managed DashPay external account by composite key  # Safety - Pointers must be valid

**Safety:**
- Pointers must be valid

**Module:** `managed_account`

---

#### `managed_wallet_get_dashpay_receiving_account`

```c
managed_wallet_get_dashpay_receiving_account(manager: *const FFIWalletManager, wallet_id: *const u8, network: FFINetwork, account_index: c_uint, user_identity_id: *const u8, friend_identity_id: *const u8,) -> FFIManagedAccountResult
```

**Description:**
Get a managed DashPay receiving funds account by composite key  # Safety - `manager`, `wallet_id` must be valid - `user_identity_id` and `friend_identity_id` must each point to 32 bytes

**Safety:**
- `manager`, `wallet_id` must be valid - `user_identity_id` and `friend_identity_id` must each point to 32 bytes

**Module:** `managed_account`

---

#### `managed_wallet_get_next_bip44_change_address`

```c
managed_wallet_get_next_bip44_change_address(managed_wallet: *mut FFIManagedWalletInfo, wallet: *const FFIWallet, network: FFINetwork, account_index: std::os::raw::c_uint, error: *mut FFIError,) -> *mut c_char
```

**Description:**
Get the next unused change address  Generates the next unused change address for the specified account. This properly manages address gaps and updates the managed wallet state.  # Safety  - `managed_wallet` must be a valid pointer to an FFIManagedWalletInfo - `wallet` must be a valid pointer to an FFIWallet - `error` must be a valid pointer to an FFIError - The returned string must be freed by the caller

**Safety:**
- `managed_wallet` must be a valid pointer to an FFIManagedWalletInfo - `wallet` must be a valid pointer to an FFIWallet - `error` must be a valid pointer to an FFIError - The returned string must be freed by the caller

**Module:** `managed_wallet`

---

#### `managed_wallet_get_next_bip44_receive_address`

```c
managed_wallet_get_next_bip44_receive_address(managed_wallet: *mut FFIManagedWalletInfo, wallet: *const FFIWallet, network: FFINetwork, account_index: std::os::raw::c_uint, error: *mut FFIError,) -> *mut c_char
```

**Description:**
Get the next unused receive address  Generates the next unused receive address for the specified account. This properly manages address gaps and updates the managed wallet state.  # Safety  - `managed_wallet` must be a valid pointer to an FFIManagedWalletInfo - `wallet` must be a valid pointer to an FFIWallet - `error` must be a valid pointer to an FFIError - The returned string must be freed by the caller

**Safety:**
- `managed_wallet` must be a valid pointer to an FFIManagedWalletInfo - `wallet` must be a valid pointer to an FFIWallet - `error` must be a valid pointer to an FFIError - The returned string must be freed by the caller

**Module:** `managed_wallet`

---

#### `managed_wallet_get_top_up_account_with_registration_index`

```c
managed_wallet_get_top_up_account_with_registration_index(manager: *const FFIWalletManager, wallet_id: *const u8, network: FFINetwork, registration_index: c_uint,) -> FFIManagedAccountResult
```

**Description:**
Get a managed IdentityTopUp account with a specific registration index  This is used for top-up accounts that are bound to a specific identity. Returns a managed account handle that wraps the ManagedAccount.  # Safety  - `manager` must be a valid pointer to an FFIWalletManager instance - `wallet_id` must be a valid pointer to a 32-byte wallet ID - `network` must specify exactly one network - The caller must ensure all pointers remain valid for the duration of this call - The returned account must be freed with `managed_account_free` when no longer needed

**Safety:**
- `manager` must be a valid pointer to an FFIWalletManager instance - `wallet_id` must be a valid pointer to a 32-byte wallet ID - `network` must specify exactly one network - The caller must ensure all pointers remain valid for the duration of this call - The returned account must be freed with `managed_account_free` when no longer needed

**Module:** `managed_account`

---

#### `managed_wallet_get_utxos`

```c
managed_wallet_get_utxos(managed_info: *const FFIManagedWalletInfo, network: FFINetwork, utxos_out: *mut *mut FFIUTXO, count_out: *mut usize, error: *mut FFIError,) -> bool
```

**Description:**
Get all UTXOs from managed wallet info  # Safety  - `managed_info` must be a valid pointer to an FFIManagedWalletInfo instance - `utxos_out` must be a valid pointer to store the UTXO array pointer - `count_out` must be a valid pointer to store the UTXO count - `error` must be a valid pointer to an FFIError structure or null - The caller must ensure all pointers remain valid for the duration of this call - The returned UTXO array must be freed with `utxo_array_free` when no longer needed

**Safety:**
- `managed_info` must be a valid pointer to an FFIManagedWalletInfo instance - `utxos_out` must be a valid pointer to store the UTXO array pointer - `count_out` must be a valid pointer to store the UTXO count - `error` must be a valid pointer to an FFIError structure or null - The caller must ensure all pointers remain valid for the duration of this call - The returned UTXO array must be freed with `utxo_array_free` when no longer needed

**Module:** `utxo`

---

#### `managed_wallet_info_free`

```c
managed_wallet_info_free(wallet_info: *mut FFIManagedWalletInfo) -> ()
```

**Description:**
Free managed wallet info returned by wallet_manager_get_managed_wallet_info  # Safety  - `wallet_info` must be a valid pointer returned by wallet_manager_get_managed_wallet_info or null - After calling this function, the pointer becomes invalid and must not be used

**Safety:**
- `wallet_info` must be a valid pointer returned by wallet_manager_get_managed_wallet_info or null - After calling this function, the pointer becomes invalid and must not be used

**Module:** `managed_wallet`

---

#### `managed_wallet_mark_address_used`

```c
managed_wallet_mark_address_used(managed_wallet: *mut FFIManagedWalletInfo, network: FFINetwork, address: *const c_char, error: *mut FFIError,) -> bool
```

**Description:**
Mark an address as used in the pool  This updates the pool's tracking of which addresses have been used, which is important for gap limit management and wallet recovery.  # Safety  - `managed_wallet` must be a valid pointer to an FFIManagedWalletInfo - `address` must be a valid C string - `error` must be a valid pointer to an FFIError or null

**Safety:**
- `managed_wallet` must be a valid pointer to an FFIManagedWalletInfo - `address` must be a valid C string - `error` must be a valid pointer to an FFIError or null

**Module:** `address_pool`

---

#### `managed_wallet_set_gap_limit`

```c
managed_wallet_set_gap_limit(managed_wallet: *mut FFIManagedWalletInfo, network: FFINetwork, account_type: FFIAccountType, account_index: c_uint, pool_type: FFIAddressPoolType, gap_limit: c_uint, error: *mut FFIError,) -> bool
```

**Description:**
Set the gap limit for an address pool  The gap limit determines how many unused addresses to maintain at the end of the pool. This is important for wallet recovery and address discovery.  # Safety  - `managed_wallet` must be a valid pointer to an FFIManagedWalletInfo - `error` must be a valid pointer to an FFIError or null

**Safety:**
- `managed_wallet` must be a valid pointer to an FFIManagedWalletInfo - `error` must be a valid pointer to an FFIError or null

**Module:** `address_pool`

---

#### `wallet_add_account`

```c
wallet_add_account(wallet: *mut FFIWallet, network: FFINetwork, account_type: crate::types::FFIAccountType, account_index: c_uint,) -> crate::types::FFIAccountResult
```

**Description:**
Add an account to the wallet without xpub  # Safety  This function dereferences a raw pointer to FFIWallet. The caller must ensure that: - The wallet pointer is either null or points to a valid FFIWallet - The FFIWallet remains valid for the duration of this call

**Safety:**
This function dereferences a raw pointer to FFIWallet. The caller must ensure that: - The wallet pointer is either null or points to a valid FFIWallet - The FFIWallet remains valid for the duration of this call

**Module:** `wallet`

---

#### `wallet_add_account_with_string_xpub`

```c
wallet_add_account_with_string_xpub(wallet: *mut FFIWallet, network: FFINetwork, account_type: crate::types::FFIAccountType, account_index: c_uint, xpub_string: *const c_char,) -> crate::types::FFIAccountResult
```

**Description:**
Add an account to the wallet with xpub as string  # Safety  This function dereferences raw pointers. The caller must ensure that: - The wallet pointer is either null or points to a valid FFIWallet - The xpub_string pointer is either null or points to a valid null-terminated C string - The FFIWallet remains valid for the duration of this call

**Safety:**
This function dereferences raw pointers. The caller must ensure that: - The wallet pointer is either null or points to a valid FFIWallet - The xpub_string pointer is either null or points to a valid null-terminated C string - The FFIWallet remains valid for the duration of this call

**Module:** `wallet`

---

#### `wallet_add_account_with_xpub_bytes`

```c
wallet_add_account_with_xpub_bytes(wallet: *mut FFIWallet, network: FFINetwork, account_type: crate::types::FFIAccountType, account_index: c_uint, xpub_bytes: *const u8, xpub_len: usize,) -> crate::types::FFIAccountResult
```

**Description:**
Add an account to the wallet with xpub as byte array  # Safety  This function dereferences raw pointers. The caller must ensure that: - The wallet pointer is either null or points to a valid FFIWallet - The xpub_bytes pointer is either null or points to at least xpub_len bytes - The FFIWallet remains valid for the duration of this call

**Safety:**
This function dereferences raw pointers. The caller must ensure that: - The wallet pointer is either null or points to a valid FFIWallet - The xpub_bytes pointer is either null or points to at least xpub_len bytes - The FFIWallet remains valid for the duration of this call

**Module:** `wallet`

---

<<<<<<< HEAD
#### `wallet_add_dashpay_external_account_with_xpub_bytes`

```c
wallet_add_dashpay_external_account_with_xpub_bytes(wallet: *mut FFIWallet, network: FFINetwork, account_index: c_uint, user_identity_id: *const u8, friend_identity_id: *const u8, xpub_bytes: *const u8, xpub_len: usize,) -> FFIAccountResult
```

**Description:**
Add a DashPay external (watch-only) account with xpub bytes  # Safety - `wallet` must be valid, `xpub_bytes` must point to `xpub_len` bytes - `user_identity_id` and `friend_identity_id` must each point to 32 bytes

**Safety:**
- `wallet` must be valid, `xpub_bytes` must point to `xpub_len` bytes - `user_identity_id` and `friend_identity_id` must each point to 32 bytes

**Module:** `wallet`

---

#### `wallet_add_dashpay_receiving_account`

```c
wallet_add_dashpay_receiving_account(wallet: *mut FFIWallet, network: FFINetwork, account_index: c_uint, user_identity_id: *const u8, friend_identity_id: *const u8,) -> FFIAccountResult
```

**Description:**
Add a DashPay receiving funds account  # Safety - `wallet` must be a valid pointer - `user_identity_id` and `friend_identity_id` must each point to 32 bytes

**Safety:**
- `wallet` must be a valid pointer - `user_identity_id` and `friend_identity_id` must each point to 32 bytes

**Module:** `wallet`
=======
#### `wallet_build_and_sign_transaction`

```c
wallet_build_and_sign_transaction(managed_wallet: *mut FFIManagedWalletInfo, wallet: *const FFIWallet, network: FFINetwork, account_index: c_uint, outputs: *const FFITxOutput, outputs_count: usize, fee_per_kb: u64, current_height: u32, tx_bytes_out: *mut *mut u8, tx_len_out: *mut usize, error: *mut FFIError,) -> bool
```

**Description:**
Build and sign a transaction using the wallet's managed info  This is the recommended way to build transactions. It handles: - UTXO selection using coin selection algorithms - Fee calculation - Change address generation - Transaction signing  # Safety  - `managed_wallet` must be a valid pointer to an FFIManagedWalletInfo - `wallet` must be a valid pointer to an FFIWallet - `network` must be a valid FFINetwork - `outputs` must be a valid pointer to an array of FFITxOutput with at least `outputs_count` elements - `tx_bytes_out` must be a valid pointer to store the transaction bytes pointer - `tx_len_out` must be a valid pointer to store the transaction length - `error` must be a valid pointer to an FFIError - The returned transaction bytes must be freed with `transaction_bytes_free`

**Safety:**
- `managed_wallet` must be a valid pointer to an FFIManagedWalletInfo - `wallet` must be a valid pointer to an FFIWallet - `network` must be a valid FFINetwork - `outputs` must be a valid pointer to an array of FFITxOutput with at least `outputs_count` elements - `tx_bytes_out` must be a valid pointer to store the transaction bytes pointer - `tx_len_out` must be a valid pointer to store the transaction length - `error` must be a valid pointer to an FFIError - The returned transaction bytes must be freed with `transaction_bytes_free`

**Module:** `transaction`
>>>>>>> 618213d5

---

#### `wallet_build_transaction`

```c
wallet_build_transaction(wallet: *mut FFIWallet, _network: FFINetworks, account_index: c_uint, outputs: *const FFITxOutput, outputs_count: usize, fee_per_kb: u64, tx_bytes_out: *mut *mut u8, tx_len_out: *mut usize, error: *mut FFIError,) -> bool
```

**Description:**
Build a transaction (unsigned)  This creates an unsigned transaction. Use wallet_sign_transaction to sign it afterward. For a combined build+sign operation, use wallet_build_and_sign_transaction.  # Safety  - `wallet` must be a valid pointer to an FFIWallet - `outputs` must be a valid pointer to an array of FFITxOutput with at least `outputs_count` elements - `tx_bytes_out` must be a valid pointer to store the transaction bytes pointer - `tx_len_out` must be a valid pointer to store the transaction length - `error` must be a valid pointer to an FFIError - The returned transaction bytes must be freed with `transaction_bytes_free`

**Safety:**
- `wallet` must be a valid pointer to an FFIWallet - `outputs` must be a valid pointer to an array of FFITxOutput with at least `outputs_count` elements - `tx_bytes_out` must be a valid pointer to store the transaction bytes pointer - `tx_len_out` must be a valid pointer to store the transaction length - `error` must be a valid pointer to an FFIError - The returned transaction bytes must be freed with `transaction_bytes_free`

**Module:** `transaction`

---

#### `wallet_check_transaction`

```c
wallet_check_transaction(wallet: *mut FFIWallet, network: FFINetwork, tx_bytes: *const u8, tx_len: usize, context_type: FFITransactionContext, block_height: u32, block_hash: *const u8, // 32 bytes if not null timestamp: u64, update_state: bool, result_out: *mut FFITransactionCheckResult, error: *mut FFIError,) -> bool
```

**Description:**
Check if a transaction belongs to the wallet using ManagedWalletInfo  # Safety  - `wallet` must be a valid mutable pointer to an FFIWallet - `tx_bytes` must be a valid pointer to transaction bytes with at least `tx_len` bytes - `inputs_spent_out` must be a valid pointer to store the spent inputs count - `addresses_used_out` must be a valid pointer to store the used addresses count - `new_balance_out` must be a valid pointer to store the new balance - `new_address_out` must be a valid pointer to store the address array pointer - `new_address_count_out` must be a valid pointer to store the address count - `error` must be a valid pointer to an FFIError

**Safety:**
- `wallet` must be a valid mutable pointer to an FFIWallet - `tx_bytes` must be a valid pointer to transaction bytes with at least `tx_len` bytes - `inputs_spent_out` must be a valid pointer to store the spent inputs count - `addresses_used_out` must be a valid pointer to store the used addresses count - `new_balance_out` must be a valid pointer to store the new balance - `new_address_out` must be a valid pointer to store the address array pointer - `new_address_count_out` must be a valid pointer to store the address count - `error` must be a valid pointer to an FFIError

**Module:** `transaction`

---

#### `wallet_create_from_mnemonic`

```c
wallet_create_from_mnemonic(mnemonic: *const c_char, passphrase: *const c_char, network: FFINetworks, error: *mut FFIError,) -> *mut FFIWallet
```

**Description:**
Create a new wallet from mnemonic (backward compatibility - single network)  # Safety  - `mnemonic` must be a valid pointer to a null-terminated C string - `passphrase` must be a valid pointer to a null-terminated C string or null - `error` must be a valid pointer to an FFIError structure or null - The caller must ensure all pointers remain valid for the duration of this call - The returned pointer must be freed with `wallet_free` when no longer needed

**Safety:**
- `mnemonic` must be a valid pointer to a null-terminated C string - `passphrase` must be a valid pointer to a null-terminated C string or null - `error` must be a valid pointer to an FFIError structure or null - The caller must ensure all pointers remain valid for the duration of this call - The returned pointer must be freed with `wallet_free` when no longer needed

**Module:** `wallet`

---

#### `wallet_create_from_mnemonic_with_options`

```c
wallet_create_from_mnemonic_with_options(mnemonic: *const c_char, passphrase: *const c_char, networks: FFINetworks, account_options: *const FFIWalletAccountCreationOptions, error: *mut FFIError,) -> *mut FFIWallet
```

**Description:**
Create a new wallet from mnemonic with options  # Safety  - `mnemonic` must be a valid pointer to a null-terminated C string - `passphrase` must be a valid pointer to a null-terminated C string or null - `account_options` must be a valid pointer to FFIWalletAccountCreationOptions or null - `error` must be a valid pointer to an FFIError structure or null - The caller must ensure all pointers remain valid for the duration of this call - The returned pointer must be freed with `wallet_free` when no longer needed

**Safety:**
- `mnemonic` must be a valid pointer to a null-terminated C string - `passphrase` must be a valid pointer to a null-terminated C string or null - `account_options` must be a valid pointer to FFIWalletAccountCreationOptions or null - `error` must be a valid pointer to an FFIError structure or null - The caller must ensure all pointers remain valid for the duration of this call - The returned pointer must be freed with `wallet_free` when no longer needed

**Module:** `wallet`

---

#### `wallet_create_from_seed`

```c
wallet_create_from_seed(seed: *const u8, seed_len: usize, network: FFINetworks, error: *mut FFIError,) -> *mut FFIWallet
```

**Description:**
Create a new wallet from seed (backward compatibility)  # Safety  - `seed` must be a valid pointer to a byte array of `seed_len` length - `error` must be a valid pointer to an FFIError structure or null - The caller must ensure all pointers remain valid for the duration of this call

**Safety:**
- `seed` must be a valid pointer to a byte array of `seed_len` length - `error` must be a valid pointer to an FFIError structure or null - The caller must ensure all pointers remain valid for the duration of this call

**Module:** `wallet`

---

#### `wallet_create_from_seed_with_options`

```c
wallet_create_from_seed_with_options(seed: *const u8, seed_len: usize, networks: FFINetworks, account_options: *const FFIWalletAccountCreationOptions, error: *mut FFIError,) -> *mut FFIWallet
```

**Description:**
Create a new wallet from seed with options  # Safety  - `seed` must be a valid pointer to a byte array of `seed_len` length - `account_options` must be a valid pointer to FFIWalletAccountCreationOptions or null - `error` must be a valid pointer to an FFIError structure or null - The caller must ensure all pointers remain valid for the duration of this call

**Safety:**
- `seed` must be a valid pointer to a byte array of `seed_len` length - `account_options` must be a valid pointer to FFIWalletAccountCreationOptions or null - `error` must be a valid pointer to an FFIError structure or null - The caller must ensure all pointers remain valid for the duration of this call

**Module:** `wallet`

---

#### `wallet_create_managed_wallet`

```c
wallet_create_managed_wallet(wallet: *const FFIWallet, error: *mut FFIError,) -> *mut FFIManagedWalletInfo
```

**Description:**
Create a managed wallet from a regular wallet  This creates a ManagedWalletInfo instance from a Wallet, which includes address pools and transaction checking capabilities.  # Safety  - `wallet` must be a valid pointer to an FFIWallet - `error` must be a valid pointer to an FFIError or null - The returned pointer must be freed with `managed_wallet_info_free` (or `ffi_managed_wallet_free` for compatibility)

**Safety:**
- `wallet` must be a valid pointer to an FFIWallet - `error` must be a valid pointer to an FFIError or null - The returned pointer must be freed with `managed_wallet_info_free` (or `ffi_managed_wallet_free` for compatibility)

**Module:** `transaction_checking`

---

#### `wallet_create_random`

```c
wallet_create_random(network: FFINetworks, error: *mut FFIError,) -> *mut FFIWallet
```

**Description:**
Create a new random wallet (backward compatibility)  # Safety  - `error` must be a valid pointer to an FFIError structure or null - The caller must ensure the pointer remains valid for the duration of this call

**Safety:**
- `error` must be a valid pointer to an FFIError structure or null - The caller must ensure the pointer remains valid for the duration of this call

**Module:** `wallet`

---

#### `wallet_create_random_with_options`

```c
wallet_create_random_with_options(networks: FFINetworks, account_options: *const FFIWalletAccountCreationOptions, error: *mut FFIError,) -> *mut FFIWallet
```

**Description:**
Create a new random wallet with options  # Safety  - `account_options` must be a valid pointer to FFIWalletAccountCreationOptions or null - `error` must be a valid pointer to an FFIError structure or null - The caller must ensure all pointers remain valid for the duration of this call

**Safety:**
- `account_options` must be a valid pointer to FFIWalletAccountCreationOptions or null - `error` must be a valid pointer to an FFIError structure or null - The caller must ensure all pointers remain valid for the duration of this call

**Module:** `wallet`

---

#### `wallet_derive_extended_private_key`

```c
wallet_derive_extended_private_key(wallet: *const FFIWallet, network: FFINetwork, derivation_path: *const c_char, error: *mut FFIError,) -> *mut FFIExtendedPrivateKey
```

**Description:**
Derive extended private key at a specific path Returns an opaque FFIExtendedPrivateKey pointer that must be freed with extended_private_key_free  # Safety  - `wallet` must be a valid pointer to an FFIWallet - `derivation_path` must be a valid null-terminated C string - `error` must be a valid pointer to an FFIError - The returned pointer must be freed with `extended_private_key_free`

**Safety:**
- `wallet` must be a valid pointer to an FFIWallet - `derivation_path` must be a valid null-terminated C string - `error` must be a valid pointer to an FFIError - The returned pointer must be freed with `extended_private_key_free`

**Module:** `keys`

---

#### `wallet_derive_extended_public_key`

```c
wallet_derive_extended_public_key(wallet: *const FFIWallet, network: FFINetwork, derivation_path: *const c_char, error: *mut FFIError,) -> *mut FFIExtendedPublicKey
```

**Description:**
Derive extended public key at a specific path Returns an opaque FFIExtendedPublicKey pointer that must be freed with extended_public_key_free  # Safety  - `wallet` must be a valid pointer to an FFIWallet - `derivation_path` must be a valid null-terminated C string - `error` must be a valid pointer to an FFIError - The returned pointer must be freed with `extended_public_key_free`

**Safety:**
- `wallet` must be a valid pointer to an FFIWallet - `derivation_path` must be a valid null-terminated C string - `error` must be a valid pointer to an FFIError - The returned pointer must be freed with `extended_public_key_free`

**Module:** `keys`

---

#### `wallet_derive_private_key`

```c
wallet_derive_private_key(wallet: *const FFIWallet, network: FFINetwork, derivation_path: *const c_char, error: *mut FFIError,) -> *mut FFIPrivateKey
```

**Description:**
Derive private key at a specific path Returns an opaque FFIPrivateKey pointer that must be freed with private_key_free  # Safety  - `wallet` must be a valid pointer to an FFIWallet - `derivation_path` must be a valid null-terminated C string - `error` must be a valid pointer to an FFIError - The returned pointer must be freed with `private_key_free`

**Safety:**
- `wallet` must be a valid pointer to an FFIWallet - `derivation_path` must be a valid null-terminated C string - `error` must be a valid pointer to an FFIError - The returned pointer must be freed with `private_key_free`

**Module:** `keys`

---

#### `wallet_derive_private_key_as_wif`

```c
wallet_derive_private_key_as_wif(wallet: *const FFIWallet, network: FFINetwork, derivation_path: *const c_char, error: *mut FFIError,) -> *mut c_char
```

**Description:**
Derive private key at a specific path and return as WIF string  # Safety  - `wallet` must be a valid pointer to an FFIWallet - `derivation_path` must be a valid null-terminated C string - `error` must be a valid pointer to an FFIError - The returned string must be freed with `string_free`

**Safety:**
- `wallet` must be a valid pointer to an FFIWallet - `derivation_path` must be a valid null-terminated C string - `error` must be a valid pointer to an FFIError - The returned string must be freed with `string_free`

**Module:** `keys`

---

#### `wallet_derive_public_key`

```c
wallet_derive_public_key(wallet: *const FFIWallet, network: FFINetwork, derivation_path: *const c_char, error: *mut FFIError,) -> *mut FFIPublicKey
```

**Description:**
Derive public key at a specific path Returns an opaque FFIPublicKey pointer that must be freed with public_key_free  # Safety  - `wallet` must be a valid pointer to an FFIWallet - `derivation_path` must be a valid null-terminated C string - `error` must be a valid pointer to an FFIError - The returned pointer must be freed with `public_key_free`

**Safety:**
- `wallet` must be a valid pointer to an FFIWallet - `derivation_path` must be a valid null-terminated C string - `error` must be a valid pointer to an FFIError - The returned pointer must be freed with `public_key_free`

**Module:** `keys`

---

#### `wallet_derive_public_key_as_hex`

```c
wallet_derive_public_key_as_hex(wallet: *const FFIWallet, network: FFINetwork, derivation_path: *const c_char, error: *mut FFIError,) -> *mut c_char
```

**Description:**
Derive public key at a specific path and return as hex string  # Safety  - `wallet` must be a valid pointer to an FFIWallet - `derivation_path` must be a valid null-terminated C string - `error` must be a valid pointer to an FFIError - The returned string must be freed with `string_free`

**Safety:**
- `wallet` must be a valid pointer to an FFIWallet - `derivation_path` must be a valid null-terminated C string - `error` must be a valid pointer to an FFIError - The returned string must be freed with `string_free`

**Module:** `keys`

---

#### `wallet_free`

```c
wallet_free(wallet: *mut FFIWallet) -> ()
```

**Description:**
Free a wallet  # Safety  - `wallet` must be a valid pointer to an FFIWallet that was created by this library - The pointer must not be used after calling this function - This function must only be called once per wallet

**Safety:**
- `wallet` must be a valid pointer to an FFIWallet that was created by this library - The pointer must not be used after calling this function - This function must only be called once per wallet

**Module:** `wallet`

---

#### `wallet_free_const`

```c
wallet_free_const(wallet: *const FFIWallet) -> ()
```

**Description:**
Free a const wallet handle  This is a const-safe wrapper for wallet_free() that accepts a const pointer. Use this function when you have a *const FFIWallet that needs to be freed, such as wallets returned from wallet_manager_get_wallet().  # Safety  - `wallet` must be a valid pointer created by wallet creation functions or null - After calling this function, the pointer becomes invalid - This function must only be called once per wallet - The wallet must have been allocated by this library (not stack or static memory)

**Safety:**
- `wallet` must be a valid pointer created by wallet creation functions or null - After calling this function, the pointer becomes invalid - This function must only be called once per wallet - The wallet must have been allocated by this library (not stack or static memory)

**Module:** `wallet`

---

#### `wallet_get_account`

```c
wallet_get_account(wallet: *const FFIWallet, network: FFINetwork, account_index: c_uint, account_type: FFIAccountType,) -> FFIAccountResult
```

**Description:**
Get an account handle for a specific account type Returns a result containing either the account handle or an error  # Safety  - `wallet` must be a valid pointer to an FFIWallet instance - The caller must ensure the wallet pointer remains valid for the duration of this call

**Safety:**
- `wallet` must be a valid pointer to an FFIWallet instance - The caller must ensure the wallet pointer remains valid for the duration of this call

**Module:** `account`

---

#### `wallet_get_account_collection`

```c
wallet_get_account_collection(wallet: *const FFIWallet, network: FFINetwork, error: *mut FFIError,) -> *mut FFIAccountCollection
```

**Description:**
Get account collection for a specific network from wallet  # Safety  - `wallet` must be a valid pointer to an FFIWallet instance - `error` must be a valid pointer to an FFIError structure or null - The returned pointer must be freed with `account_collection_free` when no longer needed

**Safety:**
- `wallet` must be a valid pointer to an FFIWallet instance - `error` must be a valid pointer to an FFIError structure or null - The returned pointer must be freed with `account_collection_free` when no longer needed

**Module:** `account_collection`

---

#### `wallet_get_account_count`

```c
wallet_get_account_count(wallet: *const FFIWallet, network: FFINetwork, error: *mut FFIError,) -> c_uint
```

**Description:**
Get number of accounts  # Safety  - `wallet` must be a valid pointer to an FFIWallet instance - `error` must be a valid pointer to an FFIError structure or null - The caller must ensure both pointers remain valid for the duration of this call

**Safety:**
- `wallet` must be a valid pointer to an FFIWallet instance - `error` must be a valid pointer to an FFIError structure or null - The caller must ensure both pointers remain valid for the duration of this call

**Module:** `account`

---

#### `wallet_get_account_xpriv`

```c
wallet_get_account_xpriv(wallet: *const FFIWallet, network: FFINetwork, account_index: c_uint, error: *mut FFIError,) -> *mut c_char
```

**Description:**
Get extended private key for account  # Safety  - `wallet` must be a valid pointer to an FFIWallet - `error` must be a valid pointer to an FFIError - The returned string must be freed with `string_free`

**Safety:**
- `wallet` must be a valid pointer to an FFIWallet - `error` must be a valid pointer to an FFIError - The returned string must be freed with `string_free`

**Module:** `keys`

---

#### `wallet_get_account_xpub`

```c
wallet_get_account_xpub(wallet: *const FFIWallet, network: FFINetwork, account_index: c_uint, error: *mut FFIError,) -> *mut c_char
```

**Description:**
Get extended public key for account  # Safety  - `wallet` must be a valid pointer to an FFIWallet - `error` must be a valid pointer to an FFIError - The returned string must be freed with `string_free`

**Safety:**
- `wallet` must be a valid pointer to an FFIWallet - `error` must be a valid pointer to an FFIError - The returned string must be freed with `string_free`

**Module:** `keys`

---

#### `wallet_get_id`

```c
wallet_get_id(wallet: *const FFIWallet, id_out: *mut u8, error: *mut FFIError,) -> bool
```

**Description:**
Get wallet ID (32-byte hash)  # Safety  - `wallet` must be a valid pointer to an FFIWallet - `id_out` must be a valid pointer to a 32-byte buffer - `error` must be a valid pointer to an FFIError structure or null - The caller must ensure all pointers remain valid for the duration of this call

**Safety:**
- `wallet` must be a valid pointer to an FFIWallet - `id_out` must be a valid pointer to a 32-byte buffer - `error` must be a valid pointer to an FFIError structure or null - The caller must ensure all pointers remain valid for the duration of this call

**Module:** `wallet`

---

#### `wallet_get_top_up_account_with_registration_index`

```c
wallet_get_top_up_account_with_registration_index(wallet: *const FFIWallet, network: FFINetwork, registration_index: c_uint,) -> FFIAccountResult
```

**Description:**
Get an IdentityTopUp account handle with a specific registration index This is used for top-up accounts that are bound to a specific identity Returns a result containing either the account handle or an error  # Safety  - `wallet` must be a valid pointer to an FFIWallet instance - The caller must ensure the wallet pointer remains valid for the duration of this call

**Safety:**
- `wallet` must be a valid pointer to an FFIWallet instance - The caller must ensure the wallet pointer remains valid for the duration of this call

**Module:** `account`

---

#### `wallet_get_utxos`

```c
wallet_get_utxos(_wallet: *const crate::types::FFIWallet, _network: FFINetworks, utxos_out: *mut *mut FFIUTXO, count_out: *mut usize, error: *mut FFIError,) -> bool
```

**Description:**
Get all UTXOs (deprecated - use managed_wallet_get_utxos instead)  # Safety  This function is deprecated and returns an empty list. Use `managed_wallet_get_utxos` with a ManagedWalletInfo instead.

**Safety:**
This function is deprecated and returns an empty list. Use `managed_wallet_get_utxos` with a ManagedWalletInfo instead.

**Module:** `utxo`

---

#### `wallet_get_xpub`

```c
wallet_get_xpub(wallet: *const FFIWallet, network: FFINetwork, account_index: c_uint, error: *mut FFIError,) -> *mut c_char
```

**Description:**
Get extended public key for account  # Safety  - `wallet` must be a valid pointer to an FFIWallet instance - `error` must be a valid pointer to an FFIError structure or null - The caller must ensure all pointers remain valid for the duration of this call - The returned C string must be freed by the caller when no longer needed

**Safety:**
- `wallet` must be a valid pointer to an FFIWallet instance - `error` must be a valid pointer to an FFIError structure or null - The caller must ensure all pointers remain valid for the duration of this call - The returned C string must be freed by the caller when no longer needed

**Module:** `wallet`

---

#### `wallet_has_mnemonic`

```c
wallet_has_mnemonic(wallet: *const FFIWallet, error: *mut FFIError,) -> bool
```

**Description:**
Check if wallet has mnemonic  # Safety  - `wallet` must be a valid pointer to an FFIWallet instance - `error` must be a valid pointer to an FFIError structure or null - The caller must ensure all pointers remain valid for the duration of this call

**Safety:**
- `wallet` must be a valid pointer to an FFIWallet instance - `error` must be a valid pointer to an FFIError structure or null - The caller must ensure all pointers remain valid for the duration of this call

**Module:** `wallet`

---

#### `wallet_is_watch_only`

```c
wallet_is_watch_only(wallet: *const FFIWallet, error: *mut FFIError,) -> bool
```

**Description:**
Check if wallet is watch-only  # Safety  - `wallet` must be a valid pointer to an FFIWallet instance - `error` must be a valid pointer to an FFIError structure or null - The caller must ensure all pointers remain valid for the duration of this call

**Safety:**
- `wallet` must be a valid pointer to an FFIWallet instance - `error` must be a valid pointer to an FFIError structure or null - The caller must ensure all pointers remain valid for the duration of this call

**Module:** `wallet`

---

#### `wallet_sign_transaction`

```c
wallet_sign_transaction(wallet: *const FFIWallet, _network: FFINetworks, tx_bytes: *const u8, tx_len: usize, signed_tx_out: *mut *mut u8, signed_len_out: *mut usize, error: *mut FFIError,) -> bool
```

**Description:**
Sign a transaction  # Safety  - `wallet` must be a valid pointer to an FFIWallet - `tx_bytes` must be a valid pointer to transaction bytes with at least `tx_len` bytes - `signed_tx_out` must be a valid pointer to store the signed transaction bytes pointer - `signed_len_out` must be a valid pointer to store the signed transaction length - `error` must be a valid pointer to an FFIError - The returned signed transaction bytes must be freed with `transaction_bytes_free`

**Safety:**
- `wallet` must be a valid pointer to an FFIWallet - `tx_bytes` must be a valid pointer to transaction bytes with at least `tx_len` bytes - `signed_tx_out` must be a valid pointer to store the signed transaction bytes pointer - `signed_len_out` must be a valid pointer to store the signed transaction length - `error` must be a valid pointer to an FFIError - The returned signed transaction bytes must be freed with `transaction_bytes_free`

**Module:** `transaction`

---

### Account Management - Detailed

#### `account_collection_count`

```c
account_collection_count(collection: *const FFIAccountCollection,) -> c_uint
```

**Description:**
Get the total number of accounts in the collection  # Safety  - `collection` must be a valid pointer to an FFIAccountCollection

**Safety:**
- `collection` must be a valid pointer to an FFIAccountCollection

**Module:** `account_collection`

---

#### `account_collection_free`

```c
account_collection_free(collection: *mut FFIAccountCollection) -> ()
```

**Description:**
Free an account collection handle  # Safety  - `collection` must be a valid pointer to an FFIAccountCollection created by this library - `collection` must not be used after calling this function

**Safety:**
- `collection` must be a valid pointer to an FFIAccountCollection created by this library - `collection` must not be used after calling this function

**Module:** `account_collection`

---

#### `account_collection_get_bip32_account`

```c
account_collection_get_bip32_account(collection: *const FFIAccountCollection, index: c_uint,) -> *mut FFIAccount
```

**Description:**
Get a BIP32 account by index from the collection  # Safety  - `collection` must be a valid pointer to an FFIAccountCollection - The returned pointer must be freed with `account_free` when no longer needed

**Safety:**
- `collection` must be a valid pointer to an FFIAccountCollection - The returned pointer must be freed with `account_free` when no longer needed

**Module:** `account_collection`

---

#### `account_collection_get_bip32_indices`

```c
account_collection_get_bip32_indices(collection: *const FFIAccountCollection, out_indices: *mut *mut c_uint, out_count: *mut usize,) -> bool
```

**Description:**
Get all BIP32 account indices  # Safety  - `collection` must be a valid pointer to an FFIAccountCollection - `out_indices` must be a valid pointer to store the indices array - `out_count` must be a valid pointer to store the count - The returned array must be freed with `free_u32_array` when no longer needed

**Safety:**
- `collection` must be a valid pointer to an FFIAccountCollection - `out_indices` must be a valid pointer to store the indices array - `out_count` must be a valid pointer to store the count - The returned array must be freed with `free_u32_array` when no longer needed

**Module:** `account_collection`

---

#### `account_collection_get_bip44_account`

```c
account_collection_get_bip44_account(collection: *const FFIAccountCollection, index: c_uint,) -> *mut FFIAccount
```

**Description:**
Get a BIP44 account by index from the collection  # Safety  - `collection` must be a valid pointer to an FFIAccountCollection - The returned pointer must be freed with `account_free` when no longer needed

**Safety:**
- `collection` must be a valid pointer to an FFIAccountCollection - The returned pointer must be freed with `account_free` when no longer needed

**Module:** `account_collection`

---

#### `account_collection_get_bip44_indices`

```c
account_collection_get_bip44_indices(collection: *const FFIAccountCollection, out_indices: *mut *mut c_uint, out_count: *mut usize,) -> bool
```

**Description:**
Get all BIP44 account indices  # Safety  - `collection` must be a valid pointer to an FFIAccountCollection - `out_indices` must be a valid pointer to store the indices array - `out_count` must be a valid pointer to store the count - The returned array must be freed with `free_u32_array` when no longer needed

**Safety:**
- `collection` must be a valid pointer to an FFIAccountCollection - `out_indices` must be a valid pointer to store the indices array - `out_count` must be a valid pointer to store the count - The returned array must be freed with `free_u32_array` when no longer needed

**Module:** `account_collection`

---

#### `account_collection_get_coinjoin_account`

```c
account_collection_get_coinjoin_account(collection: *const FFIAccountCollection, index: c_uint,) -> *mut FFIAccount
```

**Description:**
Get a CoinJoin account by index from the collection  # Safety  - `collection` must be a valid pointer to an FFIAccountCollection - The returned pointer must be freed with `account_free` when no longer needed

**Safety:**
- `collection` must be a valid pointer to an FFIAccountCollection - The returned pointer must be freed with `account_free` when no longer needed

**Module:** `account_collection`

---

#### `account_collection_get_coinjoin_indices`

```c
account_collection_get_coinjoin_indices(collection: *const FFIAccountCollection, out_indices: *mut *mut c_uint, out_count: *mut usize,) -> bool
```

**Description:**
Get all CoinJoin account indices  # Safety  - `collection` must be a valid pointer to an FFIAccountCollection - `out_indices` must be a valid pointer to store the indices array - `out_count` must be a valid pointer to store the count - The returned array must be freed with `free_u32_array` when no longer needed

**Safety:**
- `collection` must be a valid pointer to an FFIAccountCollection - `out_indices` must be a valid pointer to store the indices array - `out_count` must be a valid pointer to store the count - The returned array must be freed with `free_u32_array` when no longer needed

**Module:** `account_collection`

---

#### `account_collection_get_identity_invitation`

```c
account_collection_get_identity_invitation(collection: *const FFIAccountCollection,) -> *mut FFIAccount
```

**Description:**
Get the identity invitation account if it exists  # Safety  - `collection` must be a valid pointer to an FFIAccountCollection - The returned pointer must be freed with `account_free` when no longer needed

**Safety:**
- `collection` must be a valid pointer to an FFIAccountCollection - The returned pointer must be freed with `account_free` when no longer needed

**Module:** `account_collection`

---

#### `account_collection_get_identity_registration`

```c
account_collection_get_identity_registration(collection: *const FFIAccountCollection,) -> *mut FFIAccount
```

**Description:**
Get the identity registration account if it exists  # Safety  - `collection` must be a valid pointer to an FFIAccountCollection - The returned pointer must be freed with `account_free` when no longer needed

**Safety:**
- `collection` must be a valid pointer to an FFIAccountCollection - The returned pointer must be freed with `account_free` when no longer needed

**Module:** `account_collection`

---

#### `account_collection_get_identity_topup`

```c
account_collection_get_identity_topup(collection: *const FFIAccountCollection, registration_index: c_uint,) -> *mut FFIAccount
```

**Description:**
Get an identity topup account by registration index  # Safety  - `collection` must be a valid pointer to an FFIAccountCollection - The returned pointer must be freed with `account_free` when no longer needed

**Safety:**
- `collection` must be a valid pointer to an FFIAccountCollection - The returned pointer must be freed with `account_free` when no longer needed

**Module:** `account_collection`

---

#### `account_collection_get_identity_topup_indices`

```c
account_collection_get_identity_topup_indices(collection: *const FFIAccountCollection, out_indices: *mut *mut c_uint, out_count: *mut usize,) -> bool
```

**Description:**
Get all identity topup registration indices  # Safety  - `collection` must be a valid pointer to an FFIAccountCollection - `out_indices` must be a valid pointer to store the indices array - `out_count` must be a valid pointer to store the count - The returned array must be freed with `free_u32_array` when no longer needed

**Safety:**
- `collection` must be a valid pointer to an FFIAccountCollection - `out_indices` must be a valid pointer to store the indices array - `out_count` must be a valid pointer to store the count - The returned array must be freed with `free_u32_array` when no longer needed

**Module:** `account_collection`

---

#### `account_collection_get_identity_topup_not_bound`

```c
account_collection_get_identity_topup_not_bound(collection: *const FFIAccountCollection,) -> *mut FFIAccount
```

**Description:**
Get the identity topup not bound account if it exists  # Safety  - `collection` must be a valid pointer to an FFIAccountCollection - The returned pointer must be freed with `account_free` when no longer needed

**Safety:**
- `collection` must be a valid pointer to an FFIAccountCollection - The returned pointer must be freed with `account_free` when no longer needed

**Module:** `account_collection`

---

#### `account_collection_get_provider_operator_keys`

```c
account_collection_get_provider_operator_keys(collection: *const FFIAccountCollection,) -> *mut std::os::raw::c_void
```

**Description:**
Get the provider operator keys account if it exists Note: Returns null if the `bls` feature is not enabled  # Safety  - `collection` must be a valid pointer to an FFIAccountCollection - The returned pointer must be freed with `bls_account_free` when no longer needed (when BLS is enabled)

**Safety:**
- `collection` must be a valid pointer to an FFIAccountCollection - The returned pointer must be freed with `bls_account_free` when no longer needed (when BLS is enabled)

**Module:** `account_collection`

---

#### `account_collection_get_provider_owner_keys`

```c
account_collection_get_provider_owner_keys(collection: *const FFIAccountCollection,) -> *mut FFIAccount
```

**Description:**
Get the provider owner keys account if it exists  # Safety  - `collection` must be a valid pointer to an FFIAccountCollection - The returned pointer must be freed with `account_free` when no longer needed

**Safety:**
- `collection` must be a valid pointer to an FFIAccountCollection - The returned pointer must be freed with `account_free` when no longer needed

**Module:** `account_collection`

---

#### `account_collection_get_provider_platform_keys`

```c
account_collection_get_provider_platform_keys(collection: *const FFIAccountCollection,) -> *mut std::os::raw::c_void
```

**Description:**
Get the provider platform keys account if it exists Note: Returns null if the `eddsa` feature is not enabled  # Safety  - `collection` must be a valid pointer to an FFIAccountCollection - The returned pointer must be freed with `eddsa_account_free` when no longer needed (when EdDSA is enabled)

**Safety:**
- `collection` must be a valid pointer to an FFIAccountCollection - The returned pointer must be freed with `eddsa_account_free` when no longer needed (when EdDSA is enabled)

**Module:** `account_collection`

---

#### `account_collection_get_provider_voting_keys`

```c
account_collection_get_provider_voting_keys(collection: *const FFIAccountCollection,) -> *mut FFIAccount
```

**Description:**
Get the provider voting keys account if it exists  # Safety  - `collection` must be a valid pointer to an FFIAccountCollection - The returned pointer must be freed with `account_free` when no longer needed

**Safety:**
- `collection` must be a valid pointer to an FFIAccountCollection - The returned pointer must be freed with `account_free` when no longer needed

**Module:** `account_collection`

---

#### `account_collection_has_identity_invitation`

```c
account_collection_has_identity_invitation(collection: *const FFIAccountCollection,) -> bool
```

**Description:**
Check if identity invitation account exists  # Safety  - `collection` must be a valid pointer to an FFIAccountCollection

**Safety:**
- `collection` must be a valid pointer to an FFIAccountCollection

**Module:** `account_collection`

---

#### `account_collection_has_identity_registration`

```c
account_collection_has_identity_registration(collection: *const FFIAccountCollection,) -> bool
```

**Description:**
Check if identity registration account exists  # Safety  - `collection` must be a valid pointer to an FFIAccountCollection

**Safety:**
- `collection` must be a valid pointer to an FFIAccountCollection

**Module:** `account_collection`

---

#### `account_collection_has_identity_topup_not_bound`

```c
account_collection_has_identity_topup_not_bound(collection: *const FFIAccountCollection,) -> bool
```

**Description:**
Check if identity topup not bound account exists  # Safety  - `collection` must be a valid pointer to an FFIAccountCollection

**Safety:**
- `collection` must be a valid pointer to an FFIAccountCollection

**Module:** `account_collection`

---

#### `account_collection_has_provider_operator_keys`

```c
account_collection_has_provider_operator_keys(collection: *const FFIAccountCollection,) -> bool
```

**Description:**
Check if provider operator keys account exists  # Safety  - `collection` must be a valid pointer to an FFIAccountCollection

**Safety:**
- `collection` must be a valid pointer to an FFIAccountCollection

**Module:** `account_collection`

---

#### `account_collection_has_provider_owner_keys`

```c
account_collection_has_provider_owner_keys(collection: *const FFIAccountCollection,) -> bool
```

**Description:**
Check if provider owner keys account exists  # Safety  - `collection` must be a valid pointer to an FFIAccountCollection

**Safety:**
- `collection` must be a valid pointer to an FFIAccountCollection

**Module:** `account_collection`

---

#### `account_collection_has_provider_platform_keys`

```c
account_collection_has_provider_platform_keys(collection: *const FFIAccountCollection,) -> bool
```

**Description:**
Check if provider platform keys account exists  # Safety  - `collection` must be a valid pointer to an FFIAccountCollection

**Safety:**
- `collection` must be a valid pointer to an FFIAccountCollection

**Module:** `account_collection`

---

#### `account_collection_has_provider_voting_keys`

```c
account_collection_has_provider_voting_keys(collection: *const FFIAccountCollection,) -> bool
```

**Description:**
Check if provider voting keys account exists  # Safety  - `collection` must be a valid pointer to an FFIAccountCollection

**Safety:**
- `collection` must be a valid pointer to an FFIAccountCollection

**Module:** `account_collection`

---

#### `account_collection_summary`

```c
account_collection_summary(collection: *const FFIAccountCollection,) -> *mut c_char
```

**Description:**
Get a human-readable summary of all accounts in the collection  Returns a formatted string showing all account types and their indices. The format is designed to be clear and readable for end users.  # Safety  - `collection` must be a valid pointer to an FFIAccountCollection - The returned string must be freed with `string_free` when no longer needed - Returns null if the collection pointer is null

**Safety:**
- `collection` must be a valid pointer to an FFIAccountCollection - The returned string must be freed with `string_free` when no longer needed - Returns null if the collection pointer is null

**Module:** `account_collection`

---

#### `account_collection_summary_data`

```c
account_collection_summary_data(collection: *const FFIAccountCollection,) -> *mut FFIAccountCollectionSummary
```

**Description:**
Get structured account collection summary data  Returns a struct containing arrays of indices for each account type and boolean flags for special accounts. This provides Swift with programmatic access to account information.  # Safety  - `collection` must be a valid pointer to an FFIAccountCollection - The returned pointer must be freed with `account_collection_summary_free` when no longer needed - Returns null if the collection pointer is null

**Safety:**
- `collection` must be a valid pointer to an FFIAccountCollection - The returned pointer must be freed with `account_collection_summary_free` when no longer needed - Returns null if the collection pointer is null

**Module:** `account_collection`

---

#### `account_collection_summary_free`

```c
account_collection_summary_free(summary: *mut FFIAccountCollectionSummary,) -> ()
```

**Description:**
Free an account collection summary and all its allocated memory  # Safety  - `summary` must be a valid pointer to an FFIAccountCollectionSummary created by `account_collection_summary_data` - `summary` must not be used after calling this function

**Safety:**
- `summary` must be a valid pointer to an FFIAccountCollectionSummary created by `account_collection_summary_data` - `summary` must not be used after calling this function

**Module:** `account_collection`

---

#### `account_derive_extended_private_key_at`

```c
account_derive_extended_private_key_at(account: *const FFIAccount, master_xpriv: *const FFIExtendedPrivateKey, index: c_uint, error: *mut FFIError,) -> *mut FFIExtendedPrivateKey
```

**Description:**
Derive an extended private key from an account at a given index, using the provided master xpriv.  Returns an opaque FFIExtendedPrivateKey pointer that must be freed with `extended_private_key_free`.  Notes: - This is chain-agnostic. For accounts with internal/external chains, this returns an error. - For hardened-only account types (e.g., EdDSA), a hardened index is used.  # Safety - `account` and `master_xpriv` must be valid, non-null pointers allocated by this library. - `error` must be a valid pointer to an FFIError or null. - The caller must free the returned pointer with `extended_private_key_free`.

**Safety:**
- `account` and `master_xpriv` must be valid, non-null pointers allocated by this library. - `error` must be a valid pointer to an FFIError or null. - The caller must free the returned pointer with `extended_private_key_free`.

**Module:** `account_derivation`

---

#### `account_derive_extended_private_key_from_mnemonic`

```c
account_derive_extended_private_key_from_mnemonic(account: *const FFIAccount, mnemonic: *const c_char, passphrase: *const c_char, index: c_uint, error: *mut FFIError,) -> *mut FFIExtendedPrivateKey
```

**Description:**
Derive an extended private key from a mnemonic + optional passphrase at the given index. Returns an opaque FFIExtendedPrivateKey pointer that must be freed with `extended_private_key_free`.  # Safety - `account` must be a valid pointer to an FFIAccount - `mnemonic` must be a valid, null-terminated C string - `passphrase` may be null; if not null, must be a valid C string - `error` must be a valid pointer to an FFIError or null

**Safety:**
- `account` must be a valid pointer to an FFIAccount - `mnemonic` must be a valid, null-terminated C string - `passphrase` may be null; if not null, must be a valid C string - `error` must be a valid pointer to an FFIError or null

**Module:** `account_derivation`

---

#### `account_derive_extended_private_key_from_seed`

```c
account_derive_extended_private_key_from_seed(account: *const FFIAccount, seed: *const u8, seed_len: usize, index: c_uint, error: *mut FFIError,) -> *mut FFIExtendedPrivateKey
```

**Description:**
Derive an extended private key from a raw seed buffer at the given index. Returns an opaque FFIExtendedPrivateKey pointer that must be freed with `extended_private_key_free`.  # Safety - `account` must be a valid pointer to an FFIAccount - `seed` must point to a valid buffer of length `seed_len` - `error` must be a valid pointer to an FFIError or null

**Safety:**
- `account` must be a valid pointer to an FFIAccount - `seed` must point to a valid buffer of length `seed_len` - `error` must be a valid pointer to an FFIError or null

**Module:** `account_derivation`

---

#### `account_derive_private_key_as_wif_at`

```c
account_derive_private_key_as_wif_at(account: *const FFIAccount, master_xpriv: *const FFIExtendedPrivateKey, index: c_uint, error: *mut FFIError,) -> *mut c_char
```

**Description:**
Derive a private key from an account at a given chain/index and return as WIF string. Caller must free the returned string with `string_free`.  # Safety - `account` and `master_xpriv` must be valid pointers allocated by this library - `error` must be a valid pointer to an FFIError or null

**Safety:**
- `account` and `master_xpriv` must be valid pointers allocated by this library - `error` must be a valid pointer to an FFIError or null

**Module:** `account_derivation`

---

#### `account_derive_private_key_at`

```c
account_derive_private_key_at(account: *const FFIAccount, master_xpriv: *const FFIExtendedPrivateKey, index: c_uint, error: *mut FFIError,) -> *mut FFIPrivateKey
```

**Description:**
Derive a private key (secp256k1) from an account at a given chain/index, using the provided master xpriv. Returns an opaque FFIPrivateKey pointer that must be freed with `private_key_free`.  # Safety - `account` and `master_xpriv` must be valid pointers allocated by this library - `error` must be a valid pointer to an FFIError or null

**Safety:**
- `account` and `master_xpriv` must be valid pointers allocated by this library - `error` must be a valid pointer to an FFIError or null

**Module:** `account_derivation`

---

#### `account_derive_private_key_from_mnemonic`

```c
account_derive_private_key_from_mnemonic(account: *const FFIAccount, mnemonic: *const c_char, passphrase: *const c_char, index: c_uint, error: *mut FFIError,) -> *mut FFIPrivateKey
```

**Description:**
Derive a private key from a mnemonic + optional passphrase at the given index. Returns an opaque FFIPrivateKey pointer that must be freed with `private_key_free`.  # Safety - `account` must be a valid pointer to an FFIAccount - `mnemonic` must be a valid, null-terminated C string - `passphrase` may be null; if not null, must be a valid C string - `error` must be a valid pointer to an FFIError or null

**Safety:**
- `account` must be a valid pointer to an FFIAccount - `mnemonic` must be a valid, null-terminated C string - `passphrase` may be null; if not null, must be a valid C string - `error` must be a valid pointer to an FFIError or null

**Module:** `account_derivation`

---

#### `account_derive_private_key_from_seed`

```c
account_derive_private_key_from_seed(account: *const FFIAccount, seed: *const u8, seed_len: usize, index: c_uint, error: *mut FFIError,) -> *mut FFIPrivateKey
```

**Description:**
Derive a private key from a raw seed buffer at the given index. Returns an opaque FFIPrivateKey pointer that must be freed with `private_key_free`.  # Safety - `account` must be a valid pointer to an FFIAccount - `seed` must point to a valid buffer of length `seed_len` - `error` must be a valid pointer to an FFIError or null

**Safety:**
- `account` must be a valid pointer to an FFIAccount - `seed` must point to a valid buffer of length `seed_len` - `error` must be a valid pointer to an FFIError or null

**Module:** `account_derivation`

---

#### `account_free`

```c
account_free(account: *mut FFIAccount) -> ()
```

**Description:**
Free an account handle  # Safety  - `account` must be a valid pointer to an FFIAccount that was allocated by this library - The pointer must not be used after calling this function - This function must only be called once per allocation

**Safety:**
- `account` must be a valid pointer to an FFIAccount that was allocated by this library - The pointer must not be used after calling this function - This function must only be called once per allocation

**Module:** `account`

---

#### `account_get_account_type`

```c
account_get_account_type(account: *const FFIAccount, out_index: *mut c_uint,) -> FFIAccountType
```

**Description:**
Get the account type of an account  # Safety  - `account` must be a valid pointer to an FFIAccount instance - `out_index` must be a valid pointer to a c_uint where the index will be stored - Returns FFIAccountType::StandardBIP44 with index 0 if the account is null

**Safety:**
- `account` must be a valid pointer to an FFIAccount instance - `out_index` must be a valid pointer to a c_uint where the index will be stored - Returns FFIAccountType::StandardBIP44 with index 0 if the account is null

**Module:** `account`

---

#### `account_get_extended_public_key_as_string`

```c
account_get_extended_public_key_as_string(account: *const FFIAccount,) -> *mut std::os::raw::c_char
```

**Description:**
Get the extended public key of an account as a string  # Safety  - `account` must be a valid pointer to an FFIAccount instance - The returned string must be freed by the caller using `string_free` - Returns NULL if the account is null

**Safety:**
- `account` must be a valid pointer to an FFIAccount instance - The returned string must be freed by the caller using `string_free` - Returns NULL if the account is null

**Module:** `account`

---

#### `account_get_is_watch_only`

```c
account_get_is_watch_only(account: *const FFIAccount) -> bool
```

**Description:**
Check if an account is watch-only  # Safety  - `account` must be a valid pointer to an FFIAccount instance - Returns false if the account is null

**Safety:**
- `account` must be a valid pointer to an FFIAccount instance - Returns false if the account is null

**Module:** `account`

---

#### `account_get_network`

```c
account_get_network(account: *const FFIAccount) -> FFINetworks
```

**Description:**
Get the network of an account  # Safety  - `account` must be a valid pointer to an FFIAccount instance - Returns FFINetwork::NoNetworks if the account is null

**Safety:**
- `account` must be a valid pointer to an FFIAccount instance - Returns FFINetwork::NoNetworks if the account is null

**Module:** `account`

---

#### `bls_account_derive_private_key_from_mnemonic`

```c
bls_account_derive_private_key_from_mnemonic(account: *const FFIBLSAccount, mnemonic: *const c_char, passphrase: *const c_char, index: c_uint, error: *mut FFIError,) -> *mut c_char
```

**Module:** `account_derivation`

---

#### `bls_account_derive_private_key_from_seed`

```c
bls_account_derive_private_key_from_seed(account: *const FFIBLSAccount, seed: *const u8, seed_len: usize, index: c_uint, error: *mut FFIError,) -> *mut c_char
```

**Module:** `account_derivation`

---

#### `bls_account_free`

```c
bls_account_free(account: *mut FFIBLSAccount) -> ()
```

**Module:** `account`

---

#### `bls_account_get_account_type`

```c
bls_account_get_account_type(account: *const FFIBLSAccount, out_index: *mut c_uint,) -> FFIAccountType
```

**Module:** `account`

---

#### `bls_account_get_extended_public_key_as_string`

```c
bls_account_get_extended_public_key_as_string(account: *const FFIBLSAccount,) -> *mut std::os::raw::c_char
```

**Module:** `account`

---

#### `bls_account_get_is_watch_only`

```c
bls_account_get_is_watch_only(account: *const FFIBLSAccount) -> bool
```

**Module:** `account`

---

#### `bls_account_get_network`

```c
bls_account_get_network(account: *const FFIBLSAccount) -> FFINetworks
```

**Module:** `account`

---

#### `derivation_bip44_account_path`

```c
derivation_bip44_account_path(network: FFINetwork, account_index: c_uint, path_out: *mut c_char, path_max_len: usize, error: *mut FFIError,) -> bool
```

**Description:**
Derive a BIP44 account path (m/44'/5'/account')

**Module:** `derivation`

---

#### `eddsa_account_derive_private_key_from_mnemonic`

```c
eddsa_account_derive_private_key_from_mnemonic(account: *const FFIEdDSAAccount, mnemonic: *const c_char, passphrase: *const c_char, index: c_uint, error: *mut FFIError,) -> *mut c_char
```

**Module:** `account_derivation`

---

#### `eddsa_account_derive_private_key_from_seed`

```c
eddsa_account_derive_private_key_from_seed(account: *const FFIEdDSAAccount, seed: *const u8, seed_len: usize, index: c_uint, error: *mut FFIError,) -> *mut c_char
```

**Module:** `account_derivation`

---

#### `eddsa_account_free`

```c
eddsa_account_free(account: *mut FFIEdDSAAccount) -> ()
```

**Module:** `account`

---

#### `eddsa_account_get_account_type`

```c
eddsa_account_get_account_type(account: *const FFIEdDSAAccount, out_index: *mut c_uint,) -> FFIAccountType
```

**Module:** `account`

---

#### `eddsa_account_get_extended_public_key_as_string`

```c
eddsa_account_get_extended_public_key_as_string(account: *const FFIEdDSAAccount,) -> *mut std::os::raw::c_char
```

**Module:** `account`

---

#### `eddsa_account_get_is_watch_only`

```c
eddsa_account_get_is_watch_only(account: *const FFIEdDSAAccount) -> bool
```

**Module:** `account`

---

#### `eddsa_account_get_network`

```c
eddsa_account_get_network(account: *const FFIEdDSAAccount) -> FFINetworks
```

**Module:** `account`

---

#### `managed_account_collection_count`

```c
managed_account_collection_count(collection: *const FFIManagedAccountCollection,) -> c_uint
```

**Description:**
Get the total number of accounts in the managed collection  # Safety  - `collection` must be a valid pointer to an FFIManagedAccountCollection

**Safety:**
- `collection` must be a valid pointer to an FFIManagedAccountCollection

**Module:** `managed_account_collection`

---

#### `managed_account_collection_free`

```c
managed_account_collection_free(collection: *mut FFIManagedAccountCollection,) -> ()
```

**Description:**
Free a managed account collection handle  # Safety  - `collection` must be a valid pointer to an FFIManagedAccountCollection created by this library - `collection` must not be used after calling this function

**Safety:**
- `collection` must be a valid pointer to an FFIManagedAccountCollection created by this library - `collection` must not be used after calling this function

**Module:** `managed_account_collection`

---

#### `managed_account_collection_get_bip32_account`

```c
managed_account_collection_get_bip32_account(collection: *const FFIManagedAccountCollection, index: c_uint,) -> *mut FFIManagedAccount
```

**Description:**
Get a BIP32 account by index from the managed collection  # Safety  - `collection` must be a valid pointer to an FFIManagedAccountCollection - The returned pointer must be freed with `managed_account_free` when no longer needed

**Safety:**
- `collection` must be a valid pointer to an FFIManagedAccountCollection - The returned pointer must be freed with `managed_account_free` when no longer needed

**Module:** `managed_account_collection`

---

#### `managed_account_collection_get_bip32_indices`

```c
managed_account_collection_get_bip32_indices(collection: *const FFIManagedAccountCollection, out_indices: *mut *mut c_uint, out_count: *mut usize,) -> bool
```

**Description:**
Get all BIP32 account indices from managed collection  # Safety  - `collection` must be a valid pointer to an FFIManagedAccountCollection - `out_indices` must be a valid pointer to store the indices array - `out_count` must be a valid pointer to store the count - The returned array must be freed with `free_u32_array` when no longer needed

**Safety:**
- `collection` must be a valid pointer to an FFIManagedAccountCollection - `out_indices` must be a valid pointer to store the indices array - `out_count` must be a valid pointer to store the count - The returned array must be freed with `free_u32_array` when no longer needed

**Module:** `managed_account_collection`

---

#### `managed_account_collection_get_bip44_account`

```c
managed_account_collection_get_bip44_account(collection: *const FFIManagedAccountCollection, index: c_uint,) -> *mut FFIManagedAccount
```

**Description:**
Get a BIP44 account by index from the managed collection  # Safety  - `collection` must be a valid pointer to an FFIManagedAccountCollection - The returned pointer must be freed with `managed_account_free` when no longer needed

**Safety:**
- `collection` must be a valid pointer to an FFIManagedAccountCollection - The returned pointer must be freed with `managed_account_free` when no longer needed

**Module:** `managed_account_collection`

---

#### `managed_account_collection_get_bip44_indices`

```c
managed_account_collection_get_bip44_indices(collection: *const FFIManagedAccountCollection, out_indices: *mut *mut c_uint, out_count: *mut usize,) -> bool
```

**Description:**
Get all BIP44 account indices from managed collection  # Safety  - `collection` must be a valid pointer to an FFIManagedAccountCollection - `out_indices` must be a valid pointer to store the indices array - `out_count` must be a valid pointer to store the count - The returned array must be freed with `free_u32_array` when no longer needed

**Safety:**
- `collection` must be a valid pointer to an FFIManagedAccountCollection - `out_indices` must be a valid pointer to store the indices array - `out_count` must be a valid pointer to store the count - The returned array must be freed with `free_u32_array` when no longer needed

**Module:** `managed_account_collection`

---

#### `managed_account_collection_get_coinjoin_account`

```c
managed_account_collection_get_coinjoin_account(collection: *const FFIManagedAccountCollection, index: c_uint,) -> *mut FFIManagedAccount
```

**Description:**
Get a CoinJoin account by index from the managed collection  # Safety  - `collection` must be a valid pointer to an FFIManagedAccountCollection - The returned pointer must be freed with `managed_account_free` when no longer needed

**Safety:**
- `collection` must be a valid pointer to an FFIManagedAccountCollection - The returned pointer must be freed with `managed_account_free` when no longer needed

**Module:** `managed_account_collection`

---

#### `managed_account_collection_get_coinjoin_indices`

```c
managed_account_collection_get_coinjoin_indices(collection: *const FFIManagedAccountCollection, out_indices: *mut *mut c_uint, out_count: *mut usize,) -> bool
```

**Description:**
Get all CoinJoin account indices from managed collection  # Safety  - `collection` must be a valid pointer to an FFIManagedAccountCollection - `out_indices` must be a valid pointer to store the indices array - `out_count` must be a valid pointer to store the count - The returned array must be freed with `free_u32_array` when no longer needed

**Safety:**
- `collection` must be a valid pointer to an FFIManagedAccountCollection - `out_indices` must be a valid pointer to store the indices array - `out_count` must be a valid pointer to store the count - The returned array must be freed with `free_u32_array` when no longer needed

**Module:** `managed_account_collection`

---

#### `managed_account_collection_get_identity_invitation`

```c
managed_account_collection_get_identity_invitation(collection: *const FFIManagedAccountCollection,) -> *mut FFIManagedAccount
```

**Description:**
Get the identity invitation account if it exists in managed collection  # Safety  - `collection` must be a valid pointer to an FFIManagedAccountCollection - The returned pointer must be freed with `managed_account_free` when no longer needed

**Safety:**
- `collection` must be a valid pointer to an FFIManagedAccountCollection - The returned pointer must be freed with `managed_account_free` when no longer needed

**Module:** `managed_account_collection`

---

#### `managed_account_collection_get_identity_registration`

```c
managed_account_collection_get_identity_registration(collection: *const FFIManagedAccountCollection,) -> *mut FFIManagedAccount
```

**Description:**
Get the identity registration account if it exists in managed collection  # Safety  - `collection` must be a valid pointer to an FFIManagedAccountCollection - The returned pointer must be freed with `managed_account_free` when no longer needed

**Safety:**
- `collection` must be a valid pointer to an FFIManagedAccountCollection - The returned pointer must be freed with `managed_account_free` when no longer needed

**Module:** `managed_account_collection`

---

#### `managed_account_collection_get_identity_topup`

```c
managed_account_collection_get_identity_topup(collection: *const FFIManagedAccountCollection, registration_index: c_uint,) -> *mut FFIManagedAccount
```

**Description:**
Get an identity topup account by registration index from managed collection  # Safety  - `collection` must be a valid pointer to an FFIManagedAccountCollection - The returned pointer must be freed with `managed_account_free` when no longer needed

**Safety:**
- `collection` must be a valid pointer to an FFIManagedAccountCollection - The returned pointer must be freed with `managed_account_free` when no longer needed

**Module:** `managed_account_collection`

---

#### `managed_account_collection_get_identity_topup_indices`

```c
managed_account_collection_get_identity_topup_indices(collection: *const FFIManagedAccountCollection, out_indices: *mut *mut c_uint, out_count: *mut usize,) -> bool
```

**Description:**
Get all identity topup registration indices from managed collection  # Safety  - `collection` must be a valid pointer to an FFIManagedAccountCollection - `out_indices` must be a valid pointer to store the indices array - `out_count` must be a valid pointer to store the count - The returned array must be freed with `free_u32_array` when no longer needed

**Safety:**
- `collection` must be a valid pointer to an FFIManagedAccountCollection - `out_indices` must be a valid pointer to store the indices array - `out_count` must be a valid pointer to store the count - The returned array must be freed with `free_u32_array` when no longer needed

**Module:** `managed_account_collection`

---

#### `managed_account_collection_get_identity_topup_not_bound`

```c
managed_account_collection_get_identity_topup_not_bound(collection: *const FFIManagedAccountCollection,) -> *mut FFIManagedAccount
```

**Description:**
Get the identity topup not bound account if it exists in managed collection  # Safety  - `collection` must be a valid pointer to an FFIManagedAccountCollection - `manager` must be a valid pointer to an FFIWalletManager - The returned pointer must be freed with `managed_account_free` when no longer needed

**Safety:**
- `collection` must be a valid pointer to an FFIManagedAccountCollection - `manager` must be a valid pointer to an FFIWalletManager - The returned pointer must be freed with `managed_account_free` when no longer needed

**Module:** `managed_account_collection`

---

#### `managed_account_collection_get_provider_operator_keys`

```c
managed_account_collection_get_provider_operator_keys(collection: *const FFIManagedAccountCollection,) -> *mut std::os::raw::c_void
```

**Description:**
Get the provider operator keys account if it exists in managed collection Note: Returns null if the `bls` feature is not enabled  # Safety  - `collection` must be a valid pointer to an FFIManagedAccountCollection - The returned pointer must be freed with `managed_account_free` when no longer needed (when BLS is enabled)

**Safety:**
- `collection` must be a valid pointer to an FFIManagedAccountCollection - The returned pointer must be freed with `managed_account_free` when no longer needed (when BLS is enabled)

**Module:** `managed_account_collection`

---

#### `managed_account_collection_get_provider_owner_keys`

```c
managed_account_collection_get_provider_owner_keys(collection: *const FFIManagedAccountCollection,) -> *mut FFIManagedAccount
```

**Description:**
Get the provider owner keys account if it exists in managed collection  # Safety  - `collection` must be a valid pointer to an FFIManagedAccountCollection - The returned pointer must be freed with `managed_account_free` when no longer needed

**Safety:**
- `collection` must be a valid pointer to an FFIManagedAccountCollection - The returned pointer must be freed with `managed_account_free` when no longer needed

**Module:** `managed_account_collection`

---

#### `managed_account_collection_get_provider_platform_keys`

```c
managed_account_collection_get_provider_platform_keys(collection: *const FFIManagedAccountCollection,) -> *mut std::os::raw::c_void
```

**Description:**
Get the provider platform keys account if it exists in managed collection Note: Returns null if the `eddsa` feature is not enabled  # Safety  - `collection` must be a valid pointer to an FFIManagedAccountCollection - The returned pointer must be freed with `managed_account_free` when no longer needed (when EdDSA is enabled)

**Safety:**
- `collection` must be a valid pointer to an FFIManagedAccountCollection - The returned pointer must be freed with `managed_account_free` when no longer needed (when EdDSA is enabled)

**Module:** `managed_account_collection`

---

#### `managed_account_collection_get_provider_voting_keys`

```c
managed_account_collection_get_provider_voting_keys(collection: *const FFIManagedAccountCollection,) -> *mut FFIManagedAccount
```

**Description:**
Get the provider voting keys account if it exists in managed collection  # Safety  - `collection` must be a valid pointer to an FFIManagedAccountCollection - The returned pointer must be freed with `managed_account_free` when no longer needed

**Safety:**
- `collection` must be a valid pointer to an FFIManagedAccountCollection - The returned pointer must be freed with `managed_account_free` when no longer needed

**Module:** `managed_account_collection`

---

#### `managed_account_collection_has_identity_invitation`

```c
managed_account_collection_has_identity_invitation(collection: *const FFIManagedAccountCollection,) -> bool
```

**Description:**
Check if identity invitation account exists in managed collection  # Safety  - `collection` must be a valid pointer to an FFIManagedAccountCollection

**Safety:**
- `collection` must be a valid pointer to an FFIManagedAccountCollection

**Module:** `managed_account_collection`

---

#### `managed_account_collection_has_identity_registration`

```c
managed_account_collection_has_identity_registration(collection: *const FFIManagedAccountCollection,) -> bool
```

**Description:**
Check if identity registration account exists in managed collection  # Safety  - `collection` must be a valid pointer to an FFIManagedAccountCollection

**Safety:**
- `collection` must be a valid pointer to an FFIManagedAccountCollection

**Module:** `managed_account_collection`

---

#### `managed_account_collection_has_identity_topup_not_bound`

```c
managed_account_collection_has_identity_topup_not_bound(collection: *const FFIManagedAccountCollection,) -> bool
```

**Description:**
Check if identity topup not bound account exists in managed collection  # Safety  - `collection` must be a valid pointer to an FFIManagedAccountCollection

**Safety:**
- `collection` must be a valid pointer to an FFIManagedAccountCollection

**Module:** `managed_account_collection`

---

#### `managed_account_collection_has_provider_operator_keys`

```c
managed_account_collection_has_provider_operator_keys(collection: *const FFIManagedAccountCollection,) -> bool
```

**Description:**
Check if provider operator keys account exists in managed collection  # Safety  - `collection` must be a valid pointer to an FFIManagedAccountCollection

**Safety:**
- `collection` must be a valid pointer to an FFIManagedAccountCollection

**Module:** `managed_account_collection`

---

#### `managed_account_collection_has_provider_owner_keys`

```c
managed_account_collection_has_provider_owner_keys(collection: *const FFIManagedAccountCollection,) -> bool
```

**Description:**
Check if provider owner keys account exists in managed collection  # Safety  - `collection` must be a valid pointer to an FFIManagedAccountCollection

**Safety:**
- `collection` must be a valid pointer to an FFIManagedAccountCollection

**Module:** `managed_account_collection`

---

#### `managed_account_collection_has_provider_platform_keys`

```c
managed_account_collection_has_provider_platform_keys(collection: *const FFIManagedAccountCollection,) -> bool
```

**Description:**
Check if provider platform keys account exists in managed collection  # Safety  - `collection` must be a valid pointer to an FFIManagedAccountCollection

**Safety:**
- `collection` must be a valid pointer to an FFIManagedAccountCollection

**Module:** `managed_account_collection`

---

#### `managed_account_collection_has_provider_voting_keys`

```c
managed_account_collection_has_provider_voting_keys(collection: *const FFIManagedAccountCollection,) -> bool
```

**Description:**
Check if provider voting keys account exists in managed collection  # Safety  - `collection` must be a valid pointer to an FFIManagedAccountCollection

**Safety:**
- `collection` must be a valid pointer to an FFIManagedAccountCollection

**Module:** `managed_account_collection`

---

#### `managed_account_collection_summary`

```c
managed_account_collection_summary(collection: *const FFIManagedAccountCollection,) -> *mut c_char
```

**Description:**
Get a human-readable summary of all accounts in the managed collection  Returns a formatted string showing all account types and their indices. The format is designed to be clear and readable for end users.  # Safety  - `collection` must be a valid pointer to an FFIManagedAccountCollection - The returned string must be freed with `string_free` when no longer needed - Returns null if the collection pointer is null

**Safety:**
- `collection` must be a valid pointer to an FFIManagedAccountCollection - The returned string must be freed with `string_free` when no longer needed - Returns null if the collection pointer is null

**Module:** `managed_account_collection`

---

#### `managed_account_collection_summary_data`

```c
managed_account_collection_summary_data(collection: *const FFIManagedAccountCollection,) -> *mut FFIManagedAccountCollectionSummary
```

**Description:**
Get structured account collection summary data for managed collection  Returns a struct containing arrays of indices for each account type and boolean flags for special accounts. This provides Swift with programmatic access to account information.  # Safety  - `collection` must be a valid pointer to an FFIManagedAccountCollection - The returned pointer must be freed with `managed_account_collection_summary_free` when no longer needed - Returns null if the collection pointer is null

**Safety:**
- `collection` must be a valid pointer to an FFIManagedAccountCollection - The returned pointer must be freed with `managed_account_collection_summary_free` when no longer needed - Returns null if the collection pointer is null

**Module:** `managed_account_collection`

---

#### `managed_account_collection_summary_free`

```c
managed_account_collection_summary_free(summary: *mut FFIManagedAccountCollectionSummary,) -> ()
```

**Description:**
Free a managed account collection summary and all its allocated memory  # Safety  - `summary` must be a valid pointer to an FFIManagedAccountCollectionSummary created by `managed_account_collection_summary_data` - `summary` must not be used after calling this function

**Safety:**
- `summary` must be a valid pointer to an FFIManagedAccountCollectionSummary created by `managed_account_collection_summary_data` - `summary` must not be used after calling this function

**Module:** `managed_account_collection`

---

#### `managed_account_free`

```c
managed_account_free(account: *mut FFIManagedAccount) -> ()
```

**Description:**
Free a managed account handle  # Safety  - `account` must be a valid pointer to an FFIManagedAccount that was allocated by this library - The pointer must not be used after calling this function - This function must only be called once per allocation

**Safety:**
- `account` must be a valid pointer to an FFIManagedAccount that was allocated by this library - The pointer must not be used after calling this function - This function must only be called once per allocation

**Module:** `managed_account`

---

#### `managed_account_free_transactions`

```c
managed_account_free_transactions(transactions: *mut FFITransactionRecord, count: usize,) -> ()
```

**Description:**
Free transactions array returned by managed_account_get_transactions  # Safety  - `transactions` must be a pointer returned by `managed_account_get_transactions` - `count` must be the count returned by `managed_account_get_transactions` - This function must only be called once per allocation

**Safety:**
- `transactions` must be a pointer returned by `managed_account_get_transactions` - `count` must be the count returned by `managed_account_get_transactions` - This function must only be called once per allocation

**Module:** `managed_account`

---

#### `managed_account_get_account_type`

```c
managed_account_get_account_type(account: *const FFIManagedAccount, index_out: *mut c_uint,) -> FFIAccountType
```

**Description:**
Get the account type of a managed account  # Safety  - `account` must be a valid pointer to an FFIManagedAccount instance - `index_out` must be a valid pointer to receive the account index (or null)

**Safety:**
- `account` must be a valid pointer to an FFIManagedAccount instance - `index_out` must be a valid pointer to receive the account index (or null)

**Module:** `managed_account`

---

#### `managed_account_get_address_pool`

```c
managed_account_get_address_pool(account: *const FFIManagedAccount, pool_type: FFIAddressPoolType,) -> *mut FFIAddressPool
```

**Description:**
Get an address pool from a managed account by type  This function returns the appropriate address pool based on the pool type parameter. For Standard accounts with External/Internal pool types, returns the corresponding pool. For non-standard accounts with Single pool type, returns their single address pool.  # Safety  - `manager` must be a valid pointer to an FFIWalletManager instance - `account` must be a valid pointer to an FFIManagedAccount instance - `wallet_id` must be a valid pointer to a 32-byte wallet ID - The returned pool must be freed with `address_pool_free` when no longer needed

**Safety:**
- `manager` must be a valid pointer to an FFIWalletManager instance - `account` must be a valid pointer to an FFIManagedAccount instance - `wallet_id` must be a valid pointer to a 32-byte wallet ID - The returned pool must be freed with `address_pool_free` when no longer needed

**Module:** `managed_account`

---

#### `managed_account_get_balance`

```c
managed_account_get_balance(account: *const FFIManagedAccount, balance_out: *mut crate::types::FFIBalance,) -> bool
```

**Description:**
Get the balance of a managed account  # Safety  - `account` must be a valid pointer to an FFIManagedAccount instance - `balance_out` must be a valid pointer to an FFIBalance structure

**Safety:**
- `account` must be a valid pointer to an FFIManagedAccount instance - `balance_out` must be a valid pointer to an FFIBalance structure

**Module:** `managed_account`

---

#### `managed_account_get_external_address_pool`

```c
managed_account_get_external_address_pool(account: *const FFIManagedAccount,) -> *mut FFIAddressPool
```

**Description:**
Get the external address pool from a managed account  This function returns the external (receive) address pool for Standard accounts. Returns NULL for account types that don't have separate external/internal pools.  # Safety  - `account` must be a valid pointer to an FFIManagedAccount instance - The returned pool must be freed with `address_pool_free` when no longer needed

**Safety:**
- `account` must be a valid pointer to an FFIManagedAccount instance - The returned pool must be freed with `address_pool_free` when no longer needed

**Module:** `managed_account`

---

#### `managed_account_get_index`

```c
managed_account_get_index(account: *const FFIManagedAccount) -> c_uint
```

**Description:**
Get the account index from a managed account  Returns the primary account index for Standard and CoinJoin accounts. Returns 0 for account types that don't have an index (like Identity or Provider accounts).  # Safety  - `account` must be a valid pointer to an FFIManagedAccount instance

**Safety:**
- `account` must be a valid pointer to an FFIManagedAccount instance

**Module:** `managed_account`

---

#### `managed_account_get_internal_address_pool`

```c
managed_account_get_internal_address_pool(account: *const FFIManagedAccount,) -> *mut FFIAddressPool
```

**Description:**
Get the internal address pool from a managed account  This function returns the internal (change) address pool for Standard accounts. Returns NULL for account types that don't have separate external/internal pools.  # Safety  - `account` must be a valid pointer to an FFIManagedAccount instance - The returned pool must be freed with `address_pool_free` when no longer needed

**Safety:**
- `account` must be a valid pointer to an FFIManagedAccount instance - The returned pool must be freed with `address_pool_free` when no longer needed

**Module:** `managed_account`

---

#### `managed_account_get_is_watch_only`

```c
managed_account_get_is_watch_only(account: *const FFIManagedAccount,) -> bool
```

**Description:**
Check if a managed account is watch-only  # Safety  - `account` must be a valid pointer to an FFIManagedAccount instance

**Safety:**
- `account` must be a valid pointer to an FFIManagedAccount instance

**Module:** `managed_account`

---

#### `managed_account_get_network`

```c
managed_account_get_network(account: *const FFIManagedAccount,) -> FFINetwork
```

**Description:**
Get the network of a managed account  # Safety  - `account` must be a valid pointer to an FFIManagedAccount instance

**Safety:**
- `account` must be a valid pointer to an FFIManagedAccount instance

**Module:** `managed_account`

---

#### `managed_account_get_transaction_count`

```c
managed_account_get_transaction_count(account: *const FFIManagedAccount,) -> c_uint
```

**Description:**
Get the number of transactions in a managed account  # Safety  - `account` must be a valid pointer to an FFIManagedAccount instance

**Safety:**
- `account` must be a valid pointer to an FFIManagedAccount instance

**Module:** `managed_account`

---

#### `managed_account_get_transactions`

```c
managed_account_get_transactions(account: *const FFIManagedAccount, transactions_out: *mut *mut FFITransactionRecord, count_out: *mut usize,) -> bool
```

**Description:**
Get all transactions from a managed account  Returns an array of FFITransactionRecord structures.  # Safety  - `account` must be a valid pointer to an FFIManagedAccount instance - `transactions_out` must be a valid pointer to receive the transactions array pointer - `count_out` must be a valid pointer to receive the count - The caller must free the returned array using `managed_account_free_transactions`

**Safety:**
- `account` must be a valid pointer to an FFIManagedAccount instance - `transactions_out` must be a valid pointer to receive the transactions array pointer - `count_out` must be a valid pointer to receive the count - The caller must free the returned array using `managed_account_free_transactions`

**Module:** `managed_account`

---

#### `managed_account_get_utxo_count`

```c
managed_account_get_utxo_count(account: *const FFIManagedAccount,) -> c_uint
```

**Description:**
Get the number of UTXOs in a managed account  # Safety  - `account` must be a valid pointer to an FFIManagedAccount instance

**Safety:**
- `account` must be a valid pointer to an FFIManagedAccount instance

**Module:** `managed_account`

---

### Address Management - Detailed

#### `address_array_free`

```c
address_array_free(addresses: *mut *mut c_char, count: usize) -> ()
```

**Description:**
Free address array  # Safety  - `addresses` must be a valid pointer to an array of address strings or null - Each address in the array must be a valid C string pointer - `count` must be the correct number of addresses in the array - After calling this function, all pointers become invalid

**Safety:**
- `addresses` must be a valid pointer to an array of address strings or null - Each address in the array must be a valid C string pointer - `count` must be the correct number of addresses in the array - After calling this function, all pointers become invalid

**Module:** `address`

---

#### `address_free`

```c
address_free(address: *mut c_char) -> ()
```

**Description:**
Free address string  # Safety  - `address` must be a valid pointer created by address functions or null - After calling this function, the pointer becomes invalid

**Safety:**
- `address` must be a valid pointer created by address functions or null - After calling this function, the pointer becomes invalid

**Module:** `address`

---

#### `address_get_type`

```c
address_get_type(address: *const c_char, network: FFINetwork, error: *mut FFIError,) -> c_uchar
```

**Description:**
Get address type  Returns: - 0: P2PKH address - 1: P2SH address - 2: Other address type - u8::MAX (255): Error occurred  # Safety  - `address` must be a valid null-terminated C string - `error` must be a valid pointer to an FFIError

**Safety:**
- `address` must be a valid null-terminated C string - `error` must be a valid pointer to an FFIError

**Module:** `address`

---

#### `address_info_array_free`

```c
address_info_array_free(infos: *mut *mut FFIAddressInfo, count: usize) -> ()
```

**Description:**
Free an array of FFIAddressInfo structures  # Safety  - `infos` must be a valid pointer to an array of FFIAddressInfo pointers allocated by this library or null - `count` must be the exact number of elements in the array - The pointers must not be used after calling this function

**Safety:**
- `infos` must be a valid pointer to an array of FFIAddressInfo pointers allocated by this library or null - `count` must be the exact number of elements in the array - The pointers must not be used after calling this function

**Module:** `address_pool`

---

#### `address_info_free`

```c
address_info_free(info: *mut FFIAddressInfo) -> ()
```

**Description:**
Free a single FFIAddressInfo structure  # Safety  - `info` must be a valid pointer to an FFIAddressInfo allocated by this library or null - The pointer must not be used after calling this function

**Safety:**
- `info` must be a valid pointer to an FFIAddressInfo allocated by this library or null - The pointer must not be used after calling this function

**Module:** `address_pool`

---

#### `address_pool_free`

```c
address_pool_free(pool: *mut FFIAddressPool) -> ()
```

**Description:**
Free an address pool handle  # Safety  - `pool` must be a valid pointer to an FFIAddressPool that was allocated by this library - The pointer must not be used after calling this function - This function must only be called once per allocation

**Safety:**
- `pool` must be a valid pointer to an FFIAddressPool that was allocated by this library - The pointer must not be used after calling this function - This function must only be called once per allocation

**Module:** `address_pool`

---

#### `address_pool_get_address_at_index`

```c
address_pool_get_address_at_index(pool: *const FFIAddressPool, index: u32, error: *mut FFIError,) -> *mut FFIAddressInfo
```

**Description:**
Get a single address info at a specific index from the pool  Returns detailed information about the address at the given index, or NULL if the index is out of bounds or not generated yet.  # Safety  - `pool` must be a valid pointer to an FFIAddressPool - `error` must be a valid pointer to an FFIError or null - The returned FFIAddressInfo must be freed using `address_info_free`

**Safety:**
- `pool` must be a valid pointer to an FFIAddressPool - `error` must be a valid pointer to an FFIError or null - The returned FFIAddressInfo must be freed using `address_info_free`

**Module:** `address_pool`

---

#### `address_pool_get_addresses_in_range`

```c
address_pool_get_addresses_in_range(pool: *const FFIAddressPool, start_index: u32, end_index: u32, count_out: *mut usize, error: *mut FFIError,) -> *mut *mut FFIAddressInfo
```

**Description:**
Get a range of addresses from the pool  Returns an array of FFIAddressInfo structures for addresses in the range [start_index, end_index). The count_out parameter will be set to the actual number of addresses returned.  Note: This function only reads existing addresses from the pool. It does not generate new addresses. Use managed_wallet_generate_addresses_to_index if you need to generate addresses first.  # Safety  - `pool` must be a valid pointer to an FFIAddressPool - `count_out` must be a valid pointer to store the count - `error` must be a valid pointer to an FFIError or null - The returned array must be freed using `address_info_array_free`

**Safety:**
- `pool` must be a valid pointer to an FFIAddressPool - `count_out` must be a valid pointer to store the count - `error` must be a valid pointer to an FFIError or null - The returned array must be freed using `address_info_array_free`

**Module:** `address_pool`

---

#### `address_to_pubkey_hash`

```c
address_to_pubkey_hash(address: *const c_char, network: FFINetwork, hash_out: *mut u8,) -> i32
```

**Description:**
Extract public key hash from P2PKH address  # Safety - `address` must be a valid pointer to a null-terminated C string - `hash_out` must be a valid pointer to a buffer of at least 20 bytes  # Returns - 0 on success - -1 on error

**Safety:**
- `address` must be a valid pointer to a null-terminated C string - `hash_out` must be a valid pointer to a buffer of at least 20 bytes

**Module:** `transaction`

---

#### `address_validate`

```c
address_validate(address: *const c_char, network: FFINetwork, error: *mut FFIError,) -> bool
```

**Description:**
Validate an address  # Safety  - `address` must be a valid null-terminated C string - `error` must be a valid pointer to an FFIError

**Safety:**
- `address` must be a valid null-terminated C string - `error` must be a valid pointer to an FFIError

**Module:** `address`

---

### Transaction Management - Detailed

#### `transaction_add_input`

```c
transaction_add_input(tx: *mut FFITransaction, input: *const FFITxIn,) -> i32
```

**Description:**
Add an input to a transaction  # Safety - `tx` must be a valid pointer to an FFITransaction - `input` must be a valid pointer to an FFITxIn  # Returns - 0 on success - -1 on error

**Safety:**
- `tx` must be a valid pointer to an FFITransaction - `input` must be a valid pointer to an FFITxIn

**Module:** `transaction`

---

#### `transaction_add_output`

```c
transaction_add_output(tx: *mut FFITransaction, output: *const FFITxOut,) -> i32
```

**Description:**
Add an output to a transaction  # Safety - `tx` must be a valid pointer to an FFITransaction - `output` must be a valid pointer to an FFITxOut  # Returns - 0 on success - -1 on error

**Safety:**
- `tx` must be a valid pointer to an FFITransaction - `output` must be a valid pointer to an FFITxOut

**Module:** `transaction`

---

#### `transaction_bytes_free`

```c
transaction_bytes_free(tx_bytes: *mut u8) -> ()
```

**Description:**
Free transaction bytes  # Safety  - `tx_bytes` must be a valid pointer created by transaction functions or null - After calling this function, the pointer becomes invalid

**Safety:**
- `tx_bytes` must be a valid pointer created by transaction functions or null - After calling this function, the pointer becomes invalid

**Module:** `transaction`

---

#### `transaction_check_result_free`

```c
transaction_check_result_free(result: *mut FFITransactionCheckResult) -> ()
```

**Description:**
Free a transaction check result  # Safety  - `result` must be a valid pointer to an FFITransactionCheckResult - This function must only be called once per result

**Safety:**
- `result` must be a valid pointer to an FFITransactionCheckResult - This function must only be called once per result

**Module:** `transaction_checking`

---

#### `transaction_classify`

```c
transaction_classify(tx_bytes: *const u8, tx_len: usize, error: *mut FFIError,) -> *mut c_char
```

**Description:**
Get the transaction classification for routing  Returns a string describing the transaction type (e.g., "Standard", "CoinJoin", "AssetLock", "AssetUnlock", "ProviderRegistration", etc.)  # Safety  - `tx_bytes` must be a valid pointer to transaction bytes with at least `tx_len` bytes - `error` must be a valid pointer to an FFIError or null - The returned string must be freed by the caller

**Safety:**
- `tx_bytes` must be a valid pointer to transaction bytes with at least `tx_len` bytes - `error` must be a valid pointer to an FFIError or null - The returned string must be freed by the caller

**Module:** `transaction_checking`

---

#### `transaction_create`

```c
transaction_create() -> *mut FFITransaction
```

**Description:**
Create a new empty transaction  # Returns - Pointer to FFITransaction on success - NULL on error

**Module:** `transaction`

---

#### `transaction_deserialize`

```c
transaction_deserialize(data: *const u8, len: u32) -> *mut FFITransaction
```

**Description:**
Deserialize a transaction  # Safety - `data` must be a valid pointer to serialized transaction data - `len` must be the correct length of the data  # Returns - Pointer to FFITransaction on success - NULL on error

**Safety:**
- `data` must be a valid pointer to serialized transaction data - `len` must be the correct length of the data

**Module:** `transaction`

---

#### `transaction_destroy`

```c
transaction_destroy(tx: *mut FFITransaction) -> ()
```

**Description:**
Destroy a transaction  # Safety - `tx` must be a valid pointer to an FFITransaction created by transaction functions or null - After calling this function, the pointer becomes invalid

**Safety:**
- `tx` must be a valid pointer to an FFITransaction created by transaction functions or null - After calling this function, the pointer becomes invalid

**Module:** `transaction`

---

#### `transaction_get_txid`

```c
transaction_get_txid(tx: *const FFITransaction, txid_out: *mut u8) -> i32
```

**Description:**
Get the transaction ID  # Safety - `tx` must be a valid pointer to an FFITransaction - `txid_out` must be a valid pointer to a buffer of at least 32 bytes  # Returns - 0 on success - -1 on error

**Safety:**
- `tx` must be a valid pointer to an FFITransaction - `txid_out` must be a valid pointer to a buffer of at least 32 bytes

**Module:** `transaction`

---

#### `transaction_get_txid_from_bytes`

```c
transaction_get_txid_from_bytes(tx_bytes: *const u8, tx_len: usize, error: *mut FFIError,) -> *mut c_char
```

**Description:**
Get transaction ID from raw transaction bytes  # Safety - `tx_bytes` must be a valid pointer to transaction bytes - `tx_len` must be the correct length of the transaction - `error` must be a valid pointer to an FFIError  # Returns - Pointer to null-terminated hex string of TXID (must be freed with string_free) - NULL on error

**Safety:**
- `tx_bytes` must be a valid pointer to transaction bytes - `tx_len` must be the correct length of the transaction - `error` must be a valid pointer to an FFIError

**Module:** `transaction`

---

#### `transaction_serialize`

```c
transaction_serialize(tx: *const FFITransaction, out_buf: *mut u8, out_len: *mut u32,) -> i32
```

**Description:**
Serialize a transaction  # Safety - `tx` must be a valid pointer to an FFITransaction - `out_buf` can be NULL to get size only - `out_len` must be a valid pointer to store the size  # Returns - 0 on success - -1 on error

**Safety:**
- `tx` must be a valid pointer to an FFITransaction - `out_buf` can be NULL to get size only - `out_len` must be a valid pointer to store the size

**Module:** `transaction`

---

#### `transaction_sighash`

```c
transaction_sighash(tx: *const FFITransaction, input_index: u32, script_pubkey: *const u8, script_pubkey_len: u32, sighash_type: u32, hash_out: *mut u8,) -> i32
```

**Description:**
Calculate signature hash for an input  # Safety - `tx` must be a valid pointer to an FFITransaction - `script_pubkey` must be a valid pointer to the script pubkey - `hash_out` must be a valid pointer to a buffer of at least 32 bytes  # Returns - 0 on success - -1 on error

**Safety:**
- `tx` must be a valid pointer to an FFITransaction - `script_pubkey` must be a valid pointer to the script pubkey - `hash_out` must be a valid pointer to a buffer of at least 32 bytes

**Module:** `transaction`

---

#### `transaction_sign_input`

```c
transaction_sign_input(tx: *mut FFITransaction, input_index: u32, private_key: *const u8, script_pubkey: *const u8, script_pubkey_len: u32, sighash_type: u32,) -> i32
```

**Description:**
Sign a transaction input  # Safety - `tx` must be a valid pointer to an FFITransaction - `private_key` must be a valid pointer to a 32-byte private key - `script_pubkey` must be a valid pointer to the script pubkey  # Returns - 0 on success - -1 on error

**Safety:**
- `tx` must be a valid pointer to an FFITransaction - `private_key` must be a valid pointer to a 32-byte private key - `script_pubkey` must be a valid pointer to the script pubkey

**Module:** `transaction`

---

#### `utxo_array_free`

```c
utxo_array_free(utxos: *mut FFIUTXO, count: usize) -> ()
```

**Description:**
Free UTXO array  # Safety  - `utxos` must be a valid pointer to an array of FFIUTXO structs allocated by this library - `count` must match the number of UTXOs in the array - The pointer must not be used after calling this function - This function must only be called once per array

**Safety:**
- `utxos` must be a valid pointer to an array of FFIUTXO structs allocated by this library - `count` must match the number of UTXOs in the array - The pointer must not be used after calling this function - This function must only be called once per array

**Module:** `utxo`

---

### Key Management - Detailed

#### `bip38_decrypt_private_key`

```c
bip38_decrypt_private_key(encrypted_key: *const c_char, passphrase: *const c_char, error: *mut FFIError,) -> *mut c_char
```

**Description:**
Decrypt a BIP38 encrypted private key  # Safety  This function is unsafe because it dereferences raw pointers: - `encrypted_key` must be a valid, null-terminated C string - `passphrase` must be a valid, null-terminated C string - `error` must be a valid pointer to an FFIError or null

**Safety:**
This function is unsafe because it dereferences raw pointers: - `encrypted_key` must be a valid, null-terminated C string - `passphrase` must be a valid, null-terminated C string - `error` must be a valid pointer to an FFIError or null

**Module:** `bip38`

---

#### `bip38_encrypt_private_key`

```c
bip38_encrypt_private_key(private_key: *const c_char, passphrase: *const c_char, _network: FFINetworks, error: *mut FFIError,) -> *mut c_char
```

**Description:**
Encrypt a private key with BIP38  # Safety  This function is unsafe because it dereferences raw pointers: - `private_key` must be a valid, null-terminated C string - `passphrase` must be a valid, null-terminated C string - `error` must be a valid pointer to an FFIError or null

**Safety:**
This function is unsafe because it dereferences raw pointers: - `private_key` must be a valid, null-terminated C string - `passphrase` must be a valid, null-terminated C string - `error` must be a valid pointer to an FFIError or null

**Module:** `bip38`

---

#### `derivation_derive_private_key_from_seed`

```c
derivation_derive_private_key_from_seed(seed: *const u8, seed_len: usize, path: *const c_char, network: FFINetwork, error: *mut FFIError,) -> *mut FFIExtendedPrivKey
```

**Description:**
Derive private key for a specific path from seed  # Safety  - `seed` must be a valid pointer to a byte array of `seed_len` length - `path` must be a valid pointer to a null-terminated C string - `error` must be a valid pointer to an FFIError structure or null - The caller must ensure all pointers remain valid for the duration of this call

**Safety:**
- `seed` must be a valid pointer to a byte array of `seed_len` length - `path` must be a valid pointer to a null-terminated C string - `error` must be a valid pointer to an FFIError structure or null - The caller must ensure all pointers remain valid for the duration of this call

**Module:** `derivation`

---

#### `derivation_new_master_key`

```c
derivation_new_master_key(seed: *const u8, seed_len: usize, network: FFINetwork, error: *mut FFIError,) -> *mut FFIExtendedPrivKey
```

**Description:**
Create a new master extended private key from seed  # Safety  - `seed` must be a valid pointer to a byte array of `seed_len` length - `error` must be a valid pointer to an FFIError structure or null - The caller must ensure the seed pointer remains valid for the duration of this call

**Safety:**
- `seed` must be a valid pointer to a byte array of `seed_len` length - `error` must be a valid pointer to an FFIError structure or null - The caller must ensure the seed pointer remains valid for the duration of this call

**Module:** `derivation`

---

#### `extended_private_key_free`

```c
extended_private_key_free(key: *mut FFIExtendedPrivateKey) -> ()
```

**Description:**
Free an extended private key  # Safety  - `key` must be a valid pointer created by extended private key functions or null - After calling this function, the pointer becomes invalid

**Safety:**
- `key` must be a valid pointer created by extended private key functions or null - After calling this function, the pointer becomes invalid

**Module:** `keys`

---

#### `extended_private_key_get_private_key`

```c
extended_private_key_get_private_key(extended_key: *const FFIExtendedPrivateKey, error: *mut FFIError,) -> *mut FFIPrivateKey
```

**Description:**
Get the private key from an extended private key  Extracts the non-extended private key from an extended private key.  # Safety  - `extended_key` must be a valid pointer to an FFIExtendedPrivateKey - `error` must be a valid pointer to an FFIError - The returned FFIPrivateKey must be freed with `private_key_free`

**Safety:**
- `extended_key` must be a valid pointer to an FFIExtendedPrivateKey - `error` must be a valid pointer to an FFIError - The returned FFIPrivateKey must be freed with `private_key_free`

**Module:** `keys`

---

#### `extended_private_key_to_string`

```c
extended_private_key_to_string(key: *const FFIExtendedPrivateKey, network: FFINetwork, error: *mut FFIError,) -> *mut c_char
```

**Description:**
Get extended private key as string (xprv format)  Returns the extended private key in base58 format (xprv... for mainnet, tprv... for testnet)  # Safety  - `key` must be a valid pointer to an FFIExtendedPrivateKey - `network` is ignored; the network is encoded in the extended key - `error` must be a valid pointer to an FFIError - The returned string must be freed with `string_free`

**Safety:**
- `key` must be a valid pointer to an FFIExtendedPrivateKey - `network` is ignored; the network is encoded in the extended key - `error` must be a valid pointer to an FFIError - The returned string must be freed with `string_free`

**Module:** `keys`

---

#### `extended_public_key_free`

```c
extended_public_key_free(key: *mut FFIExtendedPublicKey) -> ()
```

**Description:**
Free an extended public key  # Safety  - `key` must be a valid pointer created by extended public key functions or null - After calling this function, the pointer becomes invalid

**Safety:**
- `key` must be a valid pointer created by extended public key functions or null - After calling this function, the pointer becomes invalid

**Module:** `keys`

---

#### `extended_public_key_get_public_key`

```c
extended_public_key_get_public_key(extended_key: *const FFIExtendedPublicKey, error: *mut FFIError,) -> *mut FFIPublicKey
```

**Description:**
Get the public key from an extended public key  Extracts the non-extended public key from an extended public key.  # Safety  - `extended_key` must be a valid pointer to an FFIExtendedPublicKey - `error` must be a valid pointer to an FFIError - The returned FFIPublicKey must be freed with `public_key_free`

**Safety:**
- `extended_key` must be a valid pointer to an FFIExtendedPublicKey - `error` must be a valid pointer to an FFIError - The returned FFIPublicKey must be freed with `public_key_free`

**Module:** `keys`

---

#### `extended_public_key_to_string`

```c
extended_public_key_to_string(key: *const FFIExtendedPublicKey, network: FFINetwork, error: *mut FFIError,) -> *mut c_char
```

**Description:**
Get extended public key as string (xpub format)  Returns the extended public key in base58 format (xpub... for mainnet, tpub... for testnet)  # Safety  - `key` must be a valid pointer to an FFIExtendedPublicKey - `network` is ignored; the network is encoded in the extended key - `error` must be a valid pointer to an FFIError - The returned string must be freed with `string_free`

**Safety:**
- `key` must be a valid pointer to an FFIExtendedPublicKey - `network` is ignored; the network is encoded in the extended key - `error` must be a valid pointer to an FFIError - The returned string must be freed with `string_free`

**Module:** `keys`

---

#### `private_key_free`

```c
private_key_free(key: *mut FFIPrivateKey) -> ()
```

**Description:**
Free a private key  # Safety  - `key` must be a valid pointer created by private key functions or null - After calling this function, the pointer becomes invalid

**Safety:**
- `key` must be a valid pointer created by private key functions or null - After calling this function, the pointer becomes invalid

**Module:** `keys`

---

#### `private_key_to_wif`

```c
private_key_to_wif(key: *const FFIPrivateKey, network: FFINetwork, error: *mut FFIError,) -> *mut c_char
```

**Description:**
Get private key as WIF string from FFIPrivateKey  # Safety  - `key` must be a valid pointer to an FFIPrivateKey - `error` must be a valid pointer to an FFIError - The returned string must be freed with `string_free`

**Safety:**
- `key` must be a valid pointer to an FFIPrivateKey - `error` must be a valid pointer to an FFIError - The returned string must be freed with `string_free`

**Module:** `keys`

---

#### `public_key_free`

```c
public_key_free(key: *mut FFIPublicKey) -> ()
```

**Description:**
Free a public key  # Safety  - `key` must be a valid pointer created by public key functions or null - After calling this function, the pointer becomes invalid

**Safety:**
- `key` must be a valid pointer created by public key functions or null - After calling this function, the pointer becomes invalid

**Module:** `keys`

---

#### `public_key_to_hex`

```c
public_key_to_hex(key: *const FFIPublicKey, error: *mut FFIError,) -> *mut c_char
```

**Description:**
Get public key as hex string from FFIPublicKey  # Safety  - `key` must be a valid pointer to an FFIPublicKey - `error` must be a valid pointer to an FFIError - The returned string must be freed with `string_free`

**Safety:**
- `key` must be a valid pointer to an FFIPublicKey - `error` must be a valid pointer to an FFIError - The returned string must be freed with `string_free`

**Module:** `keys`

---

### Mnemonic Operations - Detailed

#### `mnemonic_free`

```c
mnemonic_free(mnemonic: *mut c_char) -> ()
```

**Description:**
Free a mnemonic string  # Safety  - `mnemonic` must be a valid pointer created by mnemonic generation functions or null - After calling this function, the pointer becomes invalid

**Safety:**
- `mnemonic` must be a valid pointer created by mnemonic generation functions or null - After calling this function, the pointer becomes invalid

**Module:** `mnemonic`

---

#### `mnemonic_generate`

```c
mnemonic_generate(word_count: c_uint, error: *mut FFIError) -> *mut c_char
```

**Description:**
Generate a new mnemonic with specified word count (12, 15, 18, 21, or 24)

**Module:** `mnemonic`

---

#### `mnemonic_generate_with_language`

```c
mnemonic_generate_with_language(word_count: c_uint, language: FFILanguage, error: *mut FFIError,) -> *mut c_char
```

**Description:**
Generate a new mnemonic with specified language and word count

**Module:** `mnemonic`

---

#### `mnemonic_to_seed`

```c
mnemonic_to_seed(mnemonic: *const c_char, passphrase: *const c_char, seed_out: *mut u8, seed_len: *mut usize, error: *mut FFIError,) -> bool
```

**Description:**
Convert mnemonic to seed with optional passphrase  # Safety  - `mnemonic` must be a valid null-terminated C string - `passphrase` must be a valid null-terminated C string or null - `seed_out` must be a valid pointer to a buffer of at least 64 bytes - `seed_len` must be a valid pointer to store the seed length - `error` must be a valid pointer to an FFIError

**Safety:**
- `mnemonic` must be a valid null-terminated C string - `passphrase` must be a valid null-terminated C string or null - `seed_out` must be a valid pointer to a buffer of at least 64 bytes - `seed_len` must be a valid pointer to store the seed length - `error` must be a valid pointer to an FFIError

**Module:** `mnemonic`

---

#### `mnemonic_validate`

```c
mnemonic_validate(mnemonic: *const c_char, error: *mut FFIError) -> bool
```

**Description:**
Validate a mnemonic phrase  # Safety  - `mnemonic` must be a valid null-terminated C string or null - `error` must be a valid pointer to an FFIError

**Safety:**
- `mnemonic` must be a valid null-terminated C string or null - `error` must be a valid pointer to an FFIError

**Module:** `mnemonic`

---

#### `mnemonic_word_count`

```c
mnemonic_word_count(mnemonic: *const c_char, error: *mut FFIError,) -> c_uint
```

**Description:**
Get word count from mnemonic  # Safety  - `mnemonic` must be a valid null-terminated C string or null - `error` must be a valid pointer to an FFIError

**Safety:**
- `mnemonic` must be a valid null-terminated C string or null - `error` must be a valid pointer to an FFIError

**Module:** `mnemonic`

---

### Utility Functions - Detailed

#### `derivation_bip44_payment_path`

```c
derivation_bip44_payment_path(network: FFINetwork, account_index: c_uint, is_change: bool, address_index: c_uint, path_out: *mut c_char, path_max_len: usize, error: *mut FFIError,) -> bool
```

**Description:**
Derive a BIP44 payment path (m/44'/5'/account'/change/index)

**Module:** `derivation`

---

#### `derivation_coinjoin_path`

```c
derivation_coinjoin_path(network: FFINetwork, account_index: c_uint, path_out: *mut c_char, path_max_len: usize, error: *mut FFIError,) -> bool
```

**Description:**
Derive CoinJoin path (m/9'/5'/4'/account')

**Module:** `derivation`

---

#### `derivation_identity_authentication_path`

```c
derivation_identity_authentication_path(network: FFINetwork, identity_index: c_uint, key_index: c_uint, path_out: *mut c_char, path_max_len: usize, error: *mut FFIError,) -> bool
```

**Description:**
Derive identity authentication path (m/9'/5'/5'/0'/identity_index'/key_index')

**Module:** `derivation`

---

#### `derivation_identity_registration_path`

```c
derivation_identity_registration_path(network: FFINetwork, identity_index: c_uint, path_out: *mut c_char, path_max_len: usize, error: *mut FFIError,) -> bool
```

**Description:**
Derive identity registration path (m/9'/5'/5'/1'/index')

**Module:** `derivation`

---

#### `derivation_identity_topup_path`

```c
derivation_identity_topup_path(network: FFINetwork, identity_index: c_uint, topup_index: c_uint, path_out: *mut c_char, path_max_len: usize, error: *mut FFIError,) -> bool
```

**Description:**
Derive identity top-up path (m/9'/5'/5'/2'/identity_index'/top_up_index')

**Module:** `derivation`

---

#### `derivation_path_free`

```c
derivation_path_free(indices: *mut u32, hardened: *mut bool, count: usize,) -> ()
```

**Description:**
Free derivation path arrays Note: This function expects the count to properly free the slices  # Safety  - `indices` must be a valid pointer created by `derivation_path_parse` or null - `hardened` must be a valid pointer created by `derivation_path_parse` or null - `count` must match the count from `derivation_path_parse` - After calling this function, the pointers become invalid

**Safety:**
- `indices` must be a valid pointer created by `derivation_path_parse` or null - `hardened` must be a valid pointer created by `derivation_path_parse` or null - `count` must match the count from `derivation_path_parse` - After calling this function, the pointers become invalid

**Module:** `keys`

---

#### `derivation_path_parse`

```c
derivation_path_parse(path: *const c_char, indices_out: *mut *mut u32, hardened_out: *mut *mut bool, count_out: *mut usize, error: *mut FFIError,) -> bool
```

**Description:**
Convert derivation path string to indices  # Safety  - `path` must be a valid null-terminated C string or null - `indices_out` must be a valid pointer to store the indices array pointer - `hardened_out` must be a valid pointer to store the hardened flags array pointer - `count_out` must be a valid pointer to store the count - `error` must be a valid pointer to an FFIError - The returned arrays must be freed with `derivation_path_free`

**Safety:**
- `path` must be a valid null-terminated C string or null - `indices_out` must be a valid pointer to store the indices array pointer - `hardened_out` must be a valid pointer to store the hardened flags array pointer - `count_out` must be a valid pointer to store the count - `error` must be a valid pointer to an FFIError - The returned arrays must be freed with `derivation_path_free`

**Module:** `keys`

---

#### `derivation_string_free`

```c
derivation_string_free(s: *mut c_char) -> ()
```

**Description:**
Free derivation path string  # Safety  - `s` must be a valid pointer to a C string that was allocated by this library - The pointer must not be used after calling this function - This function must only be called once per allocation

**Safety:**
- `s` must be a valid pointer to a C string that was allocated by this library - The pointer must not be used after calling this function - This function must only be called once per allocation

**Module:** `derivation`

---

#### `derivation_xpriv_free`

```c
derivation_xpriv_free(xpriv: *mut FFIExtendedPrivKey) -> ()
```

**Description:**
Free extended private key  # Safety  - `xpriv` must be a valid pointer to an FFIExtendedPrivKey that was allocated by this library - The pointer must not be used after calling this function - This function must only be called once per allocation

**Safety:**
- `xpriv` must be a valid pointer to an FFIExtendedPrivKey that was allocated by this library - The pointer must not be used after calling this function - This function must only be called once per allocation

**Module:** `derivation`

---

#### `derivation_xpriv_to_string`

```c
derivation_xpriv_to_string(xpriv: *const FFIExtendedPrivKey, error: *mut FFIError,) -> *mut c_char
```

**Description:**
Get extended private key as string  # Safety  - `xpriv` must be a valid pointer to an FFIExtendedPrivKey - `error` must be a valid pointer to an FFIError - The returned string must be freed with `string_free`

**Safety:**
- `xpriv` must be a valid pointer to an FFIExtendedPrivKey - `error` must be a valid pointer to an FFIError - The returned string must be freed with `string_free`

**Module:** `derivation`

---

#### `derivation_xpriv_to_xpub`

```c
derivation_xpriv_to_xpub(xpriv: *const FFIExtendedPrivKey, error: *mut FFIError,) -> *mut FFIExtendedPubKey
```

**Description:**
Derive public key from extended private key  # Safety  - `xpriv` must be a valid pointer to an FFIExtendedPrivKey - `error` must be a valid pointer to an FFIError - The returned pointer must be freed with `extended_public_key_free`

**Safety:**
- `xpriv` must be a valid pointer to an FFIExtendedPrivKey - `error` must be a valid pointer to an FFIError - The returned pointer must be freed with `extended_public_key_free`

**Module:** `derivation`

---

#### `derivation_xpub_fingerprint`

```c
derivation_xpub_fingerprint(xpub: *const FFIExtendedPubKey, fingerprint_out: *mut u8, error: *mut FFIError,) -> bool
```

**Description:**
Get fingerprint from extended public key (4 bytes)  # Safety  - `xpub` must be a valid pointer to an FFIExtendedPubKey - `fingerprint_out` must be a valid pointer to a buffer of at least 4 bytes - `error` must be a valid pointer to an FFIError

**Safety:**
- `xpub` must be a valid pointer to an FFIExtendedPubKey - `fingerprint_out` must be a valid pointer to a buffer of at least 4 bytes - `error` must be a valid pointer to an FFIError

**Module:** `derivation`

---

#### `derivation_xpub_free`

```c
derivation_xpub_free(xpub: *mut FFIExtendedPubKey) -> ()
```

**Description:**
Free extended public key  # Safety  - `xpub` must be a valid pointer to an FFIExtendedPubKey that was allocated by this library - The pointer must not be used after calling this function - This function must only be called once per allocation

**Safety:**
- `xpub` must be a valid pointer to an FFIExtendedPubKey that was allocated by this library - The pointer must not be used after calling this function - This function must only be called once per allocation

**Module:** `derivation`

---

#### `derivation_xpub_to_string`

```c
derivation_xpub_to_string(xpub: *const FFIExtendedPubKey, error: *mut FFIError,) -> *mut c_char
```

**Description:**
Get extended public key as string  # Safety  - `xpub` must be a valid pointer to an FFIExtendedPubKey - `error` must be a valid pointer to an FFIError - The returned string must be freed with `string_free`

**Safety:**
- `xpub` must be a valid pointer to an FFIExtendedPubKey - `error` must be a valid pointer to an FFIError - The returned string must be freed with `string_free`

**Module:** `derivation`

---

#### `ffi_network_get_name`

```c
ffi_network_get_name(network: FFINetwork) -> *const c_char
```

**Module:** `types`

---

#### `free_u32_array`

```c
free_u32_array(array: *mut c_uint, count: usize) -> ()
```

**Description:**
Free a u32 array allocated by this library  # Safety  - `array` must be a valid pointer to an array allocated by this library - `array` must not be used after calling this function

**Safety:**
- `array` must be a valid pointer to an array allocated by this library - `array` must not be used after calling this function

**Module:** `account_collection`

---

#### `script_p2pkh`

```c
script_p2pkh(pubkey_hash: *const u8, out_buf: *mut u8, out_len: *mut u32,) -> i32
```

**Description:**
Create a P2PKH script pubkey  # Safety - `pubkey_hash` must be a valid pointer to a 20-byte public key hash - `out_buf` can be NULL to get size only - `out_len` must be a valid pointer to store the size  # Returns - 0 on success - -1 on error

**Safety:**
- `pubkey_hash` must be a valid pointer to a 20-byte public key hash - `out_buf` can be NULL to get size only - `out_len` must be a valid pointer to store the size

**Module:** `transaction`

---

#### `string_free`

```c
string_free(s: *mut c_char) -> ()
```

**Description:**
Free a string  # Safety  - `s` must be a valid pointer created by C string creation functions or null - After calling this function, the pointer becomes invalid

**Safety:**
- `s` must be a valid pointer created by C string creation functions or null - After calling this function, the pointer becomes invalid

**Module:** `utils`

---

## Type Definitions

### Core Types

- `FFIError` - Error handling structure
- `FFIWallet` - Wallet handle
- `FFIWalletManager` - Wallet manager handle
- `FFIBalance` - Balance information
- `FFIUTXO` - Unspent transaction output
- `FFINetworks` - Network enumeration

## Memory Management

### Important Rules

1. **Ownership Transfer**: Functions returning pointers transfer ownership to the caller
2. **Cleanup Required**: All returned pointers must be freed using the appropriate `_free` or `_destroy` function
3. **Thread Safety**: Most functions are thread-safe, but check individual function documentation
4. **Error Handling**: Always check the `FFIError` parameter after function calls

## Usage Examples

### Basic Wallet Manager Usage

```c
// Create wallet manager
FFIError error = {0};
FFIWalletManager* manager = wallet_manager_create(&error);
if (error.code != 0) {
    // Handle error
}

// Get wallet count
size_t count = wallet_manager_wallet_count(manager, &error);

// Clean up
wallet_manager_free(manager);
```<|MERGE_RESOLUTION|>--- conflicted
+++ resolved
@@ -4,11 +4,7 @@
 
 **Auto-generated**: This documentation is automatically generated from the source code. Do not edit manually.
 
-<<<<<<< HEAD
-**Total Functions**: 240
-=======
-**Total Functions**: 238
->>>>>>> 618213d5
+**Total Functions**: 242
 
 ## Table of Contents
 
@@ -72,11 +68,7 @@
 
 ### Wallet Operations
 
-<<<<<<< HEAD
-Functions: 61
-=======
-Functions: 58
->>>>>>> 618213d5
+Functions: 62
 
 | Function | Description | Module |
 |----------|-------------|--------|
@@ -110,14 +102,10 @@
 | `wallet_add_account` | Add an account to the wallet without xpub  # Safety  This function dereferenc... | wallet |
 | `wallet_add_account_with_string_xpub` | Add an account to the wallet with xpub as string  # Safety  This function der... | wallet |
 | `wallet_add_account_with_xpub_bytes` | Add an account to the wallet with xpub as byte array  # Safety  This function... | wallet |
-<<<<<<< HEAD
 | `wallet_add_dashpay_external_account_with_xpub_bytes` | Add a DashPay external (watch-only) account with xpub bytes  # Safety - `wall... | wallet |
 | `wallet_add_dashpay_receiving_account` | Add a DashPay receiving funds account  # Safety - `wallet` must be a valid po... | wallet |
-| `wallet_build_transaction` | Build a transaction  # Safety  - `wallet` must be a valid pointer to an FFIWa... | transaction |
-=======
 | `wallet_build_and_sign_transaction` | Build and sign a transaction using the wallet's managed info  This is the rec... | transaction |
 | `wallet_build_transaction` | Build a transaction (unsigned)  This creates an unsigned transaction | transaction |
->>>>>>> 618213d5
 | `wallet_check_transaction` | Check if a transaction belongs to the wallet using ManagedWalletInfo  # Safet... | transaction |
 | `wallet_create_from_mnemonic` | Create a new wallet from mnemonic (backward compatibility - single network)  ... | wallet |
 | `wallet_create_from_mnemonic_with_options` | Create a new wallet from mnemonic with options  # Safety  - `mnemonic` must b... | wallet |
@@ -1180,7 +1168,6 @@
 
 ---
 
-<<<<<<< HEAD
 #### `wallet_add_dashpay_external_account_with_xpub_bytes`
 
 ```c
@@ -1210,7 +1197,9 @@
 - `wallet` must be a valid pointer - `user_identity_id` and `friend_identity_id` must each point to 32 bytes
 
 **Module:** `wallet`
-=======
+
+---
+
 #### `wallet_build_and_sign_transaction`
 
 ```c
@@ -1224,7 +1213,6 @@
 - `managed_wallet` must be a valid pointer to an FFIManagedWalletInfo - `wallet` must be a valid pointer to an FFIWallet - `network` must be a valid FFINetwork - `outputs` must be a valid pointer to an array of FFITxOutput with at least `outputs_count` elements - `tx_bytes_out` must be a valid pointer to store the transaction bytes pointer - `tx_len_out` must be a valid pointer to store the transaction length - `error` must be a valid pointer to an FFIError - The returned transaction bytes must be freed with `transaction_bytes_free`
 
 **Module:** `transaction`
->>>>>>> 618213d5
 
 ---
 
