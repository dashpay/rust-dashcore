use crate::{
    null_check, set_last_error, FFIClientConfig, FFIDetailedSyncProgress, FFIErrorCode,
    FFIEventCallbacks, FFIMempoolStrategy, FFISpvStats, FFISyncProgress, FFIWalletManager,
};
// Import wallet types from key-wallet-ffi
use key_wallet_ffi::FFIWalletManager as KeyWalletFFIWalletManager;

use dash_spv::storage::DiskStorageManager;
use dash_spv::types::SyncStage;
use dash_spv::DashSpvClient;
use dash_spv::Hash;
use dashcore::Txid;

use futures::future::{AbortHandle, Abortable};
use once_cell::sync::Lazy;
use std::collections::HashMap;
use std::ffi::{CStr, CString};
use std::os::raw::{c_char, c_void};
use std::str::FromStr;
use std::sync::atomic::{AtomicU64, Ordering};
use std::sync::{Arc, Mutex};
use std::time::Duration;
use tokio::runtime::Runtime;
use tokio::sync::mpsc::{error::TryRecvError, UnboundedReceiver};
use tokio_util::sync::CancellationToken;

/// Global callback registry for thread-safe callback management
static CALLBACK_REGISTRY: Lazy<Arc<Mutex<CallbackRegistry>>> =
    Lazy::new(|| Arc::new(Mutex::new(CallbackRegistry::new())));

/// Atomic counter for generating unique callback IDs
static CALLBACK_ID_COUNTER: AtomicU64 = AtomicU64::new(1);

/// Thread-safe callback registry
struct CallbackRegistry {
    callbacks: HashMap<u64, CallbackInfo>,
}

/// Information stored for each callback
enum CallbackInfo {
    /// Detailed progress callbacks (used by sync_to_tip_with_progress)
    Detailed {
        progress_callback: Option<extern "C" fn(*const FFIDetailedSyncProgress, *mut c_void)>,
        completion_callback: Option<extern "C" fn(bool, *const c_char, *mut c_void)>,
        user_data: *mut c_void,
    },
    /// Simple progress callbacks (used by sync_to_tip)
    Simple {
        completion_callback: Option<extern "C" fn(bool, *const c_char, *mut c_void)>,
        user_data: *mut c_void,
    },
}

/// # Safety
///
/// `CallbackInfo` is only `Send` if the following conditions are met:
/// - All callback functions must be safe to call from any thread
/// - The `user_data` pointer must either:
///   - Point to thread-safe data (i.e., data that implements `Send`)
///   - Be properly synchronized by the caller (e.g., using mutexes)
///   - Be null
///
/// The caller is responsible for ensuring these conditions are met. Violating
/// these requirements will result in undefined behavior.
unsafe impl Send for CallbackInfo {}

/// # Safety
///
/// `CallbackInfo` is only `Sync` if the following conditions are met:
/// - All callback functions must be safe to call concurrently from multiple threads
/// - The `user_data` pointer must either:
///   - Point to thread-safe data (i.e., data that implements `Sync`)
///   - Be properly synchronized by the caller (e.g., using mutexes)
///   - Be null
///
/// The caller is responsible for ensuring these conditions are met. Violating
/// these requirements will result in undefined behavior.
unsafe impl Sync for CallbackInfo {}

impl CallbackRegistry {
    fn new() -> Self {
        Self {
            callbacks: HashMap::new(),
        }
    }

    fn register(&mut self, info: CallbackInfo) -> u64 {
        let id = CALLBACK_ID_COUNTER.fetch_add(1, Ordering::Relaxed);
        self.callbacks.insert(id, info);
        id
    }

    fn get(&self, id: u64) -> Option<&CallbackInfo> {
        self.callbacks.get(&id)
    }

    fn unregister(&mut self, id: u64) -> Option<CallbackInfo> {
        self.callbacks.remove(&id)
    }
}

/// Sync callback data that uses callback IDs instead of raw pointers
struct SyncCallbackData {
    callback_id: u64,
    _marker: std::marker::PhantomData<()>,
}

/// FFIDashSpvClient structure
type InnerClient = DashSpvClient<
    key_wallet_manager::wallet_manager::WalletManager<
        key_wallet::wallet::managed_wallet_info::ManagedWalletInfo,
    >,
    dash_spv::network::PeerNetworkManager,
    DiskStorageManager,
>;
type SharedClient = Arc<Mutex<Option<InnerClient>>>;

pub struct FFIDashSpvClient {
    pub(crate) inner: SharedClient,
    pub(crate) runtime: Arc<Runtime>,
    event_callbacks: Arc<Mutex<FFIEventCallbacks>>,
    active_threads: Arc<Mutex<Vec<std::thread::JoinHandle<()>>>>,
    sync_callbacks: Arc<Mutex<Option<SyncCallbackData>>>,
    shutdown_token: CancellationToken,
    // Stored event receiver for pull-based draining (no background thread by default)
    event_rx: Arc<Mutex<Option<UnboundedReceiver<dash_spv::types::SpvEvent>>>>,
}

/// Create a new SPV client and return an opaque pointer.
///
/// # Safety
/// - `config` must be a valid, non-null pointer for the duration of the call.
/// - The returned pointer must be freed with `dash_spv_ffi_client_destroy`.
#[no_mangle]
pub unsafe extern "C" fn dash_spv_ffi_client_new(
    config: *const FFIClientConfig,
) -> *mut FFIDashSpvClient {
    null_check!(config, std::ptr::null_mut());

    let config = &(*config);
    // Build runtime with configurable worker threads (0 => auto)
    let mut builder = tokio::runtime::Builder::new_multi_thread();
    builder.thread_name("dash-spv-worker").enable_all();
    if config.worker_threads > 0 {
        builder.worker_threads(config.worker_threads as usize);
    }
    let runtime = match builder.build() {
        Ok(rt) => Arc::new(rt),
        Err(e) => {
            set_last_error(&format!("Failed to create runtime: {}", e));
            return std::ptr::null_mut();
        }
    };

    let mut client_config = config.clone_inner();

    let storage_path = client_config.storage_path.clone().unwrap_or_else(|| {
        let mut path = std::env::temp_dir();
        path.push("dash-spv");
        path.push(format!("{:?}", client_config.network).to_lowercase());
        tracing::warn!(
            "dash-spv FFI config missing storage path, falling back to temp dir {:?}",
            path
        );
        path
    });
    client_config.storage_path = Some(storage_path.clone());

    let client_result = runtime.block_on(async move {
        // Construct concrete implementations for generics
        let network = dash_spv::network::PeerNetworkManager::new(&client_config).await;
        let storage = DiskStorageManager::new(storage_path.clone()).await;
        let wallet = key_wallet_manager::wallet_manager::WalletManager::<
            key_wallet::wallet::managed_wallet_info::ManagedWalletInfo,
        >::new();
        let wallet = std::sync::Arc::new(tokio::sync::RwLock::new(wallet));

        match (network, storage) {
            (Ok(network), Ok(storage)) => {
                DashSpvClient::new(client_config, network, storage, wallet).await
            }
            (Err(e), _) => Err(e),
            (_, Err(e)) => Err(dash_spv::SpvError::Storage(e)),
        }
    });

    match client_result {
        Ok(client) => {
            let ffi_client = FFIDashSpvClient {
                inner: Arc::new(Mutex::new(Some(client))),
                runtime,
                event_callbacks: Arc::new(Mutex::new(FFIEventCallbacks::default())),
                active_threads: Arc::new(Mutex::new(Vec::new())),
                sync_callbacks: Arc::new(Mutex::new(None)),
                shutdown_token: CancellationToken::new(),
                event_rx: Arc::new(Mutex::new(None)),
            };
            Box::into_raw(Box::new(ffi_client))
        }
        Err(e) => {
            set_last_error(&format!("Failed to create client: {}", e));
            std::ptr::null_mut()
        }
    }
}

impl FFIDashSpvClient {
    /// Helper method to run async code using the client's runtime
    pub fn run_async<F, Fut, T>(&self, f: F) -> T
    where
        F: FnOnce() -> Fut,
        Fut: std::future::Future<Output = T>,
    {
        self.runtime.block_on(f())
    }

    fn join_active_threads(&self) {
        let handles = {
            let mut guard = self.active_threads.lock().unwrap();
            std::mem::take(&mut *guard)
        };

        for handle in handles {
            if let Err(e) = handle.join() {
                tracing::error!("Failed to join active thread during cleanup: {:?}", e);
            }
        }
    }

    /// Drain pending events and invoke configured callbacks (non-blocking).
    fn drain_events_internal(&self) {
        let mut rx_guard = self.event_rx.lock().unwrap();
        let Some(rx) = rx_guard.as_mut() else {
            return;
        };
        let callbacks = self.event_callbacks.lock().unwrap();
        // Prevent flooding the UI/main thread by limiting events per drain call.
        // Remaining events stay queued and will be drained on the next tick.
        let max_events_per_call: usize = 500;
        let mut processed: usize = 0;
        loop {
            if processed >= max_events_per_call {
                break;
            }
            match rx.try_recv() {
                Ok(event) => match event {
                    dash_spv::types::SpvEvent::BalanceUpdate {
                        confirmed,
                        unconfirmed,
                        ..
                    } => {
                        callbacks.call_balance_update(confirmed, unconfirmed);
                    }
                    dash_spv::types::SpvEvent::TransactionDetected {
                        ref txid,
                        confirmed,
                        ref addresses,
                        amount,
                        block_height,
                        ..
                    } => {
                        if let Ok(txid_parsed) = txid.parse::<dashcore::Txid>() {
                            callbacks.call_transaction(
                                &txid_parsed,
                                confirmed,
                                amount,
                                addresses,
                                block_height,
                            );
                            let wallet_id_hex = "unknown";
                            let account_index = 0;
                            let block_height = block_height.unwrap_or(0);
                            let is_ours = amount != 0;
                            callbacks.call_wallet_transaction(
                                wallet_id_hex,
                                account_index,
                                &txid_parsed,
                                confirmed,
                                amount,
                                addresses,
                                block_height,
                                is_ours,
                            );
                        }
                    }
                    dash_spv::types::SpvEvent::BlockProcessed {
                        height,
                        ref hash,
                        ..
                    } => {
                        if let Ok(hash_parsed) = hash.parse::<dashcore::BlockHash>() {
                            callbacks.call_block(height, &hash_parsed);
                        }
                    }
                    dash_spv::types::SpvEvent::SyncProgress {
                        ..
                    } => {}
                    dash_spv::types::SpvEvent::ChainLockReceived {
                        ..
                    } => {}
                    dash_spv::types::SpvEvent::InstantLockReceived {
                        ..
                    } => {
                        // InstantLock received and validated
                        // TODO: Add FFI callback if needed for instant lock notifications
                    }
                    dash_spv::types::SpvEvent::MempoolTransactionAdded {
                        ref txid,
                        amount,
                        ref addresses,
                        is_instant_send,
                        ..
                    } => {
                        callbacks.call_mempool_transaction_added(
                            txid,
                            amount,
                            addresses,
                            is_instant_send,
                        );
                    }
                    dash_spv::types::SpvEvent::MempoolTransactionConfirmed {
                        ref txid,
                        block_height,
                        ref block_hash,
                    } => {
                        callbacks.call_mempool_transaction_confirmed(
                            txid,
                            block_height,
                            block_hash,
                        );
                    }
                    dash_spv::types::SpvEvent::MempoolTransactionRemoved {
                        ref txid,
                        ref reason,
                    } => {
                        let ffi_reason: crate::types::FFIMempoolRemovalReason =
                            reason.clone().into();
                        let reason_code = ffi_reason as u8;
                        callbacks.call_mempool_transaction_removed(txid, reason_code);
                    }
                    dash_spv::types::SpvEvent::CompactFilterMatched {
                        hash,
                    } => {
                        if let Ok(block_hash_parsed) = hash.parse::<dashcore::BlockHash>() {
                            callbacks.call_compact_filter_matched(
                                &block_hash_parsed,
                                &[],
                                "unknown",
                            );
                        }
                    }
                },
                Err(TryRecvError::Empty) => break,
                Err(TryRecvError::Disconnected) => {
                    *rx_guard = None;
                    break;
                }
            }
            processed += 1;
        }
    }
}

/// Drain pending events and invoke configured callbacks (non-blocking).
///
/// # Safety
/// - `client` must be a valid, non-null pointer.
#[no_mangle]
pub unsafe extern "C" fn dash_spv_ffi_client_drain_events(client: *mut FFIDashSpvClient) -> i32 {
    null_check!(client);
    let client = &*client;
    client.drain_events_internal();
    FFIErrorCode::Success as i32
}

fn stop_client_internal(client: &mut FFIDashSpvClient) -> Result<(), dash_spv::SpvError> {
    client.shutdown_token.cancel();

    // Ensure callbacks are cleared so no further progress/completion notifications fire.
    {
        let mut cb_guard = client.sync_callbacks.lock().unwrap();
        if let Some(ref callback_data) = *cb_guard {
            CALLBACK_REGISTRY.lock().unwrap().unregister(callback_data.callback_id);
        }
        *cb_guard = None;
    }

    client.join_active_threads();

    let inner = client.inner.clone();
    let result = client.runtime.block_on(async {
        let mut spv_client = {
            let mut guard = inner.lock().unwrap();
            match guard.take() {
                Some(client) => client,
                None => {
                    return Err(dash_spv::SpvError::Storage(dash_spv::StorageError::NotFound(
                        "Client not initialized".to_string(),
                    )))
                }
            }
        };
        let res = spv_client.stop().await;
        let mut guard = inner.lock().unwrap();
        *guard = Some(spv_client);
        res
    });

    client.shutdown_token = CancellationToken::new();

    result
}

/// Update the running client's configuration.
///
/// # Safety
/// - `client` must be a valid pointer to an `FFIDashSpvClient`.
/// - `config` must be a valid pointer to an `FFIClientConfig`.
/// - The network in `config` must match the client's network; changing networks at runtime is not supported.
#[no_mangle]
pub unsafe extern "C" fn dash_spv_ffi_client_update_config(
    client: *mut FFIDashSpvClient,
    config: *const FFIClientConfig,
) -> i32 {
    null_check!(client);
    null_check!(config);

    let client = &(*client);
    let new_config = (&*config).clone_inner();

    let result = client.runtime.block_on(async {
        // Take client without holding the lock across await
        let mut spv_client = {
            let mut guard = client.inner.lock().unwrap();
            match guard.take() {
                Some(client) => client,
                None => {
                    return Err(dash_spv::SpvError::Config("Client not initialized".to_string()))
                }
            }
        };

        let res = spv_client.update_config(new_config).await;

        // Put client back
        let mut guard = client.inner.lock().unwrap();
        *guard = Some(spv_client);
        res
    });

    match result {
        Ok(()) => FFIErrorCode::Success as i32,
        Err(e) => {
            set_last_error(&e.to_string());
            FFIErrorCode::from(e) as i32
        }
    }
}

/// Start the SPV client.
///
/// # Safety
/// - `client` must be a valid, non-null pointer to a created client.
#[no_mangle]
pub unsafe extern "C" fn dash_spv_ffi_client_start(client: *mut FFIDashSpvClient) -> i32 {
    null_check!(client);

    let client = &(*client);
    let inner = client.inner.clone();

    let result = client.runtime.block_on(async {
        let mut spv_client = {
            let mut guard = inner.lock().unwrap();
            match guard.take() {
                Some(client) => client,
                None => {
                    return Err(dash_spv::SpvError::Storage(dash_spv::StorageError::NotFound(
                        "Client not initialized".to_string(),
                    )))
                }
            }
        };
        let res = spv_client.start().await;
        let mut guard = inner.lock().unwrap();
        *guard = Some(spv_client);
        res
    });

    match result {
        Ok(()) => {
            // After successful start, take event receiver for pull-based draining
            let mut guard = client.inner.lock().unwrap();
            if let Some(ref mut spv_client) = *guard {
                match spv_client.take_event_receiver() {
                    Some(rx) => {
                        *client.event_rx.lock().unwrap() = Some(rx);
                        tracing::debug!("Replaced FFI event receiver after client start");
                    }
                    None => {
                        tracing::debug!(
                            "No new event receiver returned after client start; keeping existing receiver"
                        );
                    }
                }
            }
            FFIErrorCode::Success as i32
        }
        Err(e) => {
            set_last_error(&e.to_string());
            FFIErrorCode::from(e) as i32
        }
    }
}

/// Stop the SPV client.
///
/// # Safety
/// - `client` must be a valid, non-null pointer to a created client.
#[no_mangle]
pub unsafe extern "C" fn dash_spv_ffi_client_stop(client: *mut FFIDashSpvClient) -> i32 {
    null_check!(client);

    let client = &mut (*client);
    match stop_client_internal(client) {
        Ok(()) => FFIErrorCode::Success as i32,
        Err(e) => {
            set_last_error(&e.to_string());
            FFIErrorCode::from(e) as i32
        }
    }
}

/// Sync the SPV client to the chain tip.
///
/// # Safety
///
/// This function is unsafe because:
/// - `client` must be a valid pointer to an initialized `FFIDashSpvClient`
/// - `user_data` must satisfy thread safety requirements:
///   - If non-null, it must point to data that is safe to access from multiple threads
///   - The caller must ensure proper synchronization if the data is mutable
///   - The data must remain valid for the entire duration of the sync operation
/// - `completion_callback` must be thread-safe and can be called from any thread
///
/// # Parameters
///
/// - `client`: Pointer to the SPV client
/// - `completion_callback`: Optional callback invoked on completion
/// - `user_data`: Optional user data pointer passed to callbacks
///
/// # Returns
///
/// 0 on success, error code on failure
#[no_mangle]
pub unsafe extern "C" fn dash_spv_ffi_client_sync_to_tip(
    client: *mut FFIDashSpvClient,
    completion_callback: Option<extern "C" fn(bool, *const c_char, *mut c_void)>,
    user_data: *mut c_void,
) -> i32 {
    null_check!(client);

    let client = &(*client);
    let inner = client.inner.clone();
    let runtime = client.runtime.clone();

    // Register callbacks in the global registry for safe lifetime management
    let callback_info = CallbackInfo::Simple {
        completion_callback,
        user_data,
    };
    let callback_id = CALLBACK_REGISTRY.lock().unwrap().register(callback_info);

    // Execute sync in the runtime
    let result = runtime.block_on(async {
        let mut spv_client = {
            let mut guard = inner.lock().unwrap();
            match guard.take() {
                Some(client) => client,
                None => {
                    return Err(dash_spv::SpvError::Storage(dash_spv::StorageError::NotFound(
                        "Client not initialized".to_string(),
                    )))
                }
            }
        };
        match spv_client.sync_to_tip().await {
            Ok(_sync_result) => {
                // sync_to_tip returns a SyncResult, not a stream
                // Progress callbacks removed as sync_to_tip doesn't provide real progress updates

                // Report completion and unregister callbacks
                let mut registry = CALLBACK_REGISTRY.lock().unwrap();
                if let Some(CallbackInfo::Simple {
                    completion_callback: Some(callback),
                    user_data,
                }) = registry.unregister(callback_id)
                {
                    let msg = CString::new("Sync completed successfully").unwrap_or_else(|_| {
                        CString::new("Sync completed").expect("hardcoded string is safe")
                    });
                    callback(true, msg.as_ptr(), user_data);
                }

                // Put client back
                let mut guard = inner.lock().unwrap();
                *guard = Some(spv_client);

                Ok(())
            }
            Err(e) => {
                // Report error and unregister callbacks
                let mut registry = CALLBACK_REGISTRY.lock().unwrap();
                if let Some(CallbackInfo::Simple {
                    completion_callback: Some(callback),
                    user_data,
                }) = registry.unregister(callback_id)
                {
                    let msg = match CString::new(format!("Sync failed: {}", e)) {
                        Ok(s) => s,
                        Err(_) => CString::new("Sync failed").expect("hardcoded string is safe"),
                    };
                    callback(false, msg.as_ptr(), user_data);
                }

                // Put client back
                let mut guard = inner.lock().unwrap();
                *guard = Some(spv_client);
                Err(e)
            }
        }
    });

    match result {
        Ok(()) => FFIErrorCode::Success as i32,
        Err(e) => {
            set_last_error(&e.to_string());
            FFIErrorCode::from(e) as i32
        }
    }
}

/// Performs a test synchronization of the SPV client
///
/// # Parameters
/// - `client`: Pointer to an FFIDashSpvClient instance
///
/// # Returns
/// - `0` on success
/// - Negative error code on failure
///
/// # Safety
/// This function is unsafe because it dereferences a raw pointer.
/// The caller must ensure that the client pointer is valid.
#[no_mangle]
pub unsafe extern "C" fn dash_spv_ffi_client_test_sync(client: *mut FFIDashSpvClient) -> i32 {
    null_check!(client);

    let client = &(*client);
    let result = client.runtime.block_on(async {
        let mut spv_client = {
            let mut guard = client.inner.lock().unwrap();
            match guard.take() {
                Some(client) => client,
                None => {
                    return Err(dash_spv::SpvError::Config("Client not initialized".to_string()))
                }
            }
        };
        tracing::info!("Starting test sync...");

        // Get initial height
        let start_height = match spv_client.sync_progress().await {
            Ok(progress) => progress.header_height,
            Err(e) => {
                tracing::error!("Failed to get initial height: {}", e);
                return Err(e);
            }
        };
        tracing::info!("Initial height: {}", start_height);

        // Start sync
        match spv_client.sync_to_tip().await {
            Ok(_) => tracing::info!("Sync started successfully"),
            Err(e) => {
                tracing::error!("Failed to start sync: {}", e);
                // put back before returning
                let mut guard = client.inner.lock().unwrap();
                *guard = Some(spv_client);
                return Err(e);
            }
        }

        // Wait a bit for headers to download
        tokio::time::sleep(Duration::from_secs(10)).await;

        // Check if headers increased
        let end_height = match spv_client.sync_progress().await {
            Ok(progress) => progress.header_height,
            Err(e) => {
                tracing::error!("Failed to get final height: {}", e);
                let mut guard = client.inner.lock().unwrap();
                *guard = Some(spv_client);
                return Err(e);
            }
        };
        tracing::info!("Final height: {}", end_height);

        let result = if end_height > start_height {
            tracing::info!("✅ Sync working! Downloaded {} headers", end_height - start_height);
            Ok(())
        } else {
            let msg = "No headers downloaded".to_string();
            tracing::error!("❌ {}", msg);
            Err(dash_spv::SpvError::Sync(dash_spv::SyncError::Network(msg)))
        };

        // put client back
        let mut guard = client.inner.lock().unwrap();
        *guard = Some(spv_client);
        result
    });

    match result {
        Ok(_) => FFIErrorCode::Success as i32,
        Err(e) => {
            set_last_error(&e.to_string());
            FFIErrorCode::from(e) as i32
        }
    }
}

/// Sync the SPV client to the chain tip with detailed progress updates.
///
/// # Safety
///
/// This function is unsafe because:
/// - `client` must be a valid pointer to an initialized `FFIDashSpvClient`
/// - `user_data` must satisfy thread safety requirements:
///   - If non-null, it must point to data that is safe to access from multiple threads
///   - The caller must ensure proper synchronization if the data is mutable
///   - The data must remain valid for the entire duration of the sync operation
/// - Both `progress_callback` and `completion_callback` must be thread-safe and can be called from any thread
///
/// # Parameters
///
/// - `client`: Pointer to the SPV client
/// - `progress_callback`: Optional callback invoked periodically with sync progress
/// - `completion_callback`: Optional callback invoked on completion
/// - `user_data`: Optional user data pointer passed to all callbacks
///
/// # Returns
///
/// 0 on success, error code on failure
#[no_mangle]
pub unsafe extern "C" fn dash_spv_ffi_client_sync_to_tip_with_progress(
    client: *mut FFIDashSpvClient,
    progress_callback: Option<extern "C" fn(*const FFIDetailedSyncProgress, *mut c_void)>,
    completion_callback: Option<extern "C" fn(bool, *const c_char, *mut c_void)>,
    user_data: *mut c_void,
) -> i32 {
    null_check!(client);

    let client = &(*client);

    // Register callbacks in the global registry
    let callback_info = CallbackInfo::Detailed {
        progress_callback,
        completion_callback,
        user_data,
    };
    let callback_id = CALLBACK_REGISTRY.lock().unwrap().register(callback_info);

    // Store callback ID in the client
    let callback_data = SyncCallbackData {
        callback_id,
        _marker: std::marker::PhantomData,
    };
    *client.sync_callbacks.lock().unwrap() = Some(callback_data);

    let inner = client.inner.clone();
    let runtime = client.runtime.clone();
    let sync_callbacks = client.sync_callbacks.clone();

    // Take progress receiver from client
    let progress_receiver = {
        let mut guard = inner.lock().unwrap();
        guard.as_mut().and_then(|c| c.take_progress_receiver())
    };

    // Setup progress monitoring with safe callback access
    if let Some(mut receiver) = progress_receiver {
        let runtime_handle = runtime.handle().clone();
        let sync_callbacks_clone = sync_callbacks.clone();
        let shutdown_token_monitor = client.shutdown_token.clone();

        let handle = std::thread::spawn(move || {
            runtime_handle.block_on(async move {
                loop {
                    tokio::select! {
                        maybe_progress = receiver.recv() => {
                            match maybe_progress {
                                Some(progress) => {
                                    // Handle callback in a thread-safe way
                                    let should_stop = matches!(
                                        progress.sync_stage,
                                        SyncStage::Complete | SyncStage::Failed(_)
                                    );

                                    // Create FFI progress (stack-allocated to avoid double-free issues)
                                    let mut ffi_progress = FFIDetailedSyncProgress::from(progress);

                                    // Call the callback using the registry
                                    {
                                        let cb_guard = sync_callbacks_clone.lock().unwrap();

                                        if let Some(ref callback_data) = *cb_guard {
                                            let registry = CALLBACK_REGISTRY.lock().unwrap();
                                            if let Some(CallbackInfo::Detailed {
                                                progress_callback: Some(callback),
                                                user_data,
                                                ..
                                            }) = registry.get(callback_data.callback_id)
                                            {
                                                // SAFETY: The callback and user_data are safely stored in the registry
                                                // and accessed through thread-safe mechanisms. The registry ensures
                                                // proper lifetime management without raw pointer passing across threads.
                                                callback(&ffi_progress, *user_data);

                                                // Free any heap-allocated strings inside the progress struct
                                                // to avoid leaking per-callback allocations (e.g., stage_message).
                                                // Move stage_message out of the struct to avoid double-free.
                                                unsafe {
                                                    // Move stage_message out of the struct (not using ptr::read to avoid double-free)
                                                    let stage_message = std::mem::replace(
                                                        &mut ffi_progress.stage_message,
                                                        crate::types::FFIString {
                                                            ptr: std::ptr::null_mut(),
                                                            length: 0,
                                                        },
                                                    );
                                                    // Destroy stage_message allocated in FFIDetailedSyncProgress::from
                                                    crate::types::dash_spv_ffi_string_destroy(stage_message);
                                                    // ffi_progress will be dropped normally here; no Drop impl exists
                                                }
                                            }
                                        }
                                    }

                                    if should_stop {
                                        break;
                                    }
                                }
                                None => break,
                            }
                        }
                        _ = shutdown_token_monitor.cancelled() => {
                            break;
                        }
                    }
                }
            });
        });

        // Store thread handle
        client.active_threads.lock().unwrap().push(handle);
    }

    // Spawn sync task in a separate thread with safe callback access
    let runtime_handle = runtime.handle().clone();
    let sync_callbacks_clone = sync_callbacks.clone();
    let shutdown_token_sync = client.shutdown_token.clone();
    let sync_handle = std::thread::spawn(move || {
        let shutdown_token_callback = shutdown_token_sync.clone();
        // Run monitoring loop
        let monitor_result = runtime_handle.block_on({
            let inner = inner.clone();
            async move {
                let mut spv_client = {
                    let mut guard = inner.lock().unwrap();
                    match guard.take() {
                        Some(client) => client,
                        None => {
                            return Err(dash_spv::SpvError::Config(
                                "Client not initialized".to_string(),
                            ))
                        }
                    }
                };
                let (_command_sender, command_receiver) = tokio::sync::mpsc::unbounded_channel();
                let run_token = shutdown_token_sync.clone();
                let (abort_handle, abort_registration) = AbortHandle::new_pair();
<<<<<<< HEAD
                let mut run_future = Box::pin(Abortable::new(
                    spv_client.run(command_receiver, run_token),
=======
                let mut monitor_future = Box::pin(Abortable::new(
                    spv_client.monitor_network(command_receiver, run_token),
>>>>>>> c586be99
                    abort_registration,
                ));
                let result = tokio::select! {
                    res = &mut run_future => match res {
                        Ok(inner) => inner,
                        Err(_) => Ok(()),
                    },
                    _ = shutdown_token_sync.cancelled() => {
                        abort_handle.abort();
                        match run_future.as_mut().await {
                            Ok(inner) => inner,
                            Err(_) => Ok(()),
                        }
                    }
                };
                drop(run_future);
                let mut guard = inner.lock().unwrap();
                *guard = Some(spv_client);
                result
            }
        });

        // Send completion callback and cleanup
        {
            let mut cb_guard = sync_callbacks_clone.lock().unwrap();
            if let Some(ref callback_data) = *cb_guard {
                let mut registry = CALLBACK_REGISTRY.lock().unwrap();
                if let Some(CallbackInfo::Detailed {
                    completion_callback: Some(callback),
                    user_data,
                    ..
                }) = registry.unregister(callback_data.callback_id)
                {
                    if shutdown_token_callback.is_cancelled() {
                        let msg = CString::new("Sync stopped by request").unwrap_or_else(|_| {
                            CString::new("Sync stopped").expect("hardcoded string is safe")
                        });
                        callback(false, msg.as_ptr(), user_data);
                    } else {
                        match monitor_result {
                            Ok(_) => {
                                let msg = CString::new("Sync completed successfully")
                                    .unwrap_or_else(|_| {
                                        CString::new("Sync completed")
                                            .expect("hardcoded string is safe")
                                    });
                                callback(true, msg.as_ptr(), user_data);
                            }
                            Err(e) => {
                                let msg = match CString::new(format!("Sync failed: {}", e)) {
                                    Ok(s) => s,
                                    Err(_) => CString::new("Sync failed")
                                        .expect("hardcoded string is safe"),
                                };
                                callback(false, msg.as_ptr(), user_data);
                            }
                        }
                    }
                }
            }
            // Clear the callbacks after completion
            *cb_guard = None;
        }
    });

    // Store thread handle
    client.active_threads.lock().unwrap().push(sync_handle);

    FFIErrorCode::Success as i32
}

// Filter header progress updates are included in the detailed sync progress callback.

/// Cancels the sync operation.
///
/// This stops the SPV client, clears callbacks, and joins active threads so the sync
/// operation halts immediately.
///
/// # Safety
/// The client pointer must be valid and non-null.
///
/// # Returns
/// Returns 0 on success, or an error code on failure.
#[no_mangle]
pub unsafe extern "C" fn dash_spv_ffi_client_cancel_sync(client: *mut FFIDashSpvClient) -> i32 {
    null_check!(client);

    let client = &mut (*client);

    match stop_client_internal(client) {
        Ok(()) => FFIErrorCode::Success as i32,
        Err(e) => {
            set_last_error(&e.to_string());
            FFIErrorCode::from(e) as i32
        }
    }
}

/// Get the current sync progress snapshot.
///
/// # Safety
/// - `client` must be a valid, non-null pointer.
#[no_mangle]
pub unsafe extern "C" fn dash_spv_ffi_client_get_sync_progress(
    client: *mut FFIDashSpvClient,
) -> *mut FFISyncProgress {
    null_check!(client, std::ptr::null_mut());

    let client = &(*client);
    let inner = client.inner.clone();

    let result = client.runtime.block_on(async {
        let spv_client = {
            let mut guard = inner.lock().unwrap();
            match guard.take() {
                Some(c) => c,
                None => {
                    return Err(dash_spv::SpvError::Storage(dash_spv::StorageError::NotFound(
                        "Client not initialized".to_string(),
                    )))
                }
            }
        };
        let res = spv_client.sync_progress().await;
        let mut guard = inner.lock().unwrap();
        *guard = Some(spv_client);
        res
    });

    match result {
        Ok(progress) => Box::into_raw(Box::new(progress.into())),
        Err(e) => {
            set_last_error(&e.to_string());
            std::ptr::null_mut()
        }
    }
}

/// Get current runtime statistics for the SPV client.
///
/// # Safety
/// - `client` must be a valid, non-null pointer.
#[no_mangle]
pub unsafe extern "C" fn dash_spv_ffi_client_get_stats(
    client: *mut FFIDashSpvClient,
) -> *mut FFISpvStats {
    null_check!(client, std::ptr::null_mut());

    let client = &(*client);
    let inner = client.inner.clone();

    let result = client.runtime.block_on(async {
        let spv_client = {
            let mut guard = inner.lock().unwrap();
            match guard.take() {
                Some(client) => client,
                None => {
                    return Err(dash_spv::SpvError::Storage(dash_spv::StorageError::NotFound(
                        "Client not initialized".to_string(),
                    )))
                }
            }
        };
        let res = spv_client.stats().await;
        let mut guard = inner.lock().unwrap();
        *guard = Some(spv_client);
        res
    });

    match result {
        Ok(stats) => Box::into_raw(Box::new(stats.into())),
        Err(e) => {
            set_last_error(&e.to_string());
            std::ptr::null_mut()
        }
    }
}

/// Get the current chain tip hash (32 bytes) if available.
///
/// # Safety
/// - `client` must be a valid, non-null pointer.
/// - `out_hash` must be a valid pointer to a 32-byte buffer.
#[no_mangle]
pub unsafe extern "C" fn dash_spv_ffi_client_get_tip_hash(
    client: *mut FFIDashSpvClient,
    out_hash: *mut u8,
) -> i32 {
    null_check!(client);
    if out_hash.is_null() {
        set_last_error("Null out_hash pointer");
        return FFIErrorCode::NullPointer as i32;
    }

    let client = &(*client);
    let inner = client.inner.clone();

    let result = client.runtime.block_on(async {
        let spv_client = {
            let mut guard = inner.lock().unwrap();
            match guard.take() {
                Some(c) => c,
                None => {
                    return Err(dash_spv::SpvError::Config("Client not initialized".to_string()))
                }
            }
        };
        let tip = spv_client.tip_hash().await;
        let mut guard = inner.lock().unwrap();
        *guard = Some(spv_client);
        Ok(tip)
    });

    match result {
        Ok(Some(hash)) => {
            let bytes = hash.to_byte_array();
            // SAFETY: out_hash points to a buffer with at least 32 bytes
            std::ptr::copy_nonoverlapping(bytes.as_ptr(), out_hash, 32);
            FFIErrorCode::Success as i32
        }
        Ok(None) => {
            set_last_error("No tip hash available");
            FFIErrorCode::StorageError as i32
        }
        Err(e) => {
            set_last_error(&e.to_string());
            FFIErrorCode::from(e) as i32
        }
    }
}

/// Get the current chain tip height (absolute).
///
/// # Safety
/// - `client` must be a valid, non-null pointer.
/// - `out_height` must be a valid, non-null pointer.
#[no_mangle]
pub unsafe extern "C" fn dash_spv_ffi_client_get_tip_height(
    client: *mut FFIDashSpvClient,
    out_height: *mut u32,
) -> i32 {
    null_check!(client);
    if out_height.is_null() {
        set_last_error("Null out_height pointer");
        return FFIErrorCode::NullPointer as i32;
    }

    let client = &(*client);
    let inner = client.inner.clone();

    let result = client.runtime.block_on(async {
        let spv_client = {
            let mut guard = inner.lock().unwrap();
            match guard.take() {
                Some(c) => c,
                None => {
                    return Err(dash_spv::SpvError::Config("Client not initialized".to_string()))
                }
            }
        };
        let height = spv_client.tip_height().await;
        let mut guard = inner.lock().unwrap();
        *guard = Some(spv_client);
        Ok(height)
    });

    match result {
        Ok(height) => {
            *out_height = height;
            FFIErrorCode::Success as i32
        }
        Err(e) => {
            set_last_error(&e.to_string());
            FFIErrorCode::from(e) as i32
        }
    }
}

/// Clear all persisted SPV storage (headers, filters, metadata, sync state).
///
/// # Safety
/// - `client` must be a valid, non-null pointer.
#[no_mangle]
pub unsafe extern "C" fn dash_spv_ffi_client_clear_storage(client: *mut FFIDashSpvClient) -> i32 {
    null_check!(client);

    let client = &(*client);
    let inner = client.inner.clone();

    let result = client.runtime.block_on(async {
        let mut spv_client = {
            let mut guard = inner.lock().unwrap();
            match guard.take() {
                Some(c) => c,
                None => {
                    return Err(dash_spv::SpvError::Config("Client not initialized".to_string()))
                }
            }
        };

        // Try to stop before clearing to ensure no in-flight writes race the wipe.
        if let Err(e) = spv_client.stop().await {
            tracing::warn!("Failed to stop client before clearing storage: {}", e);
        }

        let res = spv_client.clear_storage().await;
        let mut guard = inner.lock().unwrap();
        *guard = Some(spv_client);
        res
    });

    match result {
        Ok(_) => FFIErrorCode::Success as i32,
        Err(e) => {
            set_last_error(&e.to_string());
            FFIErrorCode::from(e) as i32
        }
    }
}

/// Clear only the persisted sync-state snapshot.
///
/// # Safety
/// - `client` must be a valid, non-null pointer.
#[no_mangle]
pub unsafe extern "C" fn dash_spv_ffi_client_clear_sync_state(
    client: *mut FFIDashSpvClient,
) -> i32 {
    null_check!(client);

    let client = &(*client);
    let inner = client.inner.clone();

    let result = client.runtime.block_on(async {
        let mut spv_client = {
            let mut guard = inner.lock().unwrap();
            match guard.take() {
                Some(c) => c,
                None => {
                    return Err(dash_spv::SpvError::Config("Client not initialized".to_string()))
                }
            }
        };

        let res = spv_client.clear_sync_state().await;
        let mut guard = inner.lock().unwrap();
        *guard = Some(spv_client);
        res
    });

    match result {
        Ok(_) => FFIErrorCode::Success as i32,
        Err(e) => {
            set_last_error(&e.to_string());
            FFIErrorCode::from(e) as i32
        }
    }
}

/// Check if compact filter sync is currently available.
///
/// # Safety
/// - `client` must be a valid, non-null pointer.
#[no_mangle]
pub unsafe extern "C" fn dash_spv_ffi_client_is_filter_sync_available(
    client: *mut FFIDashSpvClient,
) -> bool {
    null_check!(client, false);

    let client = &(*client);
    let inner = client.inner.clone();

    client.runtime.block_on(async {
        let spv_client = {
            let mut guard = inner.lock().unwrap();
            match guard.take() {
                Some(client) => client,
                None => return false,
            }
        };
        let res = spv_client.is_filter_sync_available().await;
        let mut guard = inner.lock().unwrap();
        *guard = Some(spv_client);
        res
    })
}

/// Set event callbacks for the client.
///
/// # Safety
/// - `client` must be a valid, non-null pointer.
#[no_mangle]
pub unsafe extern "C" fn dash_spv_ffi_client_set_event_callbacks(
    client: *mut FFIDashSpvClient,
    callbacks: FFIEventCallbacks,
) -> i32 {
    null_check!(client);

    let client = &(*client);

    tracing::debug!("Setting event callbacks on FFI client");
    tracing::debug!("   Block callback: {}", callbacks.on_block.is_some());
    tracing::debug!("   Transaction callback: {}", callbacks.on_transaction.is_some());
    tracing::debug!("   Balance update callback: {}", callbacks.on_balance_update.is_some());

    let mut event_callbacks = client.event_callbacks.lock().unwrap();
    *event_callbacks = callbacks;

    tracing::debug!("Event callbacks set successfully");
    FFIErrorCode::Success as i32
}

/// Destroy the client and free associated resources.
///
/// # Safety
/// - `client` must be either null or a pointer obtained from `dash_spv_ffi_client_new`.
#[no_mangle]
pub unsafe extern "C" fn dash_spv_ffi_client_destroy(client: *mut FFIDashSpvClient) {
    if !client.is_null() {
        let client = Box::from_raw(client);

        // Cancel shutdown token to stop all threads
        client.shutdown_token.cancel();

        // Clean up any registered callbacks
        if let Some(ref callback_data) = *client.sync_callbacks.lock().unwrap() {
            CALLBACK_REGISTRY.lock().unwrap().unregister(callback_data.callback_id);
        }

        // Stop the SPV client
        client.runtime.block_on(async {
            if let Some(mut spv_client) = {
                let mut guard = client.inner.lock().unwrap();
                guard.take()
            } {
                let _ = spv_client.stop().await;
                let mut guard = client.inner.lock().unwrap();
                *guard = Some(spv_client);
            }
        });

        // Join all active threads to ensure clean shutdown
        let threads = {
            let mut threads_guard = client.active_threads.lock().unwrap();
            std::mem::take(&mut *threads_guard)
        };

        for handle in threads {
            if let Err(e) = handle.join() {
                tracing::error!("Failed to join thread during cleanup: {:?}", e);
            }
        }

        tracing::info!("✅ FFI client destroyed and all threads cleaned up");
    }
}

/// Destroy a `FFISyncProgress` object returned by this crate.
///
/// # Safety
/// - `progress` must be a pointer returned from this crate, or null.
#[no_mangle]
pub unsafe extern "C" fn dash_spv_ffi_sync_progress_destroy(progress: *mut FFISyncProgress) {
    if !progress.is_null() {
        let _ = Box::from_raw(progress);
    }
}

/// Destroy an `FFISpvStats` object returned by this crate.
///
/// # Safety
/// - `stats` must be a pointer returned from this crate, or null.
#[no_mangle]
pub unsafe extern "C" fn dash_spv_ffi_spv_stats_destroy(stats: *mut FFISpvStats) {
    if !stats.is_null() {
        let _ = Box::from_raw(stats);
    }
}

// Wallet operations

/// Request a rescan of the blockchain from a given height (not yet implemented).
///
/// # Safety
/// - `client` must be a valid, non-null pointer.
#[no_mangle]
pub unsafe extern "C" fn dash_spv_ffi_client_rescan_blockchain(
    client: *mut FFIDashSpvClient,
    _from_height: u32,
) -> i32 {
    null_check!(client);

    let client = &(*client);
    let inner = client.inner.clone();

    let result: Result<(), dash_spv::SpvError> = client.runtime.block_on(async {
        let mut guard = inner.lock().unwrap();
        if let Some(ref mut _spv_client) = *guard {
            // TODO: rescan_from_height not yet implemented in dash-spv
            Err(dash_spv::SpvError::Config("Not implemented".to_string()))
        } else {
            Err(dash_spv::SpvError::Storage(dash_spv::StorageError::NotFound(
                "Client not initialized".to_string(),
            )))
        }
    });

    match result {
        Ok(_) => FFIErrorCode::Success as i32,
        Err(e) => {
            set_last_error(&format!("Failed to rescan blockchain: {}", e));
            FFIErrorCode::from(e) as i32
        }
    }
}

/// Enable mempool tracking with a given strategy.
///
/// # Safety
/// - `client` must be a valid, non-null pointer.
#[no_mangle]
pub unsafe extern "C" fn dash_spv_ffi_client_enable_mempool_tracking(
    client: *mut FFIDashSpvClient,
    strategy: FFIMempoolStrategy,
) -> i32 {
    null_check!(client);

    let client = &(*client);
    let inner = client.inner.clone();

    let mempool_strategy = strategy.into();

    let result = client.runtime.block_on(async {
        let mut spv_client = {
            let mut guard = inner.lock().unwrap();
            match guard.take() {
                Some(client) => client,
                None => {
                    return Err(dash_spv::SpvError::Storage(dash_spv::StorageError::NotFound(
                        "Client not initialized".to_string(),
                    )))
                }
            }
        };
        let res = spv_client.enable_mempool_tracking(mempool_strategy).await;
        let mut guard = inner.lock().unwrap();
        *guard = Some(spv_client);
        res
    });

    match result {
        Ok(()) => FFIErrorCode::Success as i32,
        Err(e) => {
            set_last_error(&e.to_string());
            FFIErrorCode::from(e) as i32
        }
    }
}

/// Record that we attempted to send a transaction by its txid.
///
/// # Safety
/// - `client` and `txid` must be valid, non-null pointers.
#[no_mangle]
pub unsafe extern "C" fn dash_spv_ffi_client_record_send(
    client: *mut FFIDashSpvClient,
    txid: *const c_char,
) -> i32 {
    null_check!(client);
    null_check!(txid);

    let txid_str = match CStr::from_ptr(txid).to_str() {
        Ok(s) => s,
        Err(e) => {
            set_last_error(&format!("Invalid UTF-8 in txid: {}", e));
            return FFIErrorCode::InvalidArgument as i32;
        }
    };

    let txid = match Txid::from_str(txid_str) {
        Ok(t) => t,
        Err(e) => {
            set_last_error(&format!("Invalid txid: {}", e));
            return FFIErrorCode::InvalidArgument as i32;
        }
    };

    let client = &(*client);
    let inner = client.inner.clone();

    let result = client.runtime.block_on(async {
        let spv_client = {
            let mut guard = inner.lock().unwrap();
            match guard.take() {
                Some(client) => client,
                None => {
                    return Err(dash_spv::SpvError::Storage(dash_spv::StorageError::NotFound(
                        "Client not initialized".to_string(),
                    )))
                }
            }
        };
        let res = spv_client.record_send(txid).await;
        let mut guard = inner.lock().unwrap();
        *guard = Some(spv_client);
        res
    });

    match result {
        Ok(()) => FFIErrorCode::Success as i32,
        Err(e) => {
            set_last_error(&e.to_string());
            FFIErrorCode::from(e) as i32
        }
    }
}

/// Get the wallet manager from the SPV client
///
/// Returns a pointer to an `FFIWalletManager` wrapper that clones the underlying
/// `Arc<RwLock<WalletManager>>`. This allows direct interaction with the wallet
/// manager without going back through the client for each call.
///
/// # Safety
///
/// The caller must ensure that:
/// - The client pointer is valid
/// - The returned pointer is released exactly once using
///   `dash_spv_ffi_wallet_manager_free`
///
/// # Returns
///
/// A pointer to the wallet manager wrapper, or NULL if the client is not initialized.
#[no_mangle]
pub unsafe extern "C" fn dash_spv_ffi_client_get_wallet_manager(
    client: *mut FFIDashSpvClient,
) -> *mut FFIWalletManager {
    null_check!(client, std::ptr::null_mut());

    let client = &*client;
    let inner = client.inner.lock().unwrap();

    if let Some(ref spv_client) = *inner {
        // Clone the Arc to the wallet manager
        let wallet_arc = spv_client.wallet().clone();
        let runtime = client.runtime.clone();

        // Create the FFIWalletManager with the cloned Arc
        let manager = KeyWalletFFIWalletManager::from_arc(wallet_arc, runtime);

        Box::into_raw(Box::new(manager)) as *mut FFIWalletManager
    } else {
        set_last_error("Client not initialized");
        std::ptr::null_mut()
    }
}

/// Release a wallet manager obtained from `dash_spv_ffi_client_get_wallet_manager`.
///
/// This simply forwards to `wallet_manager_free` in key-wallet-ffi so that
/// lifetime management is consistent between direct key-wallet usage and the
/// SPV client pathway.
///
/// # Safety
/// - `manager` must either be null or a pointer previously returned by
///   `dash_spv_ffi_client_get_wallet_manager`.
#[no_mangle]
pub unsafe extern "C" fn dash_spv_ffi_wallet_manager_free(manager: *mut FFIWalletManager) {
    if manager.is_null() {
        return;
    }

    key_wallet_ffi::wallet_manager::wallet_manager_free(manager as *mut KeyWalletFFIWalletManager);
}<|MERGE_RESOLUTION|>--- conflicted
+++ resolved
@@ -889,29 +889,24 @@
                 let (_command_sender, command_receiver) = tokio::sync::mpsc::unbounded_channel();
                 let run_token = shutdown_token_sync.clone();
                 let (abort_handle, abort_registration) = AbortHandle::new_pair();
-<<<<<<< HEAD
-                let mut run_future = Box::pin(Abortable::new(
-                    spv_client.run(command_receiver, run_token),
-=======
                 let mut monitor_future = Box::pin(Abortable::new(
                     spv_client.monitor_network(command_receiver, run_token),
->>>>>>> c586be99
                     abort_registration,
                 ));
                 let result = tokio::select! {
-                    res = &mut run_future => match res {
+                    res = &mut monitor_future => match res {
                         Ok(inner) => inner,
                         Err(_) => Ok(()),
                     },
                     _ = shutdown_token_sync.cancelled() => {
                         abort_handle.abort();
-                        match run_future.as_mut().await {
+                        match monitor_future.as_mut().await {
                             Ok(inner) => inner,
                             Err(_) => Ok(()),
                         }
                     }
                 };
-                drop(run_future);
+                drop(monitor_future);
                 let mut guard = inner.lock().unwrap();
                 *guard = Some(spv_client);
                 result
