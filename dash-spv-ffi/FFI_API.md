--- conflicted
+++ resolved
@@ -96,13 +96,9 @@
 | Function | Description | Module |
 |----------|-------------|--------|
 | `dash_spv_ffi_client_broadcast_transaction` | No description | broadcast |
-<<<<<<< HEAD
 | `dash_spv_ffi_client_get_blocks_with_transactions_count` | Get the count of blocks that contained relevant transactions | client |
 | `dash_spv_ffi_client_get_transaction_count` | Get the total count of transactions across all wallets | client |
 | `dash_spv_ffi_unconfirmed_transaction_destroy` | Destroys an FFIUnconfirmedTransaction and all its associated resources  # Saf... | types |
-=======
-| `dash_spv_ffi_unconfirmed_transaction_destroy` | Destroys an FFIUnconfirmedTransaction and all its associated resources  #... | types |
->>>>>>> 180209c2
 | `dash_spv_ffi_unconfirmed_transaction_destroy_raw_tx` | Destroys the raw transaction bytes allocated for an FFIUnconfirmedTransaction... | types |
 
 ### Mempool Operations
@@ -158,12 +154,8 @@
 | `dash_spv_ffi_client_get_stats` | Get current runtime statistics for the SPV client | client |
 | `dash_spv_ffi_client_get_tip_hash` | Get the current chain tip hash (32 bytes) if available | client |
 | `dash_spv_ffi_client_get_tip_height` | Get the current chain tip height (absolute) | client |
-<<<<<<< HEAD
 | `dash_spv_ffi_client_get_wallet_manager` | Get the wallet manager from the SPV client  Returns a pointer to an `FFIWalle... | client |
 | `dash_spv_ffi_client_load_filters` | Load compact block filters in a given height range | client |
-=======
-| `dash_spv_ffi_client_get_wallet_manager` | Get the wallet manager from the SPV client  Returns a pointer to an... | client |
->>>>>>> 180209c2
 | `dash_spv_ffi_client_record_send` | Record that we attempted to send a transaction by its txid | client |
 | `dash_spv_ffi_client_rescan_blockchain` | Request a rescan of the blockchain from a given height (not yet implemented) | client |
 | `dash_spv_ffi_compact_filter_destroy` | Destroys a single compact filter | types |
