// To the extent possible under law, the author(s) have dedicated all
// copyright and related and neighboring rights to this software to
// the public domain worldwide. This software is distributed without
// any warranty.
//
// You should have received a copy of the CC0 Public Domain Dedication
// along with this software.
// If not, see <http://creativecommons.org/publicdomain/zero/1.0/>.
//

//! # Rust Client for Dash Core API
//!
//! This is a client library for the Dash Core JSON-RPC API.
//!

#![crate_name = "dashcore_rpc_json"]
#![crate_type = "rlib"]

pub extern crate dashcore;
#[allow(unused)]
#[macro_use] // `macro_use` is needed for v1.24.0 compilation.
extern crate serde;
extern crate serde_json;
extern crate serde_with;

use std::collections::HashMap;
use std::fmt;
use std::net::SocketAddr;

use dashcore::consensus::encode;
use dashcore::hashes::hex::{FromHex, ToHex};
use dashcore::hashes::sha256;
use dashcore::util::{bip158, bip32};
use dashcore::{Address, Amount, PrivateKey, PublicKey, Script, SignedAmount, Transaction};
use serde::de::Error as SerdeError;
use serde::{Deserialize, Serialize};
use serde_with::{serde_as, Bytes, DisplayFromStr};

//TODO(stevenroose) consider using a Time type

/// A module used for serde serialization of bytes in hexadecimal format.
///
/// The module is compatible with the serde attribute.
pub mod serde_hex {
    use dashcore::hashes::hex::{FromHex, ToHex};
    use serde::de::Error;
    use serde::{Deserializer, Serializer};

    pub fn serialize<S: Serializer>(b: &Vec<u8>, s: S) -> Result<S::Ok, S::Error> {
        s.serialize_str(&b.to_hex())
    }

    pub fn deserialize<'de, D: Deserializer<'de>>(d: D) -> Result<Vec<u8>, D::Error> {
        let hex_str: String = ::serde::Deserialize::deserialize(d)?;
        Ok(FromHex::from_hex(&hex_str).map_err(D::Error::custom)?)
    }

    pub mod opt {
        use dashcore::hashes::hex::{FromHex, ToHex};
        use serde::de::Error;
        use serde::{Deserializer, Serializer};

        pub fn serialize<S: Serializer>(b: &Option<Vec<u8>>, s: S) -> Result<S::Ok, S::Error> {
            match *b {
                None => s.serialize_none(),
                Some(ref b) => s.serialize_str(&b.to_hex()),
            }
        }

        pub fn deserialize<'de, D: Deserializer<'de>>(d: D) -> Result<Option<Vec<u8>>, D::Error> {
            let hex_str: String = ::serde::Deserialize::deserialize(d)?;
            Ok(Some(FromHex::from_hex(&hex_str).map_err(D::Error::custom)?))
        }
    }
}

#[derive(Clone, PartialEq, Eq, Debug, Deserialize, Serialize)]
pub struct GetNetworkInfoResultNetwork {
    pub name: String,
    pub limited: bool,
    pub reachable: bool,
    pub proxy: String,
    pub proxy_randomize_credentials: bool,
}

#[derive(Clone, PartialEq, Eq, Debug, Deserialize, Serialize)]
pub struct GetNetworkInfoResultAddress {
    pub address: String,
    pub port: usize,
    pub score: usize,
}

#[derive(Clone, PartialEq, Eq, Debug, Deserialize, Serialize)]
pub struct GetNetworkInfoResult {
    pub version: usize,
    pub subversion: String,
    #[serde(rename = "protocolversion")]
    pub protocol_version: usize,
    #[serde(rename = "localservices")]
    pub local_services: String,
    #[serde(rename = "localrelay")]
    pub local_relay: bool,
    #[serde(rename = "timeoffset")]
    pub time_offset: isize,
    pub connections: usize,
    /// The number of inbound connections
    /// Added in Bitcoin Core v0.21
    pub connections_in: Option<usize>,
    /// The number of outbound connections
    /// Added in Bitcoin Core v0.21
    pub connections_out: Option<usize>,
    #[serde(rename = "networkactive")]
    pub network_active: bool,
    pub networks: Vec<GetNetworkInfoResultNetwork>,
    #[serde(rename = "relayfee", with = "dashcore::util::amount::serde::as_btc")]
    pub relay_fee: Amount,
    #[serde(rename = "incrementalfee", with = "dashcore::util::amount::serde::as_btc")]
    pub incremental_fee: Amount,
    #[serde(rename = "localaddresses")]
    pub local_addresses: Vec<GetNetworkInfoResultAddress>,
    pub warnings: String,
}

#[derive(Clone, PartialEq, Eq, Debug, Deserialize, Serialize)]
#[serde(rename_all = "camelCase")]
pub struct AddMultiSigAddressResult {
    pub address: Address,
    pub redeem_script: Script,
}

#[derive(Clone, PartialEq, Eq, Debug, Deserialize, Serialize)]
pub struct LoadWalletResult {
    pub name: String,
    pub warning: Option<String>,
}

#[derive(Clone, PartialEq, Eq, Debug, Deserialize, Serialize)]
pub struct GetWalletInfoResult {
    #[serde(rename = "walletname")]
    pub wallet_name: String,
    #[serde(rename = "walletversion")]
    pub wallet_version: u32,
    #[serde(with = "dashcore::util::amount::serde::as_btc")]
    pub balance: Amount,
    #[serde(with = "dashcore::util::amount::serde::as_btc")]
    pub unconfirmed_balance: Amount,
    #[serde(with = "dashcore::util::amount::serde::as_btc")]
    pub immature_balance: Amount,
    #[serde(rename = "txcount")]
    pub tx_count: usize,
    #[serde(rename = "keypoololdest")]
    pub keypool_oldest: usize,
    #[serde(rename = "keypoolsize")]
    pub keypool_size: usize,
    #[serde(rename = "keypoolsize_hd_internal")]
    pub keypool_size_hd_internal: usize,
    pub unlocked_until: Option<u64>,
    #[serde(rename = "paytxfee", with = "dashcore::util::amount::serde::as_btc")]
    pub pay_tx_fee: Amount,
    #[serde(rename = "hdseedid")]
    pub hd_seed_id: Option<dashcore::XpubIdentifier>,
    pub private_keys_enabled: bool,
    pub avoid_reuse: Option<bool>,
    pub scanning: Option<ScanningDetails>,
}

#[derive(Clone, PartialEq, Debug, Deserialize, Serialize)]
#[serde(untagged)]
pub enum ScanningDetails {
    Scanning {
        duration: usize,
        progress: f32,
    },
    /// The bool in this field will always be false.
    NotScanning(bool),
}

impl Eq for ScanningDetails {}

#[derive(Clone, PartialEq, Debug, Deserialize, Serialize)]
#[serde(rename_all = "camelCase")]
pub struct GetBlockResult {
    pub hash: dashcore::BlockHash,
    pub confirmations: i32,
    pub size: usize,
    pub strippedsize: Option<usize>,
    pub weight: usize,
    pub height: usize,
    pub version: i32,
    #[serde(default, with = "::serde_hex::opt")]
    pub version_hex: Option<Vec<u8>>,
    pub merkleroot: dashcore::TxMerkleNode,
    pub tx: Vec<dashcore::Txid>,
    pub time: usize,
    pub mediantime: Option<usize>,
    pub nonce: u32,
    pub bits: String,
    pub difficulty: f64,
    #[serde(with = "::serde_hex")]
    pub chainwork: Vec<u8>,
    pub n_tx: usize,
    pub previousblockhash: Option<dashcore::BlockHash>,
    pub nextblockhash: Option<dashcore::BlockHash>,
}

#[derive(Clone, PartialEq, Debug, Deserialize, Serialize)]
#[serde(rename_all = "camelCase")]
pub struct GetBlockHeaderResult {
    pub hash: dashcore::BlockHash,
    pub confirmations: i32,
    pub height: usize,
    pub version: i32,
    #[serde(default, with = "::serde_hex::opt")]
    pub version_hex: Option<Vec<u8>>,
    #[serde(rename = "merkleroot")]
    pub merkle_root: dashcore::TxMerkleNode,
    pub time: usize,
    #[serde(rename = "mediantime")]
    pub median_time: Option<usize>,
    pub nonce: u32,
    pub bits: String,
    pub difficulty: f64,
    #[serde(with = "::serde_hex")]
    pub chainwork: Vec<u8>,
    pub n_tx: usize,
    #[serde(rename = "previousblockhash")]
    pub previous_block_hash: Option<dashcore::BlockHash>,
    #[serde(rename = "nextblockhash")]
    pub next_block_hash: Option<dashcore::BlockHash>,
}

#[derive(Clone, PartialEq, Debug, Deserialize, Serialize)]
pub struct GetBlockStatsResult {
    #[serde(rename = "avgfee", with = "dashcore::util::amount::serde::as_sat")]
    pub avg_fee: Amount,
    #[serde(rename = "avgfeerate", with = "dashcore::util::amount::serde::as_sat")]
    pub avg_fee_rate: Amount,
    #[serde(rename = "avgtxsize")]
    pub avg_tx_size: u32,
    #[serde(rename = "blockhash")]
    pub block_hash: dashcore::BlockHash,
    #[serde(rename = "feerate_percentiles")]
    pub fee_rate_percentiles: FeeRatePercentiles,
    pub height: u64,
    pub ins: usize,
    #[serde(rename = "maxfee", with = "dashcore::util::amount::serde::as_sat")]
    pub max_fee: Amount,
    #[serde(rename = "maxfeerate", with = "dashcore::util::amount::serde::as_sat")]
    pub max_fee_rate: Amount,
    #[serde(rename = "maxtxsize")]
    pub max_tx_size: u32,
    #[serde(rename = "medianfee", with = "dashcore::util::amount::serde::as_sat")]
    pub median_fee: Amount,
    #[serde(rename = "mediantime")]
    pub median_time: u64,
    #[serde(rename = "mediantxsize")]
    pub median_tx_size: u32,
    #[serde(rename = "minfee", with = "dashcore::util::amount::serde::as_sat")]
    pub min_fee: Amount,
    #[serde(rename = "minfeerate", with = "dashcore::util::amount::serde::as_sat")]
    pub min_fee_rate: Amount,
    #[serde(rename = "mintxsize")]
    pub min_tx_size: u32,
    pub outs: usize,
    #[serde(with = "dashcore::util::amount::serde::as_sat")]
    pub subsidy: Amount,
    #[serde(rename = "swtotal_size")]
    pub sw_total_size: usize,
    #[serde(rename = "swtotal_weight")]
    pub sw_total_weight: usize,
    #[serde(rename = "swtxs")]
    pub sw_txs: usize,
    pub time: u64,
    #[serde(with = "dashcore::util::amount::serde::as_sat")]
    pub total_out: Amount,
    pub total_size: usize,
    pub total_weight: usize,
    #[serde(rename = "totalfee", with = "dashcore::util::amount::serde::as_sat")]
    pub total_fee: Amount,
    pub txs: usize,
    pub utxo_increase: i32,
    pub utxo_size_inc: i32,
}

#[derive(Clone, PartialEq, Debug, Deserialize, Serialize)]
pub struct GetBlockStatsResultPartial {
    #[serde(
        default,
        rename = "avgfee",
        with = "dashcore::util::amount::serde::as_sat::opt",
        skip_serializing_if = "Option::is_none"
    )]
    pub avg_fee: Option<Amount>,
    #[serde(
        default,
        rename = "avgfeerate",
        with = "dashcore::util::amount::serde::as_sat::opt",
        skip_serializing_if = "Option::is_none"
    )]
    pub avg_fee_rate: Option<Amount>,
    #[serde(default, rename = "avgtxsize", skip_serializing_if = "Option::is_none")]
    pub avg_tx_size: Option<u32>,
    #[serde(default, rename = "blockhash", skip_serializing_if = "Option::is_none")]
    pub block_hash: Option<dashcore::BlockHash>,
    #[serde(default, rename = "feerate_percentiles", skip_serializing_if = "Option::is_none")]
    pub fee_rate_percentiles: Option<FeeRatePercentiles>,
    #[serde(default, skip_serializing_if = "Option::is_none")]
    pub height: Option<u64>,
    #[serde(default, skip_serializing_if = "Option::is_none")]
    pub ins: Option<usize>,
    #[serde(
        default,
        rename = "maxfee",
        with = "dashcore::util::amount::serde::as_sat::opt",
        skip_serializing_if = "Option::is_none"
    )]
    pub max_fee: Option<Amount>,
    #[serde(
        default,
        rename = "maxfeerate",
        with = "dashcore::util::amount::serde::as_sat::opt",
        skip_serializing_if = "Option::is_none"
    )]
    pub max_fee_rate: Option<Amount>,
    #[serde(default, rename = "maxtxsize", skip_serializing_if = "Option::is_none")]
    pub max_tx_size: Option<u32>,
    #[serde(
        default,
        rename = "medianfee",
        with = "dashcore::util::amount::serde::as_sat::opt",
        skip_serializing_if = "Option::is_none"
    )]
    pub median_fee: Option<Amount>,
    #[serde(default, rename = "mediantime", skip_serializing_if = "Option::is_none")]
    pub median_time: Option<u64>,
    #[serde(default, rename = "mediantxsize", skip_serializing_if = "Option::is_none")]
    pub median_tx_size: Option<u32>,
    #[serde(
        default,
        rename = "minfee",
        with = "dashcore::util::amount::serde::as_sat::opt",
        skip_serializing_if = "Option::is_none"
    )]
    pub min_fee: Option<Amount>,
    #[serde(
        default,
        rename = "minfeerate",
        with = "dashcore::util::amount::serde::as_sat::opt",
        skip_serializing_if = "Option::is_none"
    )]
    pub min_fee_rate: Option<Amount>,
    #[serde(default, rename = "mintxsize", skip_serializing_if = "Option::is_none")]
    pub min_tx_size: Option<u32>,
    #[serde(default, skip_serializing_if = "Option::is_none")]
    pub outs: Option<usize>,
    #[serde(
        default,
        with = "dashcore::util::amount::serde::as_sat::opt",
        skip_serializing_if = "Option::is_none"
    )]
    pub subsidy: Option<Amount>,
    #[serde(default, rename = "swtotal_size", skip_serializing_if = "Option::is_none")]
    pub sw_total_size: Option<usize>,
    #[serde(default, rename = "swtotal_weight", skip_serializing_if = "Option::is_none")]
    pub sw_total_weight: Option<usize>,
    #[serde(default, rename = "swtxs", skip_serializing_if = "Option::is_none")]
    pub sw_txs: Option<usize>,
    #[serde(default, skip_serializing_if = "Option::is_none")]
    pub time: Option<u64>,
    #[serde(
        default,
        with = "dashcore::util::amount::serde::as_sat::opt",
        skip_serializing_if = "Option::is_none"
    )]
    pub total_out: Option<Amount>,
    #[serde(default, skip_serializing_if = "Option::is_none")]
    pub total_size: Option<usize>,
    #[serde(default, skip_serializing_if = "Option::is_none")]
    pub total_weight: Option<usize>,
    #[serde(
        default,
        rename = "totalfee",
        with = "dashcore::util::amount::serde::as_sat::opt",
        skip_serializing_if = "Option::is_none"
    )]
    pub total_fee: Option<Amount>,
    #[serde(default, skip_serializing_if = "Option::is_none")]
    pub txs: Option<usize>,
    #[serde(default, skip_serializing_if = "Option::is_none")]
    pub utxo_increase: Option<i32>,
    #[serde(default, skip_serializing_if = "Option::is_none")]
    pub utxo_size_inc: Option<i32>,
}

#[derive(Clone, PartialEq, Debug, Deserialize, Serialize)]
pub struct FeeRatePercentiles {
    #[serde(with = "dashcore::util::amount::serde::as_sat")]
    pub fr_10th: Amount,
    #[serde(with = "dashcore::util::amount::serde::as_sat")]
    pub fr_25th: Amount,
    #[serde(with = "dashcore::util::amount::serde::as_sat")]
    pub fr_50th: Amount,
    #[serde(with = "dashcore::util::amount::serde::as_sat")]
    pub fr_75th: Amount,
    #[serde(with = "dashcore::util::amount::serde::as_sat")]
    pub fr_90th: Amount,
}

#[derive(Clone)]
pub enum BlockStatsFields {
    AverageFee,
    AverageFeeRate,
    AverageTxSize,
    BlockHash,
    FeeRatePercentiles,
    Height,
    Ins,
    MaxFee,
    MaxFeeRate,
    MaxTxSize,
    MedianFee,
    MedianTime,
    MedianTxSize,
    MinFee,
    MinFeeRate,
    MinTxSize,
    Outs,
    Subsidy,
    SegWitTotalSize,
    SegWitTotalWeight,
    SegWitTxs,
    Time,
    TotalOut,
    TotalSize,
    TotalWeight,
    TotalFee,
    Txs,
    UtxoIncrease,
    UtxoSizeIncrease,
}

impl BlockStatsFields {
    fn get_rpc_keyword(&self) -> &str {
        match *self {
            BlockStatsFields::AverageFee => "avgfee",
            BlockStatsFields::AverageFeeRate => "avgfeerate",
            BlockStatsFields::AverageTxSize => "avgtxsize",
            BlockStatsFields::BlockHash => "blockhash",
            BlockStatsFields::FeeRatePercentiles => "feerate_percentiles",
            BlockStatsFields::Height => "height",
            BlockStatsFields::Ins => "ins",
            BlockStatsFields::MaxFee => "maxfee",
            BlockStatsFields::MaxFeeRate => "maxfeerate",
            BlockStatsFields::MaxTxSize => "maxtxsize",
            BlockStatsFields::MedianFee => "medianfee",
            BlockStatsFields::MedianTime => "mediantime",
            BlockStatsFields::MedianTxSize => "mediantxsize",
            BlockStatsFields::MinFee => "minfee",
            BlockStatsFields::MinFeeRate => "minfeerate",
            BlockStatsFields::MinTxSize => "minfeerate",
            BlockStatsFields::Outs => "outs",
            BlockStatsFields::Subsidy => "subsidy",
            BlockStatsFields::SegWitTotalSize => "swtotal_size",
            BlockStatsFields::SegWitTotalWeight => "swtotal_weight",
            BlockStatsFields::SegWitTxs => "swtxs",
            BlockStatsFields::Time => "time",
            BlockStatsFields::TotalOut => "total_out",
            BlockStatsFields::TotalSize => "total_size",
            BlockStatsFields::TotalWeight => "total_weight",
            BlockStatsFields::TotalFee => "totalfee",
            BlockStatsFields::Txs => "txs",
            BlockStatsFields::UtxoIncrease => "utxo_increase",
            BlockStatsFields::UtxoSizeIncrease => "utxo_size_inc",
        }
    }
}

impl fmt::Display for BlockStatsFields {
    fn fmt(&self, f: &mut fmt::Formatter) -> fmt::Result {
        write!(f, "{}", self.get_rpc_keyword())
    }
}

impl From<BlockStatsFields> for serde_json::Value {
    fn from(bsf: BlockStatsFields) -> Self {
        Self::from(bsf.to_string())
    }
}

#[derive(Clone, PartialEq, Debug, Deserialize, Serialize)]
#[serde(rename_all = "camelCase")]
pub struct GetMiningInfoResult {
    pub blocks: u32,
    #[serde(rename = "currentblockweight")]
    pub current_block_weight: Option<u64>,
    #[serde(rename = "currentblocktx")]
    pub current_block_tx: Option<usize>,
    pub difficulty: f64,
    #[serde(rename = "networkhashps")]
    pub network_hash_ps: f64,
    #[serde(rename = "pooledtx")]
    pub pooled_tx: usize,
    pub chain: String,
    pub warnings: String,
}

#[derive(Clone, PartialEq, Eq, Debug, Deserialize, Serialize)]
#[serde(rename_all = "camelCase")]
pub struct GetRawTransactionResultVinScriptSig {
    pub asm: String,
    #[serde(with = "::serde_hex")]
    pub hex: Vec<u8>,
}

impl GetRawTransactionResultVinScriptSig {
    pub fn script(&self) -> Result<Script, encode::Error> {
        Ok(Script::from(self.hex.clone()))
    }
}

#[derive(Clone, PartialEq, Eq, Debug, Deserialize, Serialize)]
#[serde(rename_all = "camelCase")]
pub struct GetRawTransactionResultVin {
    pub sequence: u32,
    /// The raw scriptSig in case of a coinbase tx.
    #[serde(default, with = "::serde_hex::opt")]
    pub coinbase: Option<Vec<u8>>,
    /// Not provided for coinbase txs.
    pub txid: Option<dashcore::Txid>,
    /// Not provided for coinbase txs.
    pub vout: Option<u32>,
    /// The scriptSig in case of a non-coinbase tx.
    pub script_sig: Option<GetRawTransactionResultVinScriptSig>,
    /// Not provided for coinbase txs.
    #[serde(default, deserialize_with = "deserialize_hex_array_opt")]
    pub txinwitness: Option<Vec<Vec<u8>>>,
}

impl GetRawTransactionResultVin {
    /// Whether this input is from a coinbase tx.
    /// The [txid], [vout] and [script_sig] fields are not provided
    /// for coinbase transactions.
    pub fn is_coinbase(&self) -> bool {
        self.coinbase.is_some()
    }
}

#[derive(Clone, PartialEq, Eq, Debug, Deserialize, Serialize)]
#[serde(rename_all = "camelCase")]
pub struct GetRawTransactionResultVoutScriptPubKey {
    pub asm: String,
    #[serde(with = "::serde_hex")]
    pub hex: Vec<u8>,
    pub req_sigs: Option<usize>,
    #[serde(rename = "type")]
    pub type_: Option<ScriptPubkeyType>,
    pub addresses: Option<Vec<Address>>,
}

impl GetRawTransactionResultVoutScriptPubKey {
    pub fn script(&self) -> Result<Script, encode::Error> {
        Ok(Script::from(self.hex.clone()))
    }
}

#[derive(Clone, PartialEq, Eq, Debug, Deserialize, Serialize)]
#[serde(rename_all = "camelCase")]
pub struct GetRawTransactionResultVout {
    #[serde(with = "dashcore::util::amount::serde::as_btc")]
    pub value: Amount,
    pub n: u32,
    pub script_pub_key: GetRawTransactionResultVoutScriptPubKey,
}

#[derive(Clone, PartialEq, Eq, Debug, Deserialize, Serialize)]
#[serde(rename_all = "camelCase")]
pub struct GetRawTransactionResult {
    #[serde(rename = "in_active_chain")]
    pub in_active_chain: Option<bool>,
    #[serde(with = "::serde_hex")]
    pub hex: Vec<u8>,
    pub txid: dashcore::Txid,
    pub hash: dashcore::Wtxid,
    pub size: usize,
    pub vsize: usize,
    pub version: u32,
    pub locktime: u32,
    pub vin: Vec<GetRawTransactionResultVin>,
    pub vout: Vec<GetRawTransactionResultVout>,
    pub blockhash: Option<dashcore::BlockHash>,
    pub confirmations: Option<u32>,
    pub time: Option<usize>,
    pub blocktime: Option<usize>,
}

#[derive(Clone, PartialEq, Eq, Debug, Deserialize, Serialize)]
pub struct GetBlockFilterResult {
    pub header: dashcore::FilterHash,
    #[serde(with = "::serde_hex")]
    pub filter: Vec<u8>,
}

impl GetBlockFilterResult {
    /// Get the filter.
    /// Note that this copies the underlying filter data. To prevent this,
    /// use [into_filter] instead.
    pub fn to_filter(&self) -> bip158::BlockFilter {
        bip158::BlockFilter::new(&self.filter)
    }

    /// Convert the result in the filter type.
    pub fn into_filter(self) -> bip158::BlockFilter {
        bip158::BlockFilter {
            content: self.filter,
        }
    }
}

impl GetRawTransactionResult {
    /// Whether this tx is a coinbase tx.
    pub fn is_coinbase(&self) -> bool {
        self.vin.len() == 1 && self.vin[0].is_coinbase()
    }

    pub fn transaction(&self) -> Result<Transaction, encode::Error> {
        Ok(encode::deserialize(&self.hex)?)
    }
}

/// Enum to represent the BIP125 replaceable status for a transaction.
#[derive(Copy, Clone, PartialEq, Eq, Debug, Deserialize, Serialize)]
#[serde(rename_all = "lowercase")]
pub enum Bip125Replaceable {
    Yes,
    No,
    Unknown,
}

/// Enum to represent the category of a transaction.
#[derive(Copy, Clone, PartialEq, Eq, Debug, Deserialize, Serialize)]
#[serde(rename_all = "lowercase")]
pub enum GetTransactionResultDetailCategory {
    Send,
    Receive,
    Generate,
    Immature,
    Orphan,
}

#[derive(Clone, PartialEq, Eq, Debug, Deserialize)]
pub struct GetTransactionResultDetail {
    pub address: Option<Address>,
    pub category: GetTransactionResultDetailCategory,
    #[serde(with = "dashcore::util::amount::serde::as_btc")]
    pub amount: SignedAmount,
    pub label: Option<String>,
    pub vout: u32,
    #[serde(default, with = "dashcore::util::amount::serde::as_btc::opt")]
    pub fee: Option<SignedAmount>,
    pub abandoned: Option<bool>,
}

#[derive(Clone, PartialEq, Eq, Debug, Deserialize)]
pub struct WalletTxInfo {
    pub confirmations: i32,
    pub blockhash: Option<dashcore::BlockHash>,
    pub blockindex: Option<usize>,
    pub blocktime: Option<u64>,
    pub blockheight: Option<u32>,
    pub txid: dashcore::Txid,
    pub time: u64,
    pub timereceived: u64,
    #[serde(rename = "bip125-replaceable")]
    pub bip125_replaceable: Bip125Replaceable,
    /// Conflicting transaction ids
    #[serde(rename = "walletconflicts")]
    pub wallet_conflicts: Vec<dashcore::Txid>,
}

#[derive(Clone, PartialEq, Eq, Debug, Deserialize)]
pub struct GetTransactionResult {
    #[serde(flatten)]
    pub info: WalletTxInfo,
    #[serde(with = "dashcore::util::amount::serde::as_btc")]
    pub amount: SignedAmount,
    #[serde(default, with = "dashcore::util::amount::serde::as_btc::opt")]
    pub fee: Option<SignedAmount>,
    pub details: Vec<GetTransactionResultDetail>,
    #[serde(with = "::serde_hex")]
    pub hex: Vec<u8>,
}

impl GetTransactionResult {
    pub fn transaction(&self) -> Result<Transaction, encode::Error> {
        Ok(encode::deserialize(&self.hex)?)
    }
}

#[derive(Clone, PartialEq, Eq, Debug, Deserialize)]
pub struct ListTransactionResult {
    #[serde(flatten)]
    pub info: WalletTxInfo,
    #[serde(flatten)]
    pub detail: GetTransactionResultDetail,

    pub trusted: Option<bool>,
    pub comment: Option<String>,
}

#[derive(Clone, PartialEq, Eq, Debug, Deserialize)]
pub struct ListSinceBlockResult {
    pub transactions: Vec<ListTransactionResult>,
    #[serde(default)]
    pub removed: Vec<ListTransactionResult>,
    pub lastblock: dashcore::BlockHash,
}

#[derive(Clone, PartialEq, Eq, Debug, Deserialize, Serialize)]
#[serde(rename_all = "camelCase")]
pub struct GetTxOutResult {
    pub bestblock: dashcore::BlockHash,
    pub confirmations: u32,
    #[serde(with = "dashcore::util::amount::serde::as_btc")]
    pub value: Amount,
    pub script_pub_key: GetRawTransactionResultVoutScriptPubKey,
    pub coinbase: bool,
}

#[derive(Clone, PartialEq, Eq, Debug, Deserialize, Serialize, Default)]
#[serde(rename_all = "camelCase")]
pub struct ListUnspentQueryOptions {
    #[serde(
        rename = "minimumAmount",
        with = "dashcore::util::amount::serde::as_btc::opt",
        skip_serializing_if = "Option::is_none"
    )]
    pub minimum_amount: Option<Amount>,
    #[serde(
        rename = "maximumAmount",
        with = "dashcore::util::amount::serde::as_btc::opt",
        skip_serializing_if = "Option::is_none"
    )]
    pub maximum_amount: Option<Amount>,
    #[serde(rename = "maximumCount", skip_serializing_if = "Option::is_none")]
    pub maximum_count: Option<usize>,
    #[serde(
        rename = "minimumSumAmount",
        with = "dashcore::util::amount::serde::as_btc::opt",
        skip_serializing_if = "Option::is_none"
    )]
    pub minimum_sum_amount: Option<Amount>,
}

#[derive(Clone, PartialEq, Eq, Debug, Deserialize, Serialize)]
#[serde(rename_all = "camelCase")]
pub struct ListUnspentResultEntry {
    pub txid: dashcore::Txid,
    pub vout: u32,
    pub address: Option<Address>,
    pub label: Option<String>,
    pub redeem_script: Option<Script>,
    pub witness_script: Option<Script>,
    pub script_pub_key: Script,
    #[serde(with = "dashcore::util::amount::serde::as_btc")]
    pub amount: Amount,
    pub confirmations: u32,
    pub spendable: bool,
    pub solvable: bool,
    #[serde(rename = "desc")]
    pub descriptor: Option<String>,
    pub safe: bool,
}

#[derive(Clone, PartialEq, Eq, Debug, Deserialize, Serialize)]
#[serde(rename_all = "camelCase")]
pub struct ListReceivedByAddressResult {
    #[serde(default, rename = "involvesWatchonly")]
    pub involved_watch_only: bool,
    pub address: Address,
    #[serde(with = "dashcore::util::amount::serde::as_btc")]
    pub amount: Amount,
    pub confirmations: u32,
    pub label: String,
    pub txids: Vec<dashcore::Txid>,
}

#[derive(Clone, PartialEq, Eq, Debug, Deserialize, Serialize)]
#[serde(rename_all = "camelCase")]
pub struct SignRawTransactionResultError {
    pub txid: dashcore::Txid,
    pub vout: u32,
    pub script_sig: Script,
    pub sequence: u32,
    pub error: String,
}

#[derive(Clone, PartialEq, Eq, Debug, Deserialize, Serialize)]
#[serde(rename_all = "camelCase")]
pub struct SignRawTransactionResult {
    #[serde(with = "::serde_hex")]
    pub hex: Vec<u8>,
    pub complete: bool,
    pub errors: Option<Vec<SignRawTransactionResultError>>,
}

impl SignRawTransactionResult {
    pub fn transaction(&self) -> Result<Transaction, encode::Error> {
        Ok(encode::deserialize(&self.hex)?)
    }
}

#[derive(Clone, PartialEq, Eq, Debug, Deserialize, Serialize)]
pub struct TestMempoolAcceptResult {
    pub txid: dashcore::Txid,
    pub allowed: bool,
    #[serde(rename = "reject-reason")]
    pub reject_reason: Option<String>,
    /// Virtual transaction size as defined in BIP 141 (only present when 'allowed' is true)
    /// Added in Bitcoin Core v0.21
    pub vsize: Option<u64>,
    /// Transaction fees (only present if 'allowed' is true)
    /// Added in Bitcoin Core v0.21
    pub fees: Option<TestMempoolAcceptResultFees>,
}

#[derive(Clone, PartialEq, Eq, Debug, Deserialize, Serialize)]
pub struct TestMempoolAcceptResultFees {
    /// Transaction fee in BTC
    #[serde(with = "dashcore::util::amount::serde::as_btc")]
    pub base: Amount,
    // unlike GetMempoolEntryResultFees, this only has the `base` fee
}

#[derive(Copy, Clone, PartialEq, Eq, Debug, Deserialize, Serialize)]
#[serde(rename_all = "snake_case")]
pub enum Bip9SoftforkStatus {
    Defined,
    Started,
    LockedIn,
    Active,
    Failed,
}

#[derive(Clone, PartialEq, Eq, Debug, Deserialize, Serialize)]
pub struct Bip9SoftforkStatistics {
    pub period: u32,
    pub threshold: Option<u32>,
    pub elapsed: u32,
    pub count: u32,
    pub possible: Option<bool>,
}

#[derive(Clone, PartialEq, Eq, Debug, Deserialize, Serialize)]
pub struct Bip9SoftforkInfo {
    pub status: Bip9SoftforkStatus,
    pub bit: Option<u8>,
    // Can be -1 for 0.18.x inactive ones.
    pub start_time: i64,
    pub timeout: u64,
    pub since: u32,
    pub statistics: Option<Bip9SoftforkStatistics>,
}

#[derive(Copy, Clone, PartialEq, Eq, Debug, Deserialize, Serialize)]
#[serde(rename_all = "lowercase")]
pub enum SoftforkType {
    Buried,
    Bip9,
}

/// Status of a softfork
#[derive(Clone, PartialEq, Eq, Debug, Deserialize, Serialize)]
pub struct Softfork {
    #[serde(rename = "type")]
    pub type_: SoftforkType,
    pub bip9: Option<Bip9SoftforkInfo>,
    pub height: Option<u32>,
    pub active: bool,
}

#[allow(non_camel_case_types)]
#[derive(Copy, Clone, PartialEq, Eq, Debug, Deserialize, Serialize)]
#[serde(rename_all = "lowercase")]
pub enum ScriptPubkeyType {
    Nonstandard,
    Pubkey,
    PubkeyHash,
    ScriptHash,
    MultiSig,
    NullData,
    Witness_v0_KeyHash,
    Witness_v0_ScriptHash,
    Witness_v1_Taproot,
    Witness_Unknown,
}

#[derive(Clone, PartialEq, Eq, Debug, Deserialize, Serialize)]
pub struct GetAddressInfoResultEmbedded {
    pub address: Address,
    #[serde(rename = "scriptPubKey")]
    pub script_pub_key: Script,
    #[serde(rename = "is_script")]
    pub is_script: Option<bool>,
    #[serde(rename = "is_witness")]
    pub is_witness: Option<bool>,
    pub witness_version: Option<u32>,
    #[serde(with = "::serde_hex")]
    pub witness_program: Vec<u8>,
    pub script: Option<ScriptPubkeyType>,
    /// The redeemscript for the p2sh address.
    #[serde(default, with = "::serde_hex::opt")]
    pub hex: Option<Vec<u8>>,
    pub pubkeys: Option<Vec<PublicKey>>,
    #[serde(rename = "sigsrequired")]
    pub n_signatures_required: Option<usize>,
    pub pubkey: Option<PublicKey>,
    #[serde(rename = "is_compressed")]
    pub is_compressed: Option<bool>,
    pub label: Option<String>,
    #[serde(rename = "hdkeypath")]
    pub hd_key_path: Option<bip32::DerivationPath>,
    #[serde(rename = "hdseedid")]
    pub hd_seed_id: Option<dashcore::XpubIdentifier>,
    #[serde(default)]
    pub labels: Vec<GetAddressInfoResultLabel>,
}

#[derive(Copy, Clone, PartialEq, Eq, Debug, Deserialize, Serialize)]
#[serde(rename_all = "lowercase")]
pub enum GetAddressInfoResultLabelPurpose {
    Send,
    Receive,
}

#[derive(Clone, PartialEq, Eq, Debug, Deserialize, Serialize)]
#[serde(untagged)]
pub enum GetAddressInfoResultLabel {
    Simple(String),
    WithPurpose {
        name: String,
        purpose: GetAddressInfoResultLabelPurpose,
    },
}

#[derive(Clone, PartialEq, Eq, Debug, Deserialize, Serialize)]
pub struct GetAddressInfoResult {
    pub address: Address,
    #[serde(rename = "scriptPubKey")]
    pub script_pub_key: Script,
    #[serde(rename = "ismine")]
    pub is_mine: Option<bool>,
    #[serde(rename = "iswatchonly")]
    pub is_watchonly: Option<bool>,
    #[serde(rename = "isscript")]
    pub is_script: Option<bool>,
    #[serde(rename = "iswitness")]
    pub is_witness: Option<bool>,
    pub witness_version: Option<u32>,
    #[serde(default, with = "::serde_hex::opt")]
    pub witness_program: Option<Vec<u8>>,
    pub script: Option<ScriptPubkeyType>,
    /// The redeemscript for the p2sh address.
    #[serde(default, with = "::serde_hex::opt")]
    pub hex: Option<Vec<u8>>,
    pub pubkeys: Option<Vec<PublicKey>>,
    #[serde(rename = "sigsrequired")]
    pub n_signatures_required: Option<usize>,
    pub pubkey: Option<PublicKey>,
    /// Information about the address embedded in P2SH or P2WSH, if relevant and known.
    pub embedded: Option<GetAddressInfoResultEmbedded>,
    #[serde(rename = "is_compressed")]
    pub is_compressed: Option<bool>,
    pub timestamp: Option<u64>,
    #[serde(rename = "hdkeypath")]
    pub hd_key_path: Option<bip32::DerivationPath>,
    #[serde(rename = "hdseedid")]
    pub hd_seed_id: Option<dashcore::XpubIdentifier>,
    pub labels: Vec<GetAddressInfoResultLabel>,
    /// Deprecated in v0.20.0. See `labels` field instead.
    #[deprecated(note = "since Core v0.20.0")]
    pub label: Option<String>,
}

/// Models the result of "getblockchaininfo"
#[derive(Clone, Debug, Deserialize, Serialize)]
pub struct GetBlockchainInfoResult {
    /// Current network name as defined in BIP70 (main, test, regtest)
    pub chain: String,
    /// The current number of blocks processed in the server
    pub blocks: u64,
    /// The current number of headers we have validated
    pub headers: u64,
    /// The hash of the currently best block
    #[serde(rename = "bestblockhash")]
    pub best_block_hash: dashcore::BlockHash,
    /// The current difficulty
    pub difficulty: f64,
    /// Median time for the current best block
    #[serde(rename = "mediantime")]
    pub median_time: u64,
    /// Estimate of verification progress [0..1]
    #[serde(rename = "verificationprogress")]
    pub verification_progress: f64,
    /// Estimate of whether this node is in Initial Block Download mode
    #[serde(rename = "initialblockdownload")]
    pub initial_block_download: bool,
    /// Total amount of work in active chain, in hexadecimal
    #[serde(rename = "chainwork", with = "::serde_hex")]
    pub chain_work: Vec<u8>,
    /// The estimated size of the block and undo files on disk
    pub size_on_disk: u64,
    /// If the blocks are subject to pruning
    pub pruned: bool,
    /// Lowest-height complete block stored (only present if pruning is enabled)
    #[serde(rename = "pruneheight")]
    pub prune_height: Option<u64>,
    /// Whether automatic pruning is enabled (only present if pruning is enabled)
    pub automatic_pruning: Option<bool>,
    /// The target size used by pruning (only present if automatic pruning is enabled)
    pub prune_target_size: Option<u64>,
    /// Status of softforks in progress
    #[serde(default)]
    pub softforks: HashMap<String, Softfork>,
    /// Any network and blockchain warnings.
    pub warnings: String,
}

#[derive(Clone, PartialEq, Eq, Debug)]
pub enum ImportMultiRequestScriptPubkey<'a> {
    Address(&'a Address),
    Script(&'a Script),
}

#[derive(Clone, PartialEq, Eq, Debug, Deserialize, Serialize)]
pub struct GetMempoolEntryResult {
    /// Virtual transaction size as defined in BIP 141. This is different from actual serialized
    /// size for witness transactions as witness data is discounted.
    #[serde(alias = "size")]
    pub vsize: u64,
    /// Transaction weight as defined in BIP 141. Added in Core v0.19.0.
    pub weight: Option<u64>,
    /// Local time transaction entered pool in seconds since 1 Jan 1970 GMT
    pub time: u64,
    /// Block height when transaction entered pool
    pub height: u64,
    /// Number of in-mempool descendant transactions (including this one)
    #[serde(rename = "descendantcount")]
    pub descendant_count: u64,
    /// Virtual transaction size of in-mempool descendants (including this one)
    #[serde(rename = "descendantsize")]
    pub descendant_size: u64,
    /// Number of in-mempool ancestor transactions (including this one)
    #[serde(rename = "ancestorcount")]
    pub ancestor_count: u64,
    /// Virtual transaction size of in-mempool ancestors (including this one)
    #[serde(rename = "ancestorsize")]
    pub ancestor_size: u64,
    /// Hash of serialized transaction, including witness data
    pub wtxid: dashcore::Txid,
    /// Fee information
    pub fees: GetMempoolEntryResultFees,
    /// Unconfirmed transactions used as inputs for this transaction
    pub depends: Vec<dashcore::Txid>,
    /// Unconfirmed transactions spending outputs from this transaction
    #[serde(rename = "spentby")]
    pub spent_by: Vec<dashcore::Txid>,
    /// Whether this transaction could be replaced due to BIP125 (replace-by-fee)
    #[serde(rename = "bip125-replaceable")]
    pub bip125_replaceable: bool,
    /// Whether this transaction is currently unbroadcast (initial broadcast not yet acknowledged by any peers)
    /// Added in dashcore Core v0.21
    pub unbroadcast: Option<bool>,
}

#[derive(Clone, PartialEq, Eq, Debug, Deserialize, Serialize)]
pub struct GetMempoolEntryResultFees {
    /// Transaction fee in BTC
    #[serde(with = "dashcore::util::amount::serde::as_btc")]
    pub base: Amount,
    /// Transaction fee with fee deltas used for mining priority in BTC
    #[serde(with = "dashcore::util::amount::serde::as_btc")]
    pub modified: Amount,
    /// Modified fees (see above) of in-mempool ancestors (including this one) in BTC
    #[serde(with = "dashcore::util::amount::serde::as_btc")]
    pub ancestor: Amount,
    /// Modified fees (see above) of in-mempool descendants (including this one) in BTC
    #[serde(with = "dashcore::util::amount::serde::as_btc")]
    pub descendant: Amount,
}

impl<'a> serde::Serialize for ImportMultiRequestScriptPubkey<'a> {
    fn serialize<S>(&self, serializer: S) -> Result<S::Ok, S::Error>
    where
        S: serde::Serializer,
    {
        match *self {
            ImportMultiRequestScriptPubkey::Address(ref addr) => {
                #[derive(Serialize)]
                struct Tmp<'a> {
                    pub address: &'a Address,
                }
                serde::Serialize::serialize(
                    &Tmp {
                        address: addr,
                    },
                    serializer,
                )
            }
            ImportMultiRequestScriptPubkey::Script(script) => {
                serializer.serialize_str(&script.as_bytes().to_hex())
            }
        }
    }
}

/// A import request for importmulti.
///
/// Note: unlike in dashcored, `timestamp` defaults to 0.
#[derive(Clone, PartialEq, Eq, Debug, Default, Serialize)]
pub struct ImportMultiRequest<'a> {
    pub timestamp: ImportMultiRescanSince,
    /// If using descriptor, do not also provide address/scriptPubKey, scripts, or pubkeys.
    #[serde(rename = "desc", skip_serializing_if = "Option::is_none")]
    pub descriptor: Option<&'a str>,
    #[serde(rename = "scriptPubKey", skip_serializing_if = "Option::is_none")]
    pub script_pubkey: Option<ImportMultiRequestScriptPubkey<'a>>,
    #[serde(rename = "redeemscript", skip_serializing_if = "Option::is_none")]
    pub redeem_script: Option<&'a Script>,
    #[serde(rename = "witnessscript", skip_serializing_if = "Option::is_none")]
    pub witness_script: Option<&'a Script>,
    #[serde(skip_serializing_if = "<[_]>::is_empty")]
    pub pubkeys: &'a [PublicKey],
    #[serde(skip_serializing_if = "<[_]>::is_empty")]
    pub keys: &'a [PrivateKey],
    #[serde(skip_serializing_if = "Option::is_none")]
    pub range: Option<(usize, usize)>,
    #[serde(skip_serializing_if = "Option::is_none")]
    pub internal: Option<bool>,
    #[serde(skip_serializing_if = "Option::is_none")]
    pub watchonly: Option<bool>,
    #[serde(skip_serializing_if = "Option::is_none")]
    pub label: Option<&'a str>,
    #[serde(skip_serializing_if = "Option::is_none")]
    pub keypool: Option<bool>,
}

#[derive(Clone, PartialEq, Eq, Debug, Default, Deserialize, Serialize)]
pub struct ImportMultiOptions {
    #[serde(skip_serializing_if = "Option::is_none")]
    pub rescan: Option<bool>,
}

#[derive(Clone, PartialEq, Eq, Copy, Debug)]
pub enum ImportMultiRescanSince {
    Now,
    Timestamp(u64),
}

impl serde::Serialize for ImportMultiRescanSince {
    fn serialize<S>(&self, serializer: S) -> Result<S::Ok, S::Error>
    where
        S: serde::Serializer,
    {
        match *self {
            ImportMultiRescanSince::Now => serializer.serialize_str("now"),
            ImportMultiRescanSince::Timestamp(timestamp) => serializer.serialize_u64(timestamp),
        }
    }
}

impl<'de> serde::Deserialize<'de> for ImportMultiRescanSince {
    fn deserialize<D>(deserializer: D) -> Result<Self, D::Error>
    where
        D: serde::Deserializer<'de>,
    {
        use serde::de;
        struct Visitor;
        impl<'de> de::Visitor<'de> for Visitor {
            type Value = ImportMultiRescanSince;

            fn expecting(&self, formatter: &mut fmt::Formatter) -> fmt::Result {
                write!(formatter, "unix timestamp or 'now'")
            }

            fn visit_u64<E>(self, value: u64) -> Result<Self::Value, E>
            where
                E: de::Error,
            {
                Ok(ImportMultiRescanSince::Timestamp(value))
            }

            fn visit_str<E>(self, value: &str) -> Result<Self::Value, E>
            where
                E: de::Error,
            {
                if value == "now" {
                    Ok(ImportMultiRescanSince::Now)
                } else {
                    Err(de::Error::custom(format!(
                        "invalid str '{}', expecting 'now' or unix timestamp",
                        value
                    )))
                }
            }
        }
        deserializer.deserialize_any(Visitor)
    }
}

impl Default for ImportMultiRescanSince {
    fn default() -> Self {
        ImportMultiRescanSince::Timestamp(0)
    }
}

impl From<u64> for ImportMultiRescanSince {
    fn from(timestamp: u64) -> Self {
        ImportMultiRescanSince::Timestamp(timestamp)
    }
}

impl From<Option<u64>> for ImportMultiRescanSince {
    fn from(timestamp: Option<u64>) -> Self {
        timestamp.map_or(ImportMultiRescanSince::Now, ImportMultiRescanSince::Timestamp)
    }
}

#[derive(Clone, PartialEq, Eq, Debug, Deserialize, Serialize)]
pub struct ImportMultiResultError {
    pub code: i64,
    pub message: String,
}

#[derive(Clone, PartialEq, Eq, Debug, Deserialize, Serialize)]
pub struct ImportMultiResult {
    pub success: bool,
    #[serde(default)]
    pub warnings: Vec<String>,
    pub error: Option<ImportMultiResultError>,
}

/// Progress toward rejecting pre-softfork blocks
#[derive(Clone, PartialEq, Eq, Debug, Deserialize, Serialize)]
pub struct RejectStatus {
    /// `true` if threshold reached
    pub status: bool,
}

/// Models the result of "getpeerinfo"
#[derive(Clone, Debug, Deserialize, Serialize)]
pub struct GetPeerInfoResult {
    /// Peer index
    pub id: u64,
    /// The IP address and port of the peer
    // TODO: use a type for addr
    pub addr: String,
    /// Bind address of the connection to the peer
    // TODO: use a type for addrbind
    pub addrbind: String,
    /// Local address as reported by the peer
    // TODO: use a type for addrlocal
    pub addrlocal: Option<String>,
    /// Network (ipv4, ipv6, or onion) the peer connected through
    /// Added in Bitcoin Core v0.21
    pub network: Option<GetPeerInfoResultNetwork>,
    /// The services offered
    // TODO: use a type for services
    pub services: String,
    /// Whether peer has asked us to relay transactions to it
    pub relaytxes: bool,
    /// The time in seconds since epoch (Jan 1 1970 GMT) of the last send
    pub lastsend: u64,
    /// The time in seconds since epoch (Jan 1 1970 GMT) of the last receive
    pub lastrecv: u64,
    /// The time in seconds since epoch (Jan 1 1970 GMT) of the last valid transaction received from this peer
    /// Added in Bitcoin Core v0.21
    pub last_transaction: Option<u64>,
    /// The time in seconds since epoch (Jan 1 1970 GMT) of the last block received from this peer
    /// Added in Bitcoin Core v0.21
    pub last_block: Option<u64>,
    /// The total bytes sent
    pub bytessent: u64,
    /// The total bytes received
    pub bytesrecv: u64,
    /// The connection time in seconds since epoch (Jan 1 1970 GMT)
    pub conntime: u64,
    /// The time offset in seconds
    pub timeoffset: i64,
    /// ping time (if available)
    pub pingtime: Option<f64>,
    /// minimum observed ping time (if any at all)
    pub minping: Option<f64>,
    /// ping wait (if non-zero)
    pub pingwait: Option<f64>,
    /// The peer version, such as 70001
    pub version: u64,
    /// The string version
    pub subver: String,
    /// Inbound (true) or Outbound (false)
    pub inbound: bool,
    /// Whether connection was due to `addnode`/`-connect` or if it was an
    /// automatic/inbound connection
    /// Deprecated in Bitcoin Core v0.21
    pub addnode: Option<bool>,
    /// The starting height (block) of the peer
    pub startingheight: i64,
    /// The ban score
    /// Deprecated in Bitcoin Core v0.21
    pub banscore: Option<i64>,
    /// The last header we have in common with this peer
    pub synced_headers: i64,
    /// The last block we have in common with this peer
    pub synced_blocks: i64,
    /// The heights of blocks we're currently asking from this peer
    pub inflight: Vec<u64>,
    /// Whether the peer is whitelisted
    /// Deprecated in Bitcoin Core v0.21
    pub whitelisted: Option<bool>,
    #[serde(rename = "minfeefilter", default, with = "dashcore::util::amount::serde::as_btc::opt")]
    pub min_fee_filter: Option<Amount>,
    /// The total bytes sent aggregated by message type
    pub bytessent_per_msg: HashMap<String, u64>,
    /// The total bytes received aggregated by message type
    pub bytesrecv_per_msg: HashMap<String, u64>,
    /// The type of the connection
    /// Added in Bitcoin Core v0.21
    pub connection_type: Option<GetPeerInfoResultConnectionType>,
}

#[derive(Copy, Serialize, Deserialize, Clone, PartialEq, Eq, Debug)]
#[serde(rename_all = "snake_case")]
pub enum GetPeerInfoResultNetwork {
    Ipv4,
    Ipv6,
    Onion,
    #[deprecated]
    Unroutable,
    NotPubliclyRoutable,
    I2p,
    Cjdns,
    Internal,
}

#[derive(Copy, Serialize, Deserialize, Clone, PartialEq, Eq, Debug)]
#[serde(rename_all = "kebab-case")]
pub enum GetPeerInfoResultConnectionType {
    OutboundFullRelay,
    BlockRelayOnly,
    Inbound,
    Manual,
    AddrFetch,
    Feeler,
}

#[derive(Clone, PartialEq, Eq, Debug, Deserialize, Serialize)]
pub struct GetAddedNodeInfoResult {
    /// The node IP address or name (as provided to addnode)
    #[serde(rename = "addednode")]
    pub added_node: String,
    ///  If connected
    pub connected: bool,
    /// Only when connected = true
    pub addresses: Vec<GetAddedNodeInfoResultAddress>,
}

#[derive(Clone, PartialEq, Eq, Debug, Deserialize, Serialize)]
pub struct GetAddedNodeInfoResultAddress {
    /// The dashcore server IP and port we're connected to
    pub address: String,
    /// connection, inbound or outbound
    pub connected: GetAddedNodeInfoResultAddressType,
}

#[derive(Clone, PartialEq, Eq, Debug, Deserialize, Serialize)]
#[serde(rename_all = "lowercase")]
pub enum GetAddedNodeInfoResultAddressType {
    Inbound,
    Outbound,
}

#[derive(Clone, PartialEq, Eq, Debug, Deserialize, Serialize)]
pub struct GetNodeAddressesResult {
    /// Timestamp in seconds since epoch (Jan 1 1970 GMT) keeping track of when the node was last seen
    pub time: u64,
    /// The services offered
    pub services: usize,
    /// The address of the node
    pub address: String,
    /// The port of the node
    pub port: u16,
}

#[derive(Clone, PartialEq, Eq, Debug, Deserialize, Serialize)]
pub struct ListBannedResult {
    pub address: String,
    pub banned_until: u64,
    pub ban_created: u64,
}

/// Models the result of "estimatesmartfee"
#[derive(Clone, Debug, Deserialize, Serialize)]
pub struct EstimateSmartFeeResult {
    /// Estimate fee rate in BTC/kB.
    #[serde(
        default,
        rename = "feerate",
        skip_serializing_if = "Option::is_none",
        with = "dashcore::util::amount::serde::as_btc::opt"
    )]
    pub fee_rate: Option<Amount>,
    /// Errors encountered during processing.
    pub errors: Option<Vec<String>>,
    /// Block number where estimate was found.
    pub blocks: i64,
}

/// Models the result of "waitfornewblock", and "waitforblock"
#[derive(Clone, PartialEq, Eq, Debug, Deserialize, Serialize)]
pub struct BlockRef {
    pub hash: dashcore::BlockHash,
    pub height: u64,
}

/// Models the result of "getdescriptorinfo"
#[derive(Clone, PartialEq, Eq, Debug, Deserialize, Serialize)]
pub struct GetDescriptorInfoResult {
    pub descriptor: String,
    pub checksum: String,
    #[serde(rename = "isrange")]
    pub is_range: bool,
    #[serde(rename = "issolvable")]
    pub is_solvable: bool,
    #[serde(rename = "hasprivatekeys")]
    pub has_private_keys: bool,
}

/// Models the request options of "getblocktemplate"
#[derive(Clone, PartialEq, Eq, Debug, Deserialize, Serialize)]
pub struct GetBlockTemplateOptions {
    pub mode: GetBlockTemplateModes,
    //// List of client side supported softfork deployment
    pub rules: Vec<GetBlockTemplateRules>,
    /// List of client side supported features
    pub capabilities: Vec<GetBlockTemplateCapabilities>,
}

/// Enum to represent client-side supported features
#[derive(Copy, Clone, PartialEq, Eq, Debug, Deserialize, Serialize)]
#[serde(rename_all = "lowercase")]
pub enum GetBlockTemplateCapabilities {
    // No features supported yet. In the future this could be, for example, Proposal and Longpolling
}

/// Enum to representing specific block rules that the requested template
/// should support.
#[derive(Copy, Clone, PartialEq, Eq, Debug, Deserialize, Serialize)]
#[serde(rename_all = "lowercase")]
pub enum GetBlockTemplateRules {
    SegWit,
    Signet,
    Csv,
    Taproot,
}

/// Enum to represent client-side supported features.
#[derive(Copy, Clone, PartialEq, Eq, Debug, Deserialize, Serialize)]
#[serde(rename_all = "lowercase")]
pub enum GetBlockTemplateModes {
    /// Using this mode, the server build a block template and return it as
    /// response to the request. This is the default mode.
    Template,
    // TODO: Support for "proposal" mode is not yet implemented on the client
    // side.
}

/// Models the result of "getblocktemplate"
#[derive(Clone, PartialEq, Eq, Debug, Deserialize, Serialize)]
pub struct GetBlockTemplateResult {
    /// The compressed difficulty in hexadecimal
    #[serde(with = "::serde_hex")]
    pub bits: Vec<u8>,
    /// The previous block hash the current template is mining on
    #[serde(rename = "previousblockhash")]
    pub previous_block_hash: dashcore::BlockHash,
    /// The current time as seen by the server (recommended for block time)
    /// Note: this is not necessarily the system clock, and must fall within
    /// the mintime/maxtime rules. Expressed as UNIX timestamp.
    #[serde(rename = "curtime")]
    pub current_time: u64,
    /// The height of the block we will be mining: `current height + 1`
    pub height: u64,
    /// Block sigops limit
    #[serde(rename = "sigoplimit")]
    pub sigop_limit: u32,
    /// Block size limit
    #[serde(rename = "sizelimit")]
    pub size_limit: u32,
    /// Block weight limit
    #[serde(rename = "weightlimit")]
    pub weight_limit: u32,
    /// Block header version
    pub version: u32,
    /// Block rules that are to be enforced
    pub rules: Vec<GetBlockTemplateResultRules>,
    /// List of features the Bitcoin Core getblocktemplate implementation supports
    pub capabilities: Vec<GetBlockTemplateResultCapabilities>,
    /// Set of pending, supported versionbit (BIP 9) softfork deployments
    #[serde(rename = "vbavailable")]
    pub version_bits_available: HashMap<u32, String>,
    /// Bit mask of versionbits the server requires set in submissions
    #[serde(rename = "vbrequired")]
    pub version_bits_required: u32,
    /// Id used in longpoll requests for this template.
    pub longpollid: String,
    /// List of transactions included in the template block
    pub transactions: Vec<GetBlockTemplateResultTransaction>,
    /// The signet challenge. Only set if mining on a signet, otherwise empty
    #[serde(default, with = "dashcore::blockdata::script::Script")]
    pub signet_challenge: dashcore::blockdata::script::Script,
    /// The default witness commitment included in an OP_RETURN output of the
    /// coinbase transactions. Only set when mining on a network where SegWit
    /// is activated.
    #[serde(with = "dashcore::blockdata::script::Script", default)]
    pub default_witness_commitment: dashcore::blockdata::script::Script,
    /// Data that should be included in the coinbase's scriptSig content. Only
    /// the values (hexadecimal byte-for-byte) in this map should be included,
    /// not the keys. This does not include the block height, which is required
    /// to be included in the scriptSig by BIP 0034. It is advisable to encode
    /// values inside "PUSH" opcodes, so as to not inadvertently expend SIGOPs
    /// (which are counted toward limits, despite not being executed).
    pub coinbaseaux: HashMap<String, String>,
    /// Total funds available for the coinbase
    #[serde(rename = "coinbasevalue", with = "dashcore::util::amount::serde::as_sat", default)]
    pub coinbase_value: Amount,
    /// The number which valid hashes must be less than, in big-endian
    #[serde(with = "::serde_hex")]
    pub target: Vec<u8>,
    /// The minimum timestamp appropriate for the next block time. Expressed as
    /// UNIX timestamp.
    #[serde(rename = "mintime")]
    pub min_time: u64,
    /// List of things that may be changed by the client before submitting a
    /// block
    pub mutable: Vec<GetBlockTemplateResulMutations>,
    /// A range of valid nonces
    #[serde(with = "::serde_hex", rename = "noncerange")]
    pub nonce_range: Vec<u8>,
}

/// Models a single transaction entry in the result of "getblocktemplate"
#[derive(Clone, PartialEq, Eq, Debug, Deserialize, Serialize)]
pub struct GetBlockTemplateResultTransaction {
    /// The transaction id
    pub txid: dashcore::Txid,
    /// The wtxid of the transaction
    #[serde(rename = "hash")]
    pub wtxid: dashcore::Wtxid,
    /// The serilaized transaction bytes
    #[serde(with = "::serde_hex", rename = "data")]
    pub raw_tx: Vec<u8>,
    // The transaction fee
    #[serde(with = "dashcore::util::amount::serde::as_sat")]
    pub fee: Amount,
    /// Transaction sigops
    pub sigops: u32,
    /// Transaction weight in weight units
    pub weight: usize,
    /// Transactions that must be in present in the final block if this one is.
    /// Indexed by a 1-based index in the `GetBlockTemplateResult.transactions`
    /// list
    pub depends: Vec<u32>,
}

impl GetBlockTemplateResultTransaction {
    pub fn transaction(&self) -> Result<Transaction, encode::Error> {
        encode::deserialize(&self.raw_tx)
    }
}

/// Enum to represent Bitcoin Core's supported features for getblocktemplate
#[derive(Copy, Clone, PartialEq, Eq, Debug, Deserialize, Serialize)]
#[serde(rename_all = "lowercase")]
pub enum GetBlockTemplateResultCapabilities {
    Proposal,
}

/// Enum to representing specific block rules that client must support to work
/// with the template returned by Bitcoin Core
#[derive(Copy, Clone, PartialEq, Eq, Debug, Deserialize, Serialize)]
#[serde(rename_all = "lowercase")]
pub enum GetBlockTemplateResultRules {
    /// Inidcates that the client must support the SegWit rules when using this
    /// template.
    #[serde(alias = "!segwit")]
    SegWit,
    /// Indicates that the client must support the Signet rules when using this
    /// template.
    #[serde(alias = "!signet")]
    Signet,
    /// Indicates that the client must support the CSV rules when using this
    /// template.
    Csv,
    /// Indicates that the client must support the taproot rules when using this
    /// template.
    Taproot,
    /// Indicates that the client must support the Regtest rules when using this
    /// template. TestDummy is a test soft-fork only used on the regtest network.
    Testdummy,
}

/// Enum to representing mutable parts of the block template. This does only
/// cover the muations implemented in Bitcoin Core. More mutations are defined
/// in [BIP-23](https://github.com/bitcoin/bips/blob/master/bip-0023.mediawiki#Mutations),
/// but not implemented in the getblocktemplate implementation of Bitcoin Core.
#[derive(Copy, Clone, PartialEq, Eq, Debug, Deserialize, Serialize)]
#[serde(rename_all = "lowercase")]
pub enum GetBlockTemplateResulMutations {
    /// The client is allowed to modify the time in the header of the block
    Time,
    /// The client is allowed to add transactions to the block
    Transactions,
    /// The client is allowed to use the work with other previous blocks.
    /// This implicitly allows removing transactions that are no longer valid.
    /// It also implies adjusting the "height" as necessary.
    #[serde(rename = "prevblock")]
    PreviousBlock,
}

/// Models the result of "walletcreatefundedpsbt"
#[derive(Clone, PartialEq, Eq, Debug, Deserialize, Serialize)]
pub struct WalletCreateFundedPsbtResult {
    pub psbt: String,
    #[serde(with = "dashcore::util::amount::serde::as_btc")]
    pub fee: Amount,
    #[serde(rename = "changepos")]
    pub change_position: i32,
}

/// Models the result of "walletprocesspsbt"
#[derive(Clone, PartialEq, Eq, Debug, Deserialize, Serialize)]
pub struct WalletProcessPsbtResult {
    pub psbt: String,
    pub complete: bool,
}

/// Models the request for "walletcreatefundedpsbt"
#[derive(Clone, PartialEq, Eq, Debug, Deserialize, Serialize, Default)]
pub struct WalletCreateFundedPsbtOptions {
    /// For a transaction with existing inputs, automatically include more if they are not enough (default true).
    /// Added in Bitcoin Core v0.21
    #[serde(skip_serializing_if = "Option::is_none")]
    pub add_inputs: Option<bool>,
    #[serde(rename = "changeAddress", skip_serializing_if = "Option::is_none")]
    pub change_address: Option<Address>,
    #[serde(rename = "changePosition", skip_serializing_if = "Option::is_none")]
    pub change_position: Option<u16>,
    #[serde(skip_serializing_if = "Option::is_none")]
    pub change_type: Option<AddressType>,
    #[serde(rename = "includeWatching", skip_serializing_if = "Option::is_none")]
    pub include_watching: Option<bool>,
    #[serde(rename = "lockUnspents", skip_serializing_if = "Option::is_none")]
    pub lock_unspent: Option<bool>,
    #[serde(
        rename = "feeRate",
        skip_serializing_if = "Option::is_none",
        with = "dashcore::util::amount::serde::as_btc::opt"
    )]
    pub fee_rate: Option<Amount>,
    #[serde(rename = "subtractFeeFromOutputs", skip_serializing_if = "Vec::is_empty")]
    pub subtract_fee_from_outputs: Vec<u16>,
    #[serde(skip_serializing_if = "Option::is_none")]
    pub replaceable: Option<bool>,
    #[serde(skip_serializing_if = "Option::is_none")]
    pub conf_target: Option<u16>,
    #[serde(skip_serializing_if = "Option::is_none")]
    pub estimate_mode: Option<EstimateMode>,
}

/// Models the result of "finalizepsbt"
#[derive(Clone, PartialEq, Eq, Debug, Deserialize, Serialize)]
pub struct FinalizePsbtResult {
    pub psbt: Option<String>,
    #[serde(default, with = "::serde_hex::opt")]
    pub hex: Option<Vec<u8>>,
    pub complete: bool,
}

/// Models the result of "getchaintips"
pub type GetChainTipsResult = Vec<GetChainTipsResultTip>;

/// Models a single chain tip for the result of "getchaintips"
#[derive(Clone, PartialEq, Eq, Debug, Deserialize, Serialize)]
pub struct GetChainTipsResultTip {
    /// Block height of the chain tip
    pub height: u64,
    /// Header hash of the chain tip
    pub hash: dashcore::BlockHash,
    /// Length of the branch (number of blocks since the last common block)
    #[serde(rename = "branchlen")]
    pub branch_length: usize,
    /// Status of the tip as seen by Bitcoin Core
    pub status: GetChainTipsResultStatus,
}

#[derive(Copy, Serialize, Deserialize, Clone, PartialEq, Eq, Debug)]
#[serde(rename_all = "lowercase")]
pub enum GetChainTipsResultStatus {
    /// The branch contains at least one invalid block
    Invalid,
    /// Not all blocks for this branch are available, but the headers are valid
    #[serde(rename = "headers-only")]
    HeadersOnly,
    /// All blocks are available for this branch, but they were never fully validated
    #[serde(rename = "valid-headers")]
    ValidHeaders,
    /// This branch is not part of the active chain, but is fully validated
    #[serde(rename = "valid-fork")]
    ValidFork,
    /// This is the tip of the active main chain, which is certainly valid
    Active,
}

impl FinalizePsbtResult {
    pub fn transaction(&self) -> Option<Result<Transaction, encode::Error>> {
        self.hex.as_ref().map(|h| encode::deserialize(h))
    }
}

// Custom types for input arguments.

#[derive(Serialize, Deserialize, Debug, Clone, Copy, Eq, PartialEq, Hash)]
#[serde(rename_all = "UPPERCASE")]
pub enum EstimateMode {
    Unset,
    Economical,
    Conservative,
}

/// A wrapper around dashcore::EcdsaSighashType that will be serialized
/// according to what the RPC expects.
pub struct SigHashType(dashcore::EcdsaSighashType);

impl From<dashcore::EcdsaSighashType> for SigHashType {
    fn from(sht: dashcore::EcdsaSighashType) -> SigHashType {
        SigHashType(sht)
    }
}

impl serde::Serialize for SigHashType {
    fn serialize<S>(&self, serializer: S) -> Result<S::Ok, S::Error>
    where
        S: serde::Serializer,
    {
        serializer.serialize_str(match self.0 {
            dashcore::EcdsaSighashType::All => "ALL",
            dashcore::EcdsaSighashType::None => "NONE",
            dashcore::EcdsaSighashType::Single => "SINGLE",
            dashcore::EcdsaSighashType::AllPlusAnyoneCanPay => "ALL|ANYONECANPAY",
            dashcore::EcdsaSighashType::NonePlusAnyoneCanPay => "NONE|ANYONECANPAY",
            dashcore::EcdsaSighashType::SinglePlusAnyoneCanPay => "SINGLE|ANYONECANPAY",
        })
    }
}

// Used for createrawtransaction argument.
#[derive(Serialize, Clone, PartialEq, Eq, Debug)]
#[serde(rename_all = "camelCase")]
pub struct CreateRawTransactionInput {
    pub txid: dashcore::Txid,
    pub vout: u32,
    #[serde(skip_serializing_if = "Option::is_none")]
    pub sequence: Option<u32>,
}

#[derive(Serialize, Clone, PartialEq, Eq, Debug, Default)]
#[serde(rename_all = "camelCase")]
pub struct FundRawTransactionOptions {
    /// For a transaction with existing inputs, automatically include more if they are not enough (default true).
    /// Added in Bitcoin Core v0.21
    #[serde(rename = "add_inputs", skip_serializing_if = "Option::is_none")]
    pub add_inputs: Option<bool>,
    #[serde(skip_serializing_if = "Option::is_none")]
    pub change_address: Option<Address>,
    #[serde(skip_serializing_if = "Option::is_none")]
    pub change_position: Option<u32>,
    #[serde(rename = "change_type", skip_serializing_if = "Option::is_none")]
    pub change_type: Option<AddressType>,
    #[serde(skip_serializing_if = "Option::is_none")]
    pub include_watching: Option<bool>,
    #[serde(skip_serializing_if = "Option::is_none")]
    pub lock_unspents: Option<bool>,
    #[serde(
        with = "dashcore::util::amount::serde::as_btc::opt",
        skip_serializing_if = "Option::is_none"
    )]
    pub fee_rate: Option<Amount>,
    #[serde(skip_serializing_if = "Option::is_none")]
    pub subtract_fee_from_outputs: Option<Vec<u32>>,
    #[serde(skip_serializing_if = "Option::is_none")]
    pub replaceable: Option<bool>,
    #[serde(rename = "conf_target", skip_serializing_if = "Option::is_none")]
    pub conf_target: Option<u32>,
    #[serde(rename = "estimate_mode", skip_serializing_if = "Option::is_none")]
    pub estimate_mode: Option<EstimateMode>,
}

#[derive(Deserialize, Clone, PartialEq, Eq, Debug)]
#[serde(rename_all = "camelCase")]
pub struct FundRawTransactionResult {
    #[serde(with = "::serde_hex")]
    pub hex: Vec<u8>,
    #[serde(with = "dashcore::util::amount::serde::as_btc")]
    pub fee: Amount,
    #[serde(rename = "changepos")]
    pub change_position: i32,
}

#[derive(Deserialize, Clone, PartialEq, Eq, Debug)]
pub struct GetBalancesResultEntry {
    #[serde(with = "dashcore::util::amount::serde::as_btc")]
    pub trusted: Amount,
    #[serde(with = "dashcore::util::amount::serde::as_btc")]
    pub untrusted_pending: Amount,
    #[serde(with = "dashcore::util::amount::serde::as_btc")]
    pub immature: Amount,
}

#[derive(Deserialize, Clone, PartialEq, Eq, Debug)]
#[serde(rename_all = "camelCase")]
pub struct GetBalancesResult {
    pub mine: GetBalancesResultEntry,
    pub watchonly: Option<GetBalancesResultEntry>,
}

impl FundRawTransactionResult {
    pub fn transaction(&self) -> Result<Transaction, encode::Error> {
        encode::deserialize(&self.hex)
    }
}

// Used for signrawtransaction argument.
#[derive(Serialize, Clone, PartialEq, Debug)]
#[serde(rename_all = "camelCase")]
pub struct SignRawTransactionInput {
    pub txid: dashcore::Txid,
    pub vout: u32,
    pub script_pub_key: Script,
    #[serde(skip_serializing_if = "Option::is_none")]
    pub redeem_script: Option<Script>,
    #[serde(
        default,
        skip_serializing_if = "Option::is_none",
        with = "dashcore::util::amount::serde::as_btc::opt"
    )]
    pub amount: Option<Amount>,
}

#[derive(Clone, PartialEq, Eq, Debug, Deserialize, Serialize)]
pub struct GetTxOutSetInfoResult {
    /// The current block height (index)
    pub height: u64,
    /// The hash of the block at the tip of the chain
    #[serde(rename = "bestblock")]
    pub best_block: dashcore::BlockHash,
    /// The number of transactions with unspent outputs
    pub transactions: u64,
    /// The number of unspent transaction outputs
    #[serde(rename = "txouts")]
    pub tx_outs: u64,
    /// A meaningless metric for UTXO set size
    pub bogosize: u64,
    /// The serialized hash
    pub hash_serialized_2: sha256::Hash,
    /// The estimated size of the chainstate on disk
    pub disk_size: u64,
    /// The total amount
    #[serde(with = "dashcore::util::amount::serde::as_btc")]
    pub total_amount: Amount,
}

#[derive(Clone, PartialEq, Eq, Debug, Deserialize, Serialize)]
pub struct GetNetTotalsResult {
    /// Total bytes received
    #[serde(rename = "totalbytesrecv")]
    pub total_bytes_recv: u64,
    /// Total bytes sent
    #[serde(rename = "totalbytessent")]
    pub total_bytes_sent: u64,
    /// Current UNIX time in milliseconds
    #[serde(rename = "timemillis")]
    pub time_millis: u64,
    /// Upload target statistics
    #[serde(rename = "uploadtarget")]
    pub upload_target: GetNetTotalsResultUploadTarget,
}

#[derive(Clone, PartialEq, Eq, Debug, Deserialize, Serialize)]
pub struct GetNetTotalsResultUploadTarget {
    /// Length of the measuring timeframe in seconds
    #[serde(rename = "timeframe")]
    pub time_frame: u64,
    /// Target in bytes
    pub target: u64,
    /// True if target is reached
    pub target_reached: bool,
    /// True if serving historical blocks
    pub serve_historical_blocks: bool,
    /// Bytes left in current time cycle
    pub bytes_left_in_cycle: u64,
    /// Seconds left in current time cycle
    pub time_left_in_cycle: u64,
}

/// Used to represent an address type.
#[derive(Copy, Serialize, Deserialize, Clone, PartialEq, Eq, Debug)]
#[serde(rename_all = "kebab-case")]
pub enum AddressType {
    Legacy,
    P2shSegwit,
    Bech32,
}

/// Used to represent arguments that can either be an address or a public key.
#[derive(Clone, PartialEq, Eq, PartialOrd, Ord, Debug)]
pub enum PubKeyOrAddress<'a> {
    Address(&'a Address),
    PubKey(&'a PublicKey),
}

#[derive(Serialize, Deserialize, Clone, PartialEq, Eq, Debug)]
#[serde(untagged)]
/// Start a scan of the UTXO set for an [output descriptor](https://github.com/bitcoin/bitcoin/blob/master/doc/descriptors.md).
pub enum ScanTxOutRequest {
    /// Scan for a single descriptor
    Single(String),
    /// Scan for a descriptor with xpubs
    Extended {
        /// Descriptor
        desc: String,
        /// Range of the xpub derivations to scan
        range: (u64, u64),
    },
}

#[derive(Serialize, Deserialize, Clone, PartialEq, Eq, Debug)]
pub struct ScanTxOutResult {
    pub success: Option<bool>,
    #[serde(rename = "txouts")]
    pub tx_outs: Option<u64>,
    pub height: Option<u64>,
    #[serde(rename = "bestblock")]
    pub best_block_hash: Option<dashcore::BlockHash>,
    pub unspents: Vec<Utxo>,
    #[serde(with = "dashcore::util::amount::serde::as_btc")]
    pub total_amount: dashcore::Amount,
}

#[derive(Serialize, Deserialize, Clone, PartialEq, Eq, Debug)]
#[serde(rename_all = "camelCase")]
pub struct Utxo {
    pub txid: dashcore::Txid,
    pub vout: u32,
    pub script_pub_key: dashcore::Script,
    #[serde(rename = "desc")]
    pub descriptor: String,
    #[serde(with = "dashcore::util::amount::serde::as_btc")]
    pub amount: dashcore::Amount,
    pub height: u64,
}

impl<'a> serde::Serialize for PubKeyOrAddress<'a> {
    fn serialize<S>(&self, serializer: S) -> Result<S::Ok, S::Error>
    where
        S: serde::Serializer,
    {
        match *self {
            PubKeyOrAddress::Address(a) => serde::Serialize::serialize(a, serializer),
            PubKeyOrAddress::PubKey(k) => serde::Serialize::serialize(k, serializer),
        }
    }
}

// --------------------------- Masternode -------------------------------

#[derive(Clone, PartialEq, Eq, Debug, Deserialize, Serialize)]
pub struct ProTxHash(#[serde(with = "::serde_hex")] pub Vec<u8>);

#[derive(Clone, PartialEq, Eq, Debug, Deserialize, Serialize)]
pub struct ProRegTxHash(#[serde(with = "::serde_hex")] pub Vec<u8>);

#[derive(Clone, PartialEq, Eq, Debug, Deserialize, Serialize)]
pub struct GetMasternodeCountResult {
    pub total: u32,
    pub enabled: u32,
}

#[serde_as]
#[derive(Clone, PartialEq, Eq, Debug, Deserialize, Serialize)]
pub struct Masternode {
    pub pro_tx_hash: ProTxHash,
    #[serde_as(as = "DisplayFromStr")]
    pub address: SocketAddr,
    #[serde_as(as = "Bytes")]
    pub payee: Vec<u8>,
    pub status: String,
    #[serde(rename = "lastpaidtime")]
    pub last_paid_time: u32,
    #[serde(rename = "lastpaidblock")]
    pub last_paid_block: u32,
    #[serde_as(as = "Bytes")]
    #[serde(rename = "owneraddress")]
    pub owner_address: Vec<u8>,
    #[serde_as(as = "Bytes")]
    #[serde(rename = "votingaddress")]
    pub voting_address: Vec<u8>,
    #[serde_as(as = "Bytes")]
    #[serde(rename = "collateraladdress")]
    pub collateral_address: Vec<u8>,
    #[serde_as(as = "Bytes")]
    #[serde(rename = "pubkeyoperator")]
    pub pubkey_operator: Vec<u8>,
}

#[serde_as]
#[derive(Clone, PartialEq, Eq, Debug, Deserialize, Serialize)]
pub struct Payee {
    #[serde_as(as = "Bytes")]
    pub address: Vec<u8>,
    pub script: Script,
    pub amount: u32,
}

#[derive(Clone, PartialEq, Eq, Debug, Deserialize, Serialize)]
pub struct MasternodePayment {
    pub pro_tx_hash: ProTxHash,
    pub amount: u32,
    pub payees: Vec<Payee>,
}

#[derive(Clone, PartialEq, Eq, Debug, Deserialize, Serialize)]
pub struct GetMasternodePaymentsResult {
    pub height: u32,
    #[serde(rename = "blockhash")]
    pub block_hash: dashcore::BlockHash,
    pub amount: u32,
    pub masternodes: Vec<MasternodePayment>,
}

#[serde_as]
#[derive(Clone, PartialEq, Eq, Debug, Deserialize, Serialize)]
#[serde(rename_all = "camelCase")]
pub struct DMNState {
    #[serde_as(as = "DisplayFromStr")]
    pub service: SocketAddr,
    pub registered_height: u32,
    pub last_paid_height: u32,
    #[serde(rename = "PoSePenalty")]
    pub pose_penalty: u32,
    #[serde(rename = "PoSeRevivedHeight")]
    pub pose_revived_height: u32,
    #[serde(rename = "PoSeBanHeight")]
    pub pose_ban_height: u32,
    pub revocation_reason: u32,
    #[serde_as(as = "Bytes")]
    pub owner_address: Vec<u8>,
    #[serde_as(as = "Bytes")]
    pub voting_address: Vec<u8>,
    #[serde_as(as = "Bytes")]
    pub payout_address: Vec<u8>,
    #[serde_as(as = "Bytes")]
    pub pub_key_operator: Vec<u8>,
}

#[serde(untagged)]
#[derive(Clone, PartialEq, Eq, Debug, Deserialize, Serialize)]
pub enum MasternodeState {
    MASTERNODE_WAITING_FOR_PROTX,
    MASTERNODE_POSE_BANNED,
    MASTERNODE_REMOVED,
    MASTERNODE_OPERATOR_KEY_CHANGED,
    MASTERNODE_PROTX_IP_CHANGED,
    MASTERNODE_READY,
    MASTERNODE_ERROR,
    UNKNOWN,
    NONRECOGNISED,
}

#[serde_as]
#[derive(Clone, PartialEq, Eq, Debug, Deserialize, Serialize)]
pub struct MasternodeStatus {
    #[serde(default, deserialize_with = "deserialize_outpoint")]
    pub outpoint: dashcore::OutPoint,
    #[serde_as(as = "DisplayFromStr")]
    pub service: SocketAddr,
    pub pro_tx_hash: ProTxHash,
    #[serde(rename = "collateralHash", with = "::serde_hex")]
    pub collateral_hash: Vec<u8>,
    #[serde(rename = "collateralIndex")]
    pub collateral_index: u32,
    #[serde(rename = "dmnState")]
    pub dmn_state: DMNState,
    #[serde(deserialize_with = "deserialize_mn_state")]
    pub state: MasternodeState,
    pub status: String,
}

// --------------------------- BLS -------------------------------

#[serde_as]
#[derive(Clone, PartialEq, Eq, Debug, Deserialize, Serialize)]
pub struct BLS {
    #[serde_as(as = "Bytes")]
    pub secret: Vec<u8>,
    #[serde_as(as = "Bytes")]
    pub public: Vec<u8>,
}
<<<<<<< HEAD

=======
    
>>>>>>> 62241764
// --------------------------- Quorum -------------------------------

#[serde(untagged)]
#[derive(Clone, PartialEq, Eq, Debug, Deserialize, Serialize)]
pub enum QuorumType {
    LLMQ_50_60,
    LLMQ_400_60,
    LLMQ_400_85,
    LLMQ_100_67,
    UNKNOWN,
}

#[derive(Clone, PartialEq, Eq, Debug, Deserialize, Serialize)]
pub struct QuorumHash(#[serde(with = "::serde_hex")] pub Vec<u8>);

#[derive(Clone, PartialEq, Eq, Debug, Deserialize, Serialize)]
pub struct QuorumListResult {
    pub llmq_50_60: Option<Vec<QuorumHash>>,
    pub llmq_400_60: Option<Vec<QuorumHash>>,
    pub llmq_400_85: Option<Vec<QuorumHash>>,
    pub llmq_100_67: Option<Vec<QuorumHash>>,
}

#[serde_as]
#[derive(Clone, PartialEq, Eq, Debug, Deserialize, Serialize)]
#[serde(rename_all = "camelCase")]
pub struct QuorumMember {
    pub pro_tx_hash: ProTxHash,
    #[serde_as(as = "Bytes")]
    pub pub_key_operator: Vec<u8>,
    pub valid: bool,
    #[serde(default, with = "::serde_hex::opt")]
    pub pub_key_share: Option<Vec<u8>>,
}

#[serde_as]
#[derive(Clone, PartialEq, Eq, Debug, Deserialize, Serialize)]
#[serde(rename_all = "camelCase")]
pub struct QuorumInfoResult {
    pub height: u32,
    #[serde(rename = "type", deserialize_with = "deserialize_quorum_type")]
    pub quorum_type: QuorumType,
    pub quorum_hash: QuorumHash,
    pub quorum_index: u32,
    #[serde(with = "::serde_hex")]
    pub mined_block: Vec<u8>,
    pub members: Vec<QuorumMember>,
    #[serde_as(as = "Bytes")]
    pub quorum_public_key: Vec<u8>,
    #[serde(default, with = "::serde_hex::opt")]
    pub quorum_secret_share: Option<Vec<u8>>,
}

#[derive(Clone, PartialEq, Eq, Debug, Deserialize, Serialize)]
#[serde(rename_all = "camelCase")]
pub struct QuorumSessionStatusMember {
    pub member_index: u32,
    pub pro_tx_hash: ProTxHash,
}

#[serde(untagged)]
#[derive(Clone, PartialEq, Eq, Debug, Deserialize, Serialize)]
pub enum MemberDetail {
    Level0(i32),
    Level1(Vec<i32>),
    Level2(Vec<QuorumSessionStatusMember>),
}

#[derive(Clone, PartialEq, Eq, Debug, Deserialize, Serialize)]
#[serde(rename_all = "camelCase")]
pub struct QuorumSessionStatus {
    #[serde(deserialize_with = "deserialize_quorum_type")]
    pub llmq_type: QuorumType,
    pub quorum_hash: QuorumHash,
    pub quorum_height: u32,
    pub phase: u8,
    pub sent_contributions: bool,
    pub sent_complaint: bool,
    pub sent_justification: bool,
    pub sent_premature_commitment: bool,
    pub aborted: bool,
    pub bad_members: MemberDetail,
    pub we_complain: MemberDetail,
    pub received_contributions: MemberDetail,
    pub received_complaints: MemberDetail,
    pub received_justifications: MemberDetail,
    pub received_premature_commitments: MemberDetail,
    pub all_members: Option<Vec<QuorumHash>>,
}

#[derive(Clone, PartialEq, Eq, Debug, Deserialize, Serialize)]
#[serde(rename_all = "camelCase")]
pub struct QuorumSession {
    #[serde(deserialize_with = "deserialize_quorum_type")]
    pub llmq_type: QuorumType,
    pub quorum_index: u32,
    pub status: QuorumSessionStatus,
}

#[serde_as]
#[derive(Clone, PartialEq, Eq, Debug, Deserialize, Serialize)]
#[serde(rename_all = "camelCase")]
pub struct QuorumConnectionInfo {
    pub pro_tx_hash: ProTxHash,
    pub connected: bool,
    #[serde_as(as = "DisplayFromStr")]
    pub address: SocketAddr,
    pub outbound: bool,
}

#[derive(Clone, PartialEq, Eq, Debug, Deserialize, Serialize)]
#[serde(rename_all = "camelCase")]
pub struct QuorumConnection {
    #[serde(deserialize_with = "deserialize_quorum_type")]
    pub llmq_type: QuorumType,
    pub quorum_index: u32,
    pub p_quorum_base_block_index: u32,
    pub quorum_hash: QuorumHash,
    pub pindex_tip: u32,
    pub quorum_connections: Vec<QuorumConnectionInfo>,
}

#[serde_as]
#[derive(Clone, PartialEq, Eq, Debug, Deserialize, Serialize)]
#[serde(rename_all = "camelCase")]
pub struct QuorumMinableCommitments {
    pub version: u8,
    #[serde(deserialize_with = "deserialize_quorum_type")]
    pub llmq_type: QuorumType,
    pub quorum_hash: QuorumHash,
    pub quorum_index: u32,
    pub signers_count: u32,
    #[serde_as(as = "Bytes")]
    pub signers: Vec<u8>,
    pub valid_members_count: u32,
    #[serde_as(as = "Bytes")]
    pub valid_members: Vec<u8>,
    #[serde_as(as = "Bytes")]
    pub quorum_public_key: Vec<u8>,
    #[serde_as(as = "Bytes")]
    pub quorum_vvec_hash: Vec<u8>,
    #[serde_as(as = "Bytes")]
    pub quorum_sig: Vec<u8>,
    #[serde_as(as = "Bytes")]
    pub members_sig: Vec<u8>,
}

#[derive(Clone, PartialEq, Eq, Debug, Deserialize, Serialize)]
#[serde(rename_all = "camelCase")]
pub struct QuorumDKGStatus {
    pub time: u64,
    pub time_str: String,
    pub session: Vec<QuorumSession>,
    pub quorum_connections: Vec<QuorumConnection>,
    pub minable_commitments: Vec<QuorumMinableCommitments>,
}

#[derive(Clone, PartialEq, Eq, Debug, Deserialize, Serialize)]
#[serde(rename_all = "camelCase")]
pub struct QuorumSignature {
    #[serde(deserialize_with = "deserialize_quorum_type")]
    pub llmq_type: QuorumType,
    pub quorum_hash: QuorumHash,
    pub quorum_member: Option<u8>,
    #[serde(with = "::serde_hex")]
    pub id: Vec<u8>,
    #[serde(with = "::serde_hex")]
    pub msg_hash: Vec<u8>,
    #[serde(with = "::serde_hex")]
    pub sign_hash: Vec<u8>,
    #[serde(with = "::serde_hex")]
    pub signature: Vec<u8>,
}

#[serde(untagged)]
#[derive(Clone, PartialEq, Eq, Debug, Deserialize, Serialize)]
pub enum QuorumSignResult {
    QuorumSignStatus(bool),
    QuorumSignSignatureShare(QuorumSignature),
}

#[derive(Clone, PartialEq, Eq, Debug, Deserialize, Serialize)]
#[serde(rename_all = "camelCase")]
pub struct QuorumMemberOf {
    pub height: u32,
    #[serde(rename = "type", deserialize_with = "deserialize_quorum_type")]
    pub quorum_type: QuorumType,
    pub quorum_hash: QuorumHash,
    #[serde(with = "::serde_hex")]
    pub mined_block: Vec<u8>,
    #[serde(with = "::serde_hex")]
    pub quorum_public_key: Vec<u8>,
    pub is_valid_member: bool,
    pub member_index: u32,
}

#[derive(Clone, PartialEq, Eq, Debug, Deserialize, Serialize)]
pub struct QuorumMemberOfResult(pub Vec<QuorumMemberOf>);

#[derive(Clone, PartialEq, Eq, Debug, Deserialize, Serialize)]
#[serde(rename_all = "camelCase")]
pub struct QuorumSnapshot {
    pub active_quorum_members: Vec<bool>,
    pub mn_skip_list_mode: u8,
    pub mn_skip_list: Vec<u8>,
}

#[serde_as]
#[derive(Clone, PartialEq, Eq, Debug, Deserialize, Serialize)]
#[serde(rename_all = "camelCase")]
pub struct QuorumMasternodeListItem {
    #[serde(with = "::serde_hex")]
    pub pro_reg_tx_hash: Vec<u8>,
    #[serde(with = "::serde_hex")]
    pub confirmed_hash: Vec<u8>,
    #[serde_as(as = "DisplayFromStr")]
    pub service: SocketAddr,
    #[serde_as(as = "Bytes")]
    pub pub_key_operator: Vec<u8>,
    #[serde_as(as = "Bytes")]
    pub voting_address: Vec<u8>,
    pub is_valid: bool,
}

#[serde_as]
#[derive(Clone, PartialEq, Eq, Debug, Deserialize, Serialize)]
#[serde(rename_all = "camelCase")]
pub struct MasternodeListDiff {
    pub base_block_hash: dashcore::BlockHash,
    pub block_hash: dashcore::BlockHash,
    #[serde_as(as = "Bytes")]
    pub cb_tx_merkle_tree: Vec<u8>,
    #[serde_as(as = "Bytes")]
    pub cb_tx: Vec<u8>,
    #[serde(rename = "deletedMNs")]
    pub deleted_mns: Vec<QuorumMasternodeListItem>,
    pub mn_list: Vec<QuorumMasternodeListItem>,
    pub deleted_quorums: Vec<QuorumMinableCommitments>,
    pub new_quorums: Vec<QuorumMinableCommitments>,
    #[serde(rename = "merkleRootMNList", with = "::serde_hex")]
    pub merkle_root_mn_list: Vec<u8>,
    #[serde(rename = "merkleRootQuorums", with = "::serde_hex")]
    pub merkle_root_quorums: Vec<u8>,
}

#[derive(Clone, PartialEq, Eq, Debug, Deserialize, Serialize)]
#[serde(rename_all = "camelCase")]
pub struct QuorumRotationInfo {
    pub extra_share: bool,
    pub quorum_snapshot_at_h_minus_c: QuorumSnapshot,
    pub quorum_snapshot_at_h_minus_2c: QuorumSnapshot,
    pub quorum_snapshot_at_h_minus_3c: QuorumSnapshot,
    pub mn_list_diff_tip: MasternodeListDiff,
    pub mn_list_diff_h: MasternodeListDiff,
    pub mn_list_diff_at_h_minus_c: MasternodeListDiff,
    pub mn_list_diff_at_h_minus_2c: MasternodeListDiff,
    pub mn_list_diff_at_h_minus_3c: MasternodeListDiff,
    pub block_hash_list: Vec<dashcore::BlockHash>,
    pub quorum_snapshot_list: Vec<QuorumSnapshot>,
    pub mn_list_diff_list: Vec<MasternodeListDiff>,
}

#[derive(Clone, PartialEq, Eq, Debug, Deserialize, Serialize)]
#[serde(rename_all = "camelCase")]
pub struct SelectQuorumResult {
    pub quorum_hash: QuorumHash,
    pub recovery_members: Vec<QuorumHash>,
}

#[serde(untagged)]
#[derive(Deserialize)]
enum IntegerOrString<'a> {
    Integer(u32),
    String(&'a str),
}

// --------------------------- ProTx -------------------------------

#[derive(Clone, PartialEq, Eq, Debug, Deserialize, Serialize)]
#[serde(rename_all = "camelCase")]
pub struct Wallet {
    pub has_owner_key: bool,
    pub has_operator_key: bool,
    pub has_voting_key: bool,
    pub owns_collateral: bool,
    pub owns_payee_script: bool,
    pub owns_operator_reward_script: bool,
}

#[derive(Clone, PartialEq, Eq, Debug, Deserialize, Serialize)]
#[serde(rename_all = "camelCase")]
pub struct MetaInfo {
    #[serde(rename = "lastDSQ")]
    pub last_dsq: u32,
    pub mixing_tx_count: u32,
    pub last_outbound_attempt: u32,
    pub last_outbound_attempt_elapsed: u32,
    pub last_outbound_success: u32,
    pub last_outbound_success_elapsed: u32,
}

#[serde_as]
#[derive(Clone, PartialEq, Eq, Debug, Deserialize, Serialize)]
#[serde(rename_all = "camelCase")]
pub struct ProTxInfo {
    pub pro_tx_hash: ProTxHash,
    #[serde(with = "::serde_hex")]
    pub collateral_hash: Vec<u8>,
    pub collateral_index: u32,
    #[serde_as(as = "Bytes")]
    pub collateral_address: Vec<u8>,
    pub operator_reward: u32,
    pub state: DMNState,
    pub confirmations: u32,
    pub wallet: Wallet,
    pub meta_info: MetaInfo,
}

#[serde(untagged)]
#[derive(Clone, PartialEq, Eq, Debug, Deserialize, Serialize)]
pub enum ProTxList {
    Hex(Vec<ProTxHash>),
    Info(Vec<ProTxInfo>),
}

#[serde_as]
#[derive(Clone, PartialEq, Eq, Debug, Deserialize, Serialize)]
#[serde(rename_all = "camelCase")]
pub struct ProTxRegPrepare {
    pub tx: ProRegTxHash,
    #[serde_as(as = "Bytes")]
    pub collateral_address: Vec<u8>,
    #[serde_as(as = "Bytes")]
    pub sign_message: Vec<u8>
}

#[serde(untagged)]
#[derive(Clone, PartialEq, Eq, Debug, Deserialize, Serialize)]
pub enum ProTxRevokeReason {
    #[serde(deserialize_with = "deserialize_protx_revoke_reason")]
    NOT_SPECIFIED,
    
    #[serde(deserialize_with = "deserialize_protx_revoke_reason")]
    TERMINATION_OF_SERVICE,

    #[serde(deserialize_with = "deserialize_protx_revoke_reason")]
    COMPROMISED_KEYS,

    #[serde(deserialize_with = "deserialize_protx_revoke_reason")]
    CHANGE_OF_KEYS,

    #[serde(deserialize_with = "deserialize_protx_revoke_reason")]
    NOT_RECOGNISED,
}

// Custom deserializer functions.

/// deserialize_hex_array_opt deserializes a vector of hex-encoded byte arrays.
fn deserialize_hex_array_opt<'de, D>(deserializer: D) -> Result<Option<Vec<Vec<u8>>>, D::Error>
where
    D: serde::Deserializer<'de>,
{
    //TODO(stevenroose) Revisit when issue is fixed:
    // https://github.com/serde-rs/serde/issues/723

    let v: Vec<String> = Vec::deserialize(deserializer)?;
    let mut res = Vec::new();
    for h in v.into_iter() {
        res.push(FromHex::from_hex(&h).map_err(D::Error::custom)?);
    }
    Ok(Some(res))
}

/// deserialize_outpoint deserializes a hex-encoded outpoint
fn deserialize_outpoint<'de, D>(deserializer: D) -> Result<dashcore::OutPoint, D::Error>
where
    D: serde::Deserializer<'de>,
{
    let str_sequence = String::deserialize(deserializer)?;
    let str_array: Vec<String> = str_sequence.split('-').map(|item| item.to_owned()).collect();

    let txid: dashcore::Txid = dashcore::Txid::from_hex(&str_array[0]).unwrap();
    let vout: u32 = str_array[1].parse().unwrap();

    let outpoint = dashcore::OutPoint {
        txid: txid,
        vout: vout,
    };
    Ok(outpoint)
}

/// deserialize_mn_state deserializes a masternode state
fn deserialize_mn_state<'de, D>(deserializer: D) -> Result<MasternodeState, D::Error>
where
    D: serde::Deserializer<'de>,
{
    let str_sequence = String::deserialize(deserializer)?;

    Ok(match str_sequence.as_str() {
        "WAITING_FOR_PROTX" => MasternodeState::MASTERNODE_WAITING_FOR_PROTX,
        "POSE_BANNED" => MasternodeState::MASTERNODE_POSE_BANNED,
        "REMOVED" => MasternodeState::MASTERNODE_REMOVED,
        "OPERATOR_KEY_CHANGED" => MasternodeState::MASTERNODE_OPERATOR_KEY_CHANGED,
        "PROTX_IP_CHANGED" => MasternodeState::MASTERNODE_PROTX_IP_CHANGED,
        "READY" => MasternodeState::MASTERNODE_READY,
        "ERROR" => MasternodeState::MASTERNODE_ERROR,
        "UNKNOWN" => MasternodeState::UNKNOWN,
        _ => MasternodeState::NONRECOGNISED,
    })
}

/// deserialize_quorum_type deserializes a quorum type
fn deserialize_quorum_type<'de, D>(deserializer: D) -> Result<QuorumType, D::Error>
where
    D: serde::Deserializer<'de>,
{
    let type_value = IntegerOrString::deserialize(deserializer)?;

    match type_value {
        IntegerOrString::Integer(type_value) => Ok(match type_value {
            1 => QuorumType::LLMQ_50_60,
            2 => QuorumType::LLMQ_400_60,
            3 => QuorumType::LLMQ_400_85,
            4 => QuorumType::LLMQ_100_67,
            _ => QuorumType::UNKNOWN,
        }),
        IntegerOrString::String(type_value) => Ok(match type_value {
            "llmq_50_60" => QuorumType::LLMQ_50_60,
            "llmq_400_60" => QuorumType::LLMQ_400_60,
            "llmq_400_85" => QuorumType::LLMQ_400_85,
            "llmq_100_67" => QuorumType::LLMQ_100_67,
            _ => QuorumType::UNKNOWN,
        }),
    }
}



/// deserialize_protx_revoke_reason deserializes a ProTx revoke reason
fn deserialize_protx_revoke_reason<'de, D>(deserializer: D) -> Result<u8, D::Error>
where
    D: serde::Deserializer<'de>,
{
    let input_value = IntegerOrString::deserialize(deserializer)?;
    let value: u8 = IntegerOrString::Integer(input_value);
    
    Ok(
        match value {
        0 => ProTxRevokeReason::NOT_SPECIFIED,
        1 => ProTxRevokeReason::TERMINATION_OF_SERVICE,
        2 => ProTxRevokeReason::COMPROMISED_KEYS,
        3 => ProTxRevokeReason::CHANGE_OF_KEYS,
        _ => ProTxRevokeReason::NOT_RECOGNISED,
    }
)
}<|MERGE_RESOLUTION|>--- conflicted
+++ resolved
@@ -2114,11 +2114,7 @@
     #[serde_as(as = "Bytes")]
     pub public: Vec<u8>,
 }
-<<<<<<< HEAD
-
-=======
-    
->>>>>>> 62241764
+
 // --------------------------- Quorum -------------------------------
 
 #[serde(untagged)]
@@ -2553,25 +2549,4 @@
             _ => QuorumType::UNKNOWN,
         }),
     }
-}
-
-
-
-/// deserialize_protx_revoke_reason deserializes a ProTx revoke reason
-fn deserialize_protx_revoke_reason<'de, D>(deserializer: D) -> Result<u8, D::Error>
-where
-    D: serde::Deserializer<'de>,
-{
-    let input_value = IntegerOrString::deserialize(deserializer)?;
-    let value: u8 = IntegerOrString::Integer(input_value);
-    
-    Ok(
-        match value {
-        0 => ProTxRevokeReason::NOT_SPECIFIED,
-        1 => ProTxRevokeReason::TERMINATION_OF_SERVICE,
-        2 => ProTxRevokeReason::COMPROMISED_KEYS,
-        3 => ProTxRevokeReason::CHANGE_OF_KEYS,
-        _ => ProTxRevokeReason::NOT_RECOGNISED,
-    }
-)
 }