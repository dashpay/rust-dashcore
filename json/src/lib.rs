// To the extent possible under law, the author(s) have dedicated all
// copyright and related and neighboring rights to this software to
// the public domain worldwide. This software is distributed without
// any warranty.
//
// You should have received a copy of the CC0 Public Domain Dedication
// along with this software.
// If not, see <http://creativecommons.org/publicdomain/zero/1.0/>.
//

//! # Rust Client for Dash Core API
//!
//! This is a client library for the Dash Core JSON-RPC API.
//!

#![crate_name = "dashcore_rpc_json"]
#![crate_type = "rlib"]

pub extern crate dashcore;
#[allow(unused)]
#[macro_use] // `macro_use` is needed for v1.24.0 compilation.
extern crate serde;
extern crate serde_json;
extern crate serde_with;

use std::collections::HashMap;
use std::fmt;
use std::net::{SocketAddr};

use dashcore::consensus::encode;
use dashcore::hashes::hex::{FromHex, ToHex};
use dashcore::hashes::sha256;
use dashcore::util::{bip158, bip32};
use dashcore::{Address, Amount, PrivateKey, PublicKey, Script, SignedAmount, Transaction};
use serde::de::Error as SerdeError;
use serde::{Deserialize, Serialize};
use serde_with::{serde_as, DisplayFromStr, Bytes};


//TODO(stevenroose) consider using a Time type

/// A module used for serde serialization of bytes in hexadecimal format.
///
/// The module is compatible with the serde attribute.
pub mod serde_hex {
    use dashcore::hashes::hex::{FromHex, ToHex};
    use serde::de::Error;
    use serde::{Deserializer, Serializer};

    pub fn serialize<S: Serializer>(b: &Vec<u8>, s: S) -> Result<S::Ok, S::Error> {
        s.serialize_str(&b.to_hex())
    }

    pub fn deserialize<'de, D: Deserializer<'de>>(d: D) -> Result<Vec<u8>, D::Error> {
        let hex_str: String = ::serde::Deserialize::deserialize(d)?;
        Ok(FromHex::from_hex(&hex_str).map_err(D::Error::custom)?)
    }

    pub mod opt {
        use dashcore::hashes::hex::{FromHex, ToHex};
        use serde::de::Error;
        use serde::{Deserializer, Serializer};

        pub fn serialize<S: Serializer>(b: &Option<Vec<u8>>, s: S) -> Result<S::Ok, S::Error> {
            match *b {
                None => s.serialize_none(),
                Some(ref b) => s.serialize_str(&b.to_hex()),
            }
        }

        pub fn deserialize<'de, D: Deserializer<'de>>(d: D) -> Result<Option<Vec<u8>>, D::Error> {
            let hex_str: String = ::serde::Deserialize::deserialize(d)?;
            Ok(Some(FromHex::from_hex(&hex_str).map_err(D::Error::custom)?))
        }
    }
}

#[derive(Clone, PartialEq, Eq, Debug, Deserialize, Serialize)]
pub struct GetNetworkInfoResultNetwork {
    pub name: String,
    pub limited: bool,
    pub reachable: bool,
    pub proxy: String,
    pub proxy_randomize_credentials: bool,
}

#[derive(Clone, PartialEq, Eq, Debug, Deserialize, Serialize)]
pub struct GetNetworkInfoResultAddress {
    pub address: String,
    pub port: usize,
    pub score: usize,
}

#[derive(Clone, PartialEq, Eq, Debug, Deserialize, Serialize)]
pub struct GetNetworkInfoResult {
    pub version: usize,
    pub subversion: String,
    #[serde(rename = "protocolversion")]
    pub protocol_version: usize,
    #[serde(rename = "localservices")]
    pub local_services: String,
    #[serde(rename = "localrelay")]
    pub local_relay: bool,
    #[serde(rename = "timeoffset")]
    pub time_offset: isize,
    pub connections: usize,
    /// The number of inbound connections
    /// Added in Bitcoin Core v0.21
    pub connections_in: Option<usize>,
    /// The number of outbound connections
    /// Added in Bitcoin Core v0.21
    pub connections_out: Option<usize>,
    #[serde(rename = "networkactive")]
    pub network_active: bool,
    pub networks: Vec<GetNetworkInfoResultNetwork>,
    #[serde(rename = "relayfee", with = "dashcore::util::amount::serde::as_btc")]
    pub relay_fee: Amount,
    #[serde(rename = "incrementalfee", with = "dashcore::util::amount::serde::as_btc")]
    pub incremental_fee: Amount,
    #[serde(rename = "localaddresses")]
    pub local_addresses: Vec<GetNetworkInfoResultAddress>,
    pub warnings: String,
}

#[derive(Clone, PartialEq, Eq, Debug, Deserialize, Serialize)]
#[serde(rename_all = "camelCase")]
pub struct AddMultiSigAddressResult {
    pub address: Address,
    pub redeem_script: Script,
}

#[derive(Clone, PartialEq, Eq, Debug, Deserialize, Serialize)]
pub struct LoadWalletResult {
    pub name: String,
    pub warning: Option<String>,
}

#[derive(Clone, PartialEq, Eq, Debug, Deserialize, Serialize)]
pub struct GetWalletInfoResult {
    #[serde(rename = "walletname")]
    pub wallet_name: String,
    #[serde(rename = "walletversion")]
    pub wallet_version: u32,
    #[serde(with = "dashcore::util::amount::serde::as_btc")]
    pub balance: Amount,
    #[serde(with = "dashcore::util::amount::serde::as_btc")]
    pub unconfirmed_balance: Amount,
    #[serde(with = "dashcore::util::amount::serde::as_btc")]
    pub immature_balance: Amount,
    #[serde(rename = "txcount")]
    pub tx_count: usize,
    #[serde(rename = "keypoololdest")]
    pub keypool_oldest: usize,
    #[serde(rename = "keypoolsize")]
    pub keypool_size: usize,
    #[serde(rename = "keypoolsize_hd_internal")]
    pub keypool_size_hd_internal: usize,
    pub unlocked_until: Option<u64>,
    #[serde(rename = "paytxfee", with = "dashcore::util::amount::serde::as_btc")]
    pub pay_tx_fee: Amount,
    #[serde(rename = "hdseedid")]
    pub hd_seed_id: Option<dashcore::XpubIdentifier>,
    pub private_keys_enabled: bool,
    pub avoid_reuse: Option<bool>,
    pub scanning: Option<ScanningDetails>,
}

#[derive(Clone, PartialEq, Debug, Deserialize, Serialize)]
#[serde(untagged)]
pub enum ScanningDetails {
    Scanning {
        duration: usize,
        progress: f32,
    },
    /// The bool in this field will always be false.
    NotScanning(bool),
}

impl Eq for ScanningDetails {}

#[derive(Clone, PartialEq, Debug, Deserialize, Serialize)]
#[serde(rename_all = "camelCase")]
pub struct GetBlockResult {
    pub hash: dashcore::BlockHash,
    pub confirmations: i32,
    pub size: usize,
    pub strippedsize: Option<usize>,
    pub weight: usize,
    pub height: usize,
    pub version: i32,
    #[serde(default, with = "::serde_hex::opt")]
    pub version_hex: Option<Vec<u8>>,
    pub merkleroot: dashcore::TxMerkleNode,
    pub tx: Vec<dashcore::Txid>,
    pub time: usize,
    pub mediantime: Option<usize>,
    pub nonce: u32,
    pub bits: String,
    pub difficulty: f64,
    #[serde(with = "::serde_hex")]
    pub chainwork: Vec<u8>,
    pub n_tx: usize,
    pub previousblockhash: Option<dashcore::BlockHash>,
    pub nextblockhash: Option<dashcore::BlockHash>,
}

#[derive(Clone, PartialEq, Debug, Deserialize, Serialize)]
#[serde(rename_all = "camelCase")]
pub struct GetBlockHeaderResult {
    pub hash: dashcore::BlockHash,
    pub confirmations: i32,
    pub height: usize,
    pub version: i32,
    #[serde(default, with = "::serde_hex::opt")]
    pub version_hex: Option<Vec<u8>>,
    #[serde(rename = "merkleroot")]
    pub merkle_root: dashcore::TxMerkleNode,
    pub time: usize,
    #[serde(rename = "mediantime")]
    pub median_time: Option<usize>,
    pub nonce: u32,
    pub bits: String,
    pub difficulty: f64,
    #[serde(with = "::serde_hex")]
    pub chainwork: Vec<u8>,
    pub n_tx: usize,
    #[serde(rename = "previousblockhash")]
    pub previous_block_hash: Option<dashcore::BlockHash>,
    #[serde(rename = "nextblockhash")]
    pub next_block_hash: Option<dashcore::BlockHash>,
}

#[derive(Clone, PartialEq, Debug, Deserialize, Serialize)]
pub struct GetBlockStatsResult {
    #[serde(rename = "avgfee", with = "dashcore::util::amount::serde::as_sat")]
    pub avg_fee: Amount,
    #[serde(rename = "avgfeerate", with = "dashcore::util::amount::serde::as_sat")]
    pub avg_fee_rate: Amount,
    #[serde(rename = "avgtxsize")]
    pub avg_tx_size: u32,
    #[serde(rename = "blockhash")]
    pub block_hash: dashcore::BlockHash,
    #[serde(rename = "feerate_percentiles")]
    pub fee_rate_percentiles: FeeRatePercentiles,
    pub height: u64,
    pub ins: usize,
    #[serde(rename = "maxfee", with = "dashcore::util::amount::serde::as_sat")]
    pub max_fee: Amount,
    #[serde(rename = "maxfeerate", with = "dashcore::util::amount::serde::as_sat")]
    pub max_fee_rate: Amount,
    #[serde(rename = "maxtxsize")]
    pub max_tx_size: u32,
    #[serde(rename = "medianfee", with = "dashcore::util::amount::serde::as_sat")]
    pub median_fee: Amount,
    #[serde(rename = "mediantime")]
    pub median_time: u64,
    #[serde(rename = "mediantxsize")]
    pub median_tx_size: u32,
    #[serde(rename = "minfee", with = "dashcore::util::amount::serde::as_sat")]
    pub min_fee: Amount,
    #[serde(rename = "minfeerate", with = "dashcore::util::amount::serde::as_sat")]
    pub min_fee_rate: Amount,
    #[serde(rename = "mintxsize")]
    pub min_tx_size: u32,
    pub outs: usize,
    #[serde(with = "dashcore::util::amount::serde::as_sat")]
    pub subsidy: Amount,
    #[serde(rename = "swtotal_size")]
    pub sw_total_size: usize,
    #[serde(rename = "swtotal_weight")]
    pub sw_total_weight: usize,
    #[serde(rename = "swtxs")]
    pub sw_txs: usize,
    pub time: u64,
    #[serde(with = "dashcore::util::amount::serde::as_sat")]
    pub total_out: Amount,
    pub total_size: usize,
    pub total_weight: usize,
    #[serde(rename = "totalfee", with = "dashcore::util::amount::serde::as_sat")]
    pub total_fee: Amount,
    pub txs: usize,
    pub utxo_increase: i32,
    pub utxo_size_inc: i32,
}

#[derive(Clone, PartialEq, Debug, Deserialize, Serialize)]
pub struct GetBlockStatsResultPartial {
    #[serde(
        default,
        rename = "avgfee",
        with = "dashcore::util::amount::serde::as_sat::opt",
        skip_serializing_if = "Option::is_none"
    )]
    pub avg_fee: Option<Amount>,
    #[serde(
        default,
        rename = "avgfeerate",
        with = "dashcore::util::amount::serde::as_sat::opt",
        skip_serializing_if = "Option::is_none"
    )]
    pub avg_fee_rate: Option<Amount>,
    #[serde(default, rename = "avgtxsize", skip_serializing_if = "Option::is_none")]
    pub avg_tx_size: Option<u32>,
    #[serde(default, rename = "blockhash", skip_serializing_if = "Option::is_none")]
    pub block_hash: Option<dashcore::BlockHash>,
    #[serde(default, rename = "feerate_percentiles", skip_serializing_if = "Option::is_none")]
    pub fee_rate_percentiles: Option<FeeRatePercentiles>,
    #[serde(default, skip_serializing_if = "Option::is_none")]
    pub height: Option<u64>,
    #[serde(default, skip_serializing_if = "Option::is_none")]
    pub ins: Option<usize>,
    #[serde(
        default,
        rename = "maxfee",
        with = "dashcore::util::amount::serde::as_sat::opt",
        skip_serializing_if = "Option::is_none"
    )]
    pub max_fee: Option<Amount>,
    #[serde(
        default,
        rename = "maxfeerate",
        with = "dashcore::util::amount::serde::as_sat::opt",
        skip_serializing_if = "Option::is_none"
    )]
    pub max_fee_rate: Option<Amount>,
    #[serde(default, rename = "maxtxsize", skip_serializing_if = "Option::is_none")]
    pub max_tx_size: Option<u32>,
    #[serde(
        default,
        rename = "medianfee",
        with = "dashcore::util::amount::serde::as_sat::opt",
        skip_serializing_if = "Option::is_none"
    )]
    pub median_fee: Option<Amount>,
    #[serde(default, rename = "mediantime", skip_serializing_if = "Option::is_none")]
    pub median_time: Option<u64>,
    #[serde(default, rename = "mediantxsize", skip_serializing_if = "Option::is_none")]
    pub median_tx_size: Option<u32>,
    #[serde(
        default,
        rename = "minfee",
        with = "dashcore::util::amount::serde::as_sat::opt",
        skip_serializing_if = "Option::is_none"
    )]
    pub min_fee: Option<Amount>,
    #[serde(
        default,
        rename = "minfeerate",
        with = "dashcore::util::amount::serde::as_sat::opt",
        skip_serializing_if = "Option::is_none"
    )]
    pub min_fee_rate: Option<Amount>,
    #[serde(default, rename = "mintxsize", skip_serializing_if = "Option::is_none")]
    pub min_tx_size: Option<u32>,
    #[serde(default, skip_serializing_if = "Option::is_none")]
    pub outs: Option<usize>,
    #[serde(
        default,
        with = "dashcore::util::amount::serde::as_sat::opt",
        skip_serializing_if = "Option::is_none"
    )]
    pub subsidy: Option<Amount>,
    #[serde(default, rename = "swtotal_size", skip_serializing_if = "Option::is_none")]
    pub sw_total_size: Option<usize>,
    #[serde(default, rename = "swtotal_weight", skip_serializing_if = "Option::is_none")]
    pub sw_total_weight: Option<usize>,
    #[serde(default, rename = "swtxs", skip_serializing_if = "Option::is_none")]
    pub sw_txs: Option<usize>,
    #[serde(default, skip_serializing_if = "Option::is_none")]
    pub time: Option<u64>,
    #[serde(
        default,
        with = "dashcore::util::amount::serde::as_sat::opt",
        skip_serializing_if = "Option::is_none"
    )]
    pub total_out: Option<Amount>,
    #[serde(default, skip_serializing_if = "Option::is_none")]
    pub total_size: Option<usize>,
    #[serde(default, skip_serializing_if = "Option::is_none")]
    pub total_weight: Option<usize>,
    #[serde(
        default,
        rename = "totalfee",
        with = "dashcore::util::amount::serde::as_sat::opt",
        skip_serializing_if = "Option::is_none"
    )]
    pub total_fee: Option<Amount>,
    #[serde(default, skip_serializing_if = "Option::is_none")]
    pub txs: Option<usize>,
    #[serde(default, skip_serializing_if = "Option::is_none")]
    pub utxo_increase: Option<i32>,
    #[serde(default, skip_serializing_if = "Option::is_none")]
    pub utxo_size_inc: Option<i32>,
}

#[derive(Clone, PartialEq, Debug, Deserialize, Serialize)]
pub struct FeeRatePercentiles {
    #[serde(with = "dashcore::util::amount::serde::as_sat")]
    pub fr_10th: Amount,
    #[serde(with = "dashcore::util::amount::serde::as_sat")]
    pub fr_25th: Amount,
    #[serde(with = "dashcore::util::amount::serde::as_sat")]
    pub fr_50th: Amount,
    #[serde(with = "dashcore::util::amount::serde::as_sat")]
    pub fr_75th: Amount,
    #[serde(with = "dashcore::util::amount::serde::as_sat")]
    pub fr_90th: Amount,
}

#[derive(Clone)]
pub enum BlockStatsFields {
    AverageFee,
    AverageFeeRate,
    AverageTxSize,
    BlockHash,
    FeeRatePercentiles,
    Height,
    Ins,
    MaxFee,
    MaxFeeRate,
    MaxTxSize,
    MedianFee,
    MedianTime,
    MedianTxSize,
    MinFee,
    MinFeeRate,
    MinTxSize,
    Outs,
    Subsidy,
    SegWitTotalSize,
    SegWitTotalWeight,
    SegWitTxs,
    Time,
    TotalOut,
    TotalSize,
    TotalWeight,
    TotalFee,
    Txs,
    UtxoIncrease,
    UtxoSizeIncrease,
}

impl BlockStatsFields {
    fn get_rpc_keyword(&self) -> &str {
        match *self {
            BlockStatsFields::AverageFee => "avgfee",
            BlockStatsFields::AverageFeeRate => "avgfeerate",
            BlockStatsFields::AverageTxSize => "avgtxsize",
            BlockStatsFields::BlockHash => "blockhash",
            BlockStatsFields::FeeRatePercentiles => "feerate_percentiles",
            BlockStatsFields::Height => "height",
            BlockStatsFields::Ins => "ins",
            BlockStatsFields::MaxFee => "maxfee",
            BlockStatsFields::MaxFeeRate => "maxfeerate",
            BlockStatsFields::MaxTxSize => "maxtxsize",
            BlockStatsFields::MedianFee => "medianfee",
            BlockStatsFields::MedianTime => "mediantime",
            BlockStatsFields::MedianTxSize => "mediantxsize",
            BlockStatsFields::MinFee => "minfee",
            BlockStatsFields::MinFeeRate => "minfeerate",
            BlockStatsFields::MinTxSize => "minfeerate",
            BlockStatsFields::Outs => "outs",
            BlockStatsFields::Subsidy => "subsidy",
            BlockStatsFields::SegWitTotalSize => "swtotal_size",
            BlockStatsFields::SegWitTotalWeight => "swtotal_weight",
            BlockStatsFields::SegWitTxs => "swtxs",
            BlockStatsFields::Time => "time",
            BlockStatsFields::TotalOut => "total_out",
            BlockStatsFields::TotalSize => "total_size",
            BlockStatsFields::TotalWeight => "total_weight",
            BlockStatsFields::TotalFee => "totalfee",
            BlockStatsFields::Txs => "txs",
            BlockStatsFields::UtxoIncrease => "utxo_increase",
            BlockStatsFields::UtxoSizeIncrease => "utxo_size_inc",
        }
    }
}

impl fmt::Display for BlockStatsFields {
    fn fmt(&self, f: &mut fmt::Formatter) -> fmt::Result {
        write!(f, "{}", self.get_rpc_keyword())
    }
}

impl From<BlockStatsFields> for serde_json::Value {
    fn from(bsf: BlockStatsFields) -> Self {
        Self::from(bsf.to_string())
    }
}

#[derive(Clone, PartialEq, Debug, Deserialize, Serialize)]
#[serde(rename_all = "camelCase")]
pub struct GetMiningInfoResult {
    pub blocks: u32,
    #[serde(rename = "currentblockweight")]
    pub current_block_weight: Option<u64>,
    #[serde(rename = "currentblocktx")]
    pub current_block_tx: Option<usize>,
    pub difficulty: f64,
    #[serde(rename = "networkhashps")]
    pub network_hash_ps: f64,
    #[serde(rename = "pooledtx")]
    pub pooled_tx: usize,
    pub chain: String,
    pub warnings: String,
}

#[derive(Clone, PartialEq, Eq, Debug, Deserialize, Serialize)]
#[serde(rename_all = "camelCase")]
pub struct GetRawTransactionResultVinScriptSig {
    pub asm: String,
    #[serde(with = "::serde_hex")]
    pub hex: Vec<u8>,
}

impl GetRawTransactionResultVinScriptSig {
    pub fn script(&self) -> Result<Script, encode::Error> {
        Ok(Script::from(self.hex.clone()))
    }
}

#[derive(Clone, PartialEq, Eq, Debug, Deserialize, Serialize)]
#[serde(rename_all = "camelCase")]
pub struct GetRawTransactionResultVin {
    pub sequence: u32,
    /// The raw scriptSig in case of a coinbase tx.
    #[serde(default, with = "::serde_hex::opt")]
    pub coinbase: Option<Vec<u8>>,
    /// Not provided for coinbase txs.
    pub txid: Option<dashcore::Txid>,
    /// Not provided for coinbase txs.
    pub vout: Option<u32>,
    /// The scriptSig in case of a non-coinbase tx.
    pub script_sig: Option<GetRawTransactionResultVinScriptSig>,
    /// Not provided for coinbase txs.
    #[serde(default, deserialize_with = "deserialize_hex_array_opt")]
    pub txinwitness: Option<Vec<Vec<u8>>>,
}

impl GetRawTransactionResultVin {
    /// Whether this input is from a coinbase tx.
    /// The [txid], [vout] and [script_sig] fields are not provided
    /// for coinbase transactions.
    pub fn is_coinbase(&self) -> bool {
        self.coinbase.is_some()
    }
}

#[derive(Clone, PartialEq, Eq, Debug, Deserialize, Serialize)]
#[serde(rename_all = "camelCase")]
pub struct GetRawTransactionResultVoutScriptPubKey {
    pub asm: String,
    #[serde(with = "::serde_hex")]
    pub hex: Vec<u8>,
    pub req_sigs: Option<usize>,
    #[serde(rename = "type")]
    pub type_: Option<ScriptPubkeyType>,
    pub addresses: Option<Vec<Address>>,
}

impl GetRawTransactionResultVoutScriptPubKey {
    pub fn script(&self) -> Result<Script, encode::Error> {
        Ok(Script::from(self.hex.clone()))
    }
}

#[derive(Clone, PartialEq, Eq, Debug, Deserialize, Serialize)]
#[serde(rename_all = "camelCase")]
pub struct GetRawTransactionResultVout {
    #[serde(with = "dashcore::util::amount::serde::as_btc")]
    pub value: Amount,
    pub n: u32,
    pub script_pub_key: GetRawTransactionResultVoutScriptPubKey,
}

#[derive(Clone, PartialEq, Eq, Debug, Deserialize, Serialize)]
#[serde(rename_all = "camelCase")]
pub struct GetRawTransactionResult {
    #[serde(rename = "in_active_chain")]
    pub in_active_chain: Option<bool>,
    #[serde(with = "::serde_hex")]
    pub hex: Vec<u8>,
    pub txid: dashcore::Txid,
    pub hash: dashcore::Wtxid,
    pub size: usize,
    pub vsize: usize,
    pub version: u32,
    pub locktime: u32,
    pub vin: Vec<GetRawTransactionResultVin>,
    pub vout: Vec<GetRawTransactionResultVout>,
    pub blockhash: Option<dashcore::BlockHash>,
    pub confirmations: Option<u32>,
    pub time: Option<usize>,
    pub blocktime: Option<usize>,
}

#[derive(Clone, PartialEq, Eq, Debug, Deserialize, Serialize)]
pub struct GetBlockFilterResult {
    pub header: dashcore::FilterHash,
    #[serde(with = "::serde_hex")]
    pub filter: Vec<u8>,
}

impl GetBlockFilterResult {
    /// Get the filter.
    /// Note that this copies the underlying filter data. To prevent this,
    /// use [into_filter] instead.
    pub fn to_filter(&self) -> bip158::BlockFilter {
        bip158::BlockFilter::new(&self.filter)
    }

    /// Convert the result in the filter type.
    pub fn into_filter(self) -> bip158::BlockFilter {
        bip158::BlockFilter {
            content: self.filter,
        }
    }
}

impl GetRawTransactionResult {
    /// Whether this tx is a coinbase tx.
    pub fn is_coinbase(&self) -> bool {
        self.vin.len() == 1 && self.vin[0].is_coinbase()
    }

    pub fn transaction(&self) -> Result<Transaction, encode::Error> {
        Ok(encode::deserialize(&self.hex)?)
    }
}

/// Enum to represent the BIP125 replaceable status for a transaction.
#[derive(Copy, Clone, PartialEq, Eq, Debug, Deserialize, Serialize)]
#[serde(rename_all = "lowercase")]
pub enum Bip125Replaceable {
    Yes,
    No,
    Unknown,
}

/// Enum to represent the category of a transaction.
#[derive(Copy, Clone, PartialEq, Eq, Debug, Deserialize, Serialize)]
#[serde(rename_all = "lowercase")]
pub enum GetTransactionResultDetailCategory {
    Send,
    Receive,
    Generate,
    Immature,
    Orphan,
}

#[derive(Clone, PartialEq, Eq, Debug, Deserialize)]
pub struct GetTransactionResultDetail {
    pub address: Option<Address>,
    pub category: GetTransactionResultDetailCategory,
    #[serde(with = "dashcore::util::amount::serde::as_btc")]
    pub amount: SignedAmount,
    pub label: Option<String>,
    pub vout: u32,
    #[serde(default, with = "dashcore::util::amount::serde::as_btc::opt")]
    pub fee: Option<SignedAmount>,
    pub abandoned: Option<bool>,
}

#[derive(Clone, PartialEq, Eq, Debug, Deserialize)]
pub struct WalletTxInfo {
    pub confirmations: i32,
    pub blockhash: Option<dashcore::BlockHash>,
    pub blockindex: Option<usize>,
    pub blocktime: Option<u64>,
    pub blockheight: Option<u32>,
    pub txid: dashcore::Txid,
    pub time: u64,
    pub timereceived: u64,
    #[serde(rename = "bip125-replaceable")]
    pub bip125_replaceable: Bip125Replaceable,
    /// Conflicting transaction ids
    #[serde(rename = "walletconflicts")]
    pub wallet_conflicts: Vec<dashcore::Txid>,
}

#[derive(Clone, PartialEq, Eq, Debug, Deserialize)]
pub struct GetTransactionResult {
    #[serde(flatten)]
    pub info: WalletTxInfo,
    #[serde(with = "dashcore::util::amount::serde::as_btc")]
    pub amount: SignedAmount,
    #[serde(default, with = "dashcore::util::amount::serde::as_btc::opt")]
    pub fee: Option<SignedAmount>,
    pub details: Vec<GetTransactionResultDetail>,
    #[serde(with = "::serde_hex")]
    pub hex: Vec<u8>,
}

impl GetTransactionResult {
    pub fn transaction(&self) -> Result<Transaction, encode::Error> {
        Ok(encode::deserialize(&self.hex)?)
    }
}

#[derive(Clone, PartialEq, Eq, Debug, Deserialize)]
pub struct ListTransactionResult {
    #[serde(flatten)]
    pub info: WalletTxInfo,
    #[serde(flatten)]
    pub detail: GetTransactionResultDetail,

    pub trusted: Option<bool>,
    pub comment: Option<String>,
}

#[derive(Clone, PartialEq, Eq, Debug, Deserialize)]
pub struct ListSinceBlockResult {
    pub transactions: Vec<ListTransactionResult>,
    #[serde(default)]
    pub removed: Vec<ListTransactionResult>,
    pub lastblock: dashcore::BlockHash,
}

#[derive(Clone, PartialEq, Eq, Debug, Deserialize, Serialize)]
#[serde(rename_all = "camelCase")]
pub struct GetTxOutResult {
    pub bestblock: dashcore::BlockHash,
    pub confirmations: u32,
    #[serde(with = "dashcore::util::amount::serde::as_btc")]
    pub value: Amount,
    pub script_pub_key: GetRawTransactionResultVoutScriptPubKey,
    pub coinbase: bool,
}

#[derive(Clone, PartialEq, Eq, Debug, Deserialize, Serialize, Default)]
#[serde(rename_all = "camelCase")]
pub struct ListUnspentQueryOptions {
    #[serde(
        rename = "minimumAmount",
        with = "dashcore::util::amount::serde::as_btc::opt",
        skip_serializing_if = "Option::is_none"
    )]
    pub minimum_amount: Option<Amount>,
    #[serde(
        rename = "maximumAmount",
        with = "dashcore::util::amount::serde::as_btc::opt",
        skip_serializing_if = "Option::is_none"
    )]
    pub maximum_amount: Option<Amount>,
    #[serde(rename = "maximumCount", skip_serializing_if = "Option::is_none")]
    pub maximum_count: Option<usize>,
    #[serde(
        rename = "minimumSumAmount",
        with = "dashcore::util::amount::serde::as_btc::opt",
        skip_serializing_if = "Option::is_none"
    )]
    pub minimum_sum_amount: Option<Amount>,
}

#[derive(Clone, PartialEq, Eq, Debug, Deserialize, Serialize)]
#[serde(rename_all = "camelCase")]
pub struct ListUnspentResultEntry {
    pub txid: dashcore::Txid,
    pub vout: u32,
    pub address: Option<Address>,
    pub label: Option<String>,
    pub redeem_script: Option<Script>,
    pub witness_script: Option<Script>,
    pub script_pub_key: Script,
    #[serde(with = "dashcore::util::amount::serde::as_btc")]
    pub amount: Amount,
    pub confirmations: u32,
    pub spendable: bool,
    pub solvable: bool,
    #[serde(rename = "desc")]
    pub descriptor: Option<String>,
    pub safe: bool,
}

#[derive(Clone, PartialEq, Eq, Debug, Deserialize, Serialize)]
#[serde(rename_all = "camelCase")]
pub struct ListReceivedByAddressResult {
    #[serde(default, rename = "involvesWatchonly")]
    pub involved_watch_only: bool,
    pub address: Address,
    #[serde(with = "dashcore::util::amount::serde::as_btc")]
    pub amount: Amount,
    pub confirmations: u32,
    pub label: String,
    pub txids: Vec<dashcore::Txid>,
}

#[derive(Clone, PartialEq, Eq, Debug, Deserialize, Serialize)]
#[serde(rename_all = "camelCase")]
pub struct SignRawTransactionResultError {
    pub txid: dashcore::Txid,
    pub vout: u32,
    pub script_sig: Script,
    pub sequence: u32,
    pub error: String,
}

#[derive(Clone, PartialEq, Eq, Debug, Deserialize, Serialize)]
#[serde(rename_all = "camelCase")]
pub struct SignRawTransactionResult {
    #[serde(with = "::serde_hex")]
    pub hex: Vec<u8>,
    pub complete: bool,
    pub errors: Option<Vec<SignRawTransactionResultError>>,
}

impl SignRawTransactionResult {
    pub fn transaction(&self) -> Result<Transaction, encode::Error> {
        Ok(encode::deserialize(&self.hex)?)
    }
}

#[derive(Clone, PartialEq, Eq, Debug, Deserialize, Serialize)]
pub struct TestMempoolAcceptResult {
    pub txid: dashcore::Txid,
    pub allowed: bool,
    #[serde(rename = "reject-reason")]
    pub reject_reason: Option<String>,
    /// Virtual transaction size as defined in BIP 141 (only present when 'allowed' is true)
    /// Added in Bitcoin Core v0.21
    pub vsize: Option<u64>,
    /// Transaction fees (only present if 'allowed' is true)
    /// Added in Bitcoin Core v0.21
    pub fees: Option<TestMempoolAcceptResultFees>,
}

#[derive(Clone, PartialEq, Eq, Debug, Deserialize, Serialize)]
pub struct TestMempoolAcceptResultFees {
    /// Transaction fee in BTC
    #[serde(with = "dashcore::util::amount::serde::as_btc")]
    pub base: Amount,
    // unlike GetMempoolEntryResultFees, this only has the `base` fee
}

#[derive(Copy, Clone, PartialEq, Eq, Debug, Deserialize, Serialize)]
#[serde(rename_all = "snake_case")]
pub enum Bip9SoftforkStatus {
    Defined,
    Started,
    LockedIn,
    Active,
    Failed,
}

#[derive(Clone, PartialEq, Eq, Debug, Deserialize, Serialize)]
pub struct Bip9SoftforkStatistics {
    pub period: u32,
    pub threshold: Option<u32>,
    pub elapsed: u32,
    pub count: u32,
    pub possible: Option<bool>,
}

#[derive(Clone, PartialEq, Eq, Debug, Deserialize, Serialize)]
pub struct Bip9SoftforkInfo {
    pub status: Bip9SoftforkStatus,
    pub bit: Option<u8>,
    // Can be -1 for 0.18.x inactive ones.
    pub start_time: i64,
    pub timeout: u64,
    pub since: u32,
    pub statistics: Option<Bip9SoftforkStatistics>,
}

#[derive(Copy, Clone, PartialEq, Eq, Debug, Deserialize, Serialize)]
#[serde(rename_all = "lowercase")]
pub enum SoftforkType {
    Buried,
    Bip9,
}

/// Status of a softfork
#[derive(Clone, PartialEq, Eq, Debug, Deserialize, Serialize)]
pub struct Softfork {
    #[serde(rename = "type")]
    pub type_: SoftforkType,
    pub bip9: Option<Bip9SoftforkInfo>,
    pub height: Option<u32>,
    pub active: bool,
}

#[allow(non_camel_case_types)]
#[derive(Copy, Clone, PartialEq, Eq, Debug, Deserialize, Serialize)]
#[serde(rename_all = "lowercase")]
pub enum ScriptPubkeyType {
    Nonstandard,
    Pubkey,
    PubkeyHash,
    ScriptHash,
    MultiSig,
    NullData,
    Witness_v0_KeyHash,
    Witness_v0_ScriptHash,
    Witness_v1_Taproot,
    Witness_Unknown,
}

#[derive(Clone, PartialEq, Eq, Debug, Deserialize, Serialize)]
pub struct GetAddressInfoResultEmbedded {
    pub address: Address,
    #[serde(rename = "scriptPubKey")]
    pub script_pub_key: Script,
    #[serde(rename = "is_script")]
    pub is_script: Option<bool>,
    #[serde(rename = "is_witness")]
    pub is_witness: Option<bool>,
    pub witness_version: Option<u32>,
    #[serde(with = "::serde_hex")]
    pub witness_program: Vec<u8>,
    pub script: Option<ScriptPubkeyType>,
    /// The redeemscript for the p2sh address.
    #[serde(default, with = "::serde_hex::opt")]
    pub hex: Option<Vec<u8>>,
    pub pubkeys: Option<Vec<PublicKey>>,
    #[serde(rename = "sigsrequired")]
    pub n_signatures_required: Option<usize>,
    pub pubkey: Option<PublicKey>,
    #[serde(rename = "is_compressed")]
    pub is_compressed: Option<bool>,
    pub label: Option<String>,
    #[serde(rename = "hdkeypath")]
    pub hd_key_path: Option<bip32::DerivationPath>,
    #[serde(rename = "hdseedid")]
    pub hd_seed_id: Option<dashcore::XpubIdentifier>,
    #[serde(default)]
    pub labels: Vec<GetAddressInfoResultLabel>,
}

#[derive(Copy, Clone, PartialEq, Eq, Debug, Deserialize, Serialize)]
#[serde(rename_all = "lowercase")]
pub enum GetAddressInfoResultLabelPurpose {
    Send,
    Receive,
}

#[derive(Clone, PartialEq, Eq, Debug, Deserialize, Serialize)]
#[serde(untagged)]
pub enum GetAddressInfoResultLabel {
    Simple(String),
    WithPurpose {
        name: String,
        purpose: GetAddressInfoResultLabelPurpose,
    },
}

#[derive(Clone, PartialEq, Eq, Debug, Deserialize, Serialize)]
pub struct GetAddressInfoResult {
    pub address: Address,
    #[serde(rename = "scriptPubKey")]
    pub script_pub_key: Script,
    #[serde(rename = "ismine")]
    pub is_mine: Option<bool>,
    #[serde(rename = "iswatchonly")]
    pub is_watchonly: Option<bool>,
    #[serde(rename = "isscript")]
    pub is_script: Option<bool>,
    #[serde(rename = "iswitness")]
    pub is_witness: Option<bool>,
    pub witness_version: Option<u32>,
    #[serde(default, with = "::serde_hex::opt")]
    pub witness_program: Option<Vec<u8>>,
    pub script: Option<ScriptPubkeyType>,
    /// The redeemscript for the p2sh address.
    #[serde(default, with = "::serde_hex::opt")]
    pub hex: Option<Vec<u8>>,
    pub pubkeys: Option<Vec<PublicKey>>,
    #[serde(rename = "sigsrequired")]
    pub n_signatures_required: Option<usize>,
    pub pubkey: Option<PublicKey>,
    /// Information about the address embedded in P2SH or P2WSH, if relevant and known.
    pub embedded: Option<GetAddressInfoResultEmbedded>,
    #[serde(rename = "is_compressed")]
    pub is_compressed: Option<bool>,
    pub timestamp: Option<u64>,
    #[serde(rename = "hdkeypath")]
    pub hd_key_path: Option<bip32::DerivationPath>,
    #[serde(rename = "hdseedid")]
    pub hd_seed_id: Option<dashcore::XpubIdentifier>,
    pub labels: Vec<GetAddressInfoResultLabel>,
    /// Deprecated in v0.20.0. See `labels` field instead.
    #[deprecated(note = "since Core v0.20.0")]
    pub label: Option<String>,
}

/// Models the result of "getblockchaininfo"
#[derive(Clone, Debug, Deserialize, Serialize)]
pub struct GetBlockchainInfoResult {
    /// Current network name as defined in BIP70 (main, test, regtest)
    pub chain: String,
    /// The current number of blocks processed in the server
    pub blocks: u64,
    /// The current number of headers we have validated
    pub headers: u64,
    /// The hash of the currently best block
    #[serde(rename = "bestblockhash")]
    pub best_block_hash: dashcore::BlockHash,
    /// The current difficulty
    pub difficulty: f64,
    /// Median time for the current best block
    #[serde(rename = "mediantime")]
    pub median_time: u64,
    /// Estimate of verification progress [0..1]
    #[serde(rename = "verificationprogress")]
    pub verification_progress: f64,
    /// Estimate of whether this node is in Initial Block Download mode
    #[serde(rename = "initialblockdownload")]
    pub initial_block_download: bool,
    /// Total amount of work in active chain, in hexadecimal
    #[serde(rename = "chainwork", with = "::serde_hex")]
    pub chain_work: Vec<u8>,
    /// The estimated size of the block and undo files on disk
    pub size_on_disk: u64,
    /// If the blocks are subject to pruning
    pub pruned: bool,
    /// Lowest-height complete block stored (only present if pruning is enabled)
    #[serde(rename = "pruneheight")]
    pub prune_height: Option<u64>,
    /// Whether automatic pruning is enabled (only present if pruning is enabled)
    pub automatic_pruning: Option<bool>,
    /// The target size used by pruning (only present if automatic pruning is enabled)
    pub prune_target_size: Option<u64>,
    /// Status of softforks in progress
    #[serde(default)]
    pub softforks: HashMap<String, Softfork>,
    /// Any network and blockchain warnings.
    pub warnings: String,
}

#[derive(Clone, PartialEq, Eq, Debug)]
pub enum ImportMultiRequestScriptPubkey<'a> {
    Address(&'a Address),
    Script(&'a Script),
}

#[derive(Clone, PartialEq, Eq, Debug, Deserialize, Serialize)]
pub struct GetMempoolEntryResult {
    /// Virtual transaction size as defined in BIP 141. This is different from actual serialized
    /// size for witness transactions as witness data is discounted.
    #[serde(alias = "size")]
    pub vsize: u64,
    /// Transaction weight as defined in BIP 141. Added in Core v0.19.0.
    pub weight: Option<u64>,
    /// Local time transaction entered pool in seconds since 1 Jan 1970 GMT
    pub time: u64,
    /// Block height when transaction entered pool
    pub height: u64,
    /// Number of in-mempool descendant transactions (including this one)
    #[serde(rename = "descendantcount")]
    pub descendant_count: u64,
    /// Virtual transaction size of in-mempool descendants (including this one)
    #[serde(rename = "descendantsize")]
    pub descendant_size: u64,
    /// Number of in-mempool ancestor transactions (including this one)
    #[serde(rename = "ancestorcount")]
    pub ancestor_count: u64,
    /// Virtual transaction size of in-mempool ancestors (including this one)
    #[serde(rename = "ancestorsize")]
    pub ancestor_size: u64,
    /// Hash of serialized transaction, including witness data
    pub wtxid: dashcore::Txid,
    /// Fee information
    pub fees: GetMempoolEntryResultFees,
    /// Unconfirmed transactions used as inputs for this transaction
    pub depends: Vec<dashcore::Txid>,
    /// Unconfirmed transactions spending outputs from this transaction
    #[serde(rename = "spentby")]
    pub spent_by: Vec<dashcore::Txid>,
    /// Whether this transaction could be replaced due to BIP125 (replace-by-fee)
    #[serde(rename = "bip125-replaceable")]
    pub bip125_replaceable: bool,
    /// Whether this transaction is currently unbroadcast (initial broadcast not yet acknowledged by any peers)
    /// Added in dashcore Core v0.21
    pub unbroadcast: Option<bool>,
}

#[derive(Clone, PartialEq, Eq, Debug, Deserialize, Serialize)]
pub struct GetMempoolEntryResultFees {
    /// Transaction fee in BTC
    #[serde(with = "dashcore::util::amount::serde::as_btc")]
    pub base: Amount,
    /// Transaction fee with fee deltas used for mining priority in BTC
    #[serde(with = "dashcore::util::amount::serde::as_btc")]
    pub modified: Amount,
    /// Modified fees (see above) of in-mempool ancestors (including this one) in BTC
    #[serde(with = "dashcore::util::amount::serde::as_btc")]
    pub ancestor: Amount,
    /// Modified fees (see above) of in-mempool descendants (including this one) in BTC
    #[serde(with = "dashcore::util::amount::serde::as_btc")]
    pub descendant: Amount,
}

impl<'a> serde::Serialize for ImportMultiRequestScriptPubkey<'a> {
    fn serialize<S>(&self, serializer: S) -> Result<S::Ok, S::Error>
    where
        S: serde::Serializer,
    {
        match *self {
            ImportMultiRequestScriptPubkey::Address(ref addr) => {
                #[derive(Serialize)]
                struct Tmp<'a> {
                    pub address: &'a Address,
                }
                serde::Serialize::serialize(
                    &Tmp {
                        address: addr,
                    },
                    serializer,
                )
            }
            ImportMultiRequestScriptPubkey::Script(script) => {
                serializer.serialize_str(&script.as_bytes().to_hex())
            }
        }
    }
}

/// A import request for importmulti.
///
/// Note: unlike in dashcored, `timestamp` defaults to 0.
#[derive(Clone, PartialEq, Eq, Debug, Default, Serialize)]
pub struct ImportMultiRequest<'a> {
    pub timestamp: ImportMultiRescanSince,
    /// If using descriptor, do not also provide address/scriptPubKey, scripts, or pubkeys.
    #[serde(rename = "desc", skip_serializing_if = "Option::is_none")]
    pub descriptor: Option<&'a str>,
    #[serde(rename = "scriptPubKey", skip_serializing_if = "Option::is_none")]
    pub script_pubkey: Option<ImportMultiRequestScriptPubkey<'a>>,
    #[serde(rename = "redeemscript", skip_serializing_if = "Option::is_none")]
    pub redeem_script: Option<&'a Script>,
    #[serde(rename = "witnessscript", skip_serializing_if = "Option::is_none")]
    pub witness_script: Option<&'a Script>,
    #[serde(skip_serializing_if = "<[_]>::is_empty")]
    pub pubkeys: &'a [PublicKey],
    #[serde(skip_serializing_if = "<[_]>::is_empty")]
    pub keys: &'a [PrivateKey],
    #[serde(skip_serializing_if = "Option::is_none")]
    pub range: Option<(usize, usize)>,
    #[serde(skip_serializing_if = "Option::is_none")]
    pub internal: Option<bool>,
    #[serde(skip_serializing_if = "Option::is_none")]
    pub watchonly: Option<bool>,
    #[serde(skip_serializing_if = "Option::is_none")]
    pub label: Option<&'a str>,
    #[serde(skip_serializing_if = "Option::is_none")]
    pub keypool: Option<bool>,
}

#[derive(Clone, PartialEq, Eq, Debug, Default, Deserialize, Serialize)]
pub struct ImportMultiOptions {
    #[serde(skip_serializing_if = "Option::is_none")]
    pub rescan: Option<bool>,
}

#[derive(Clone, PartialEq, Eq, Copy, Debug)]
pub enum ImportMultiRescanSince {
    Now,
    Timestamp(u64),
}

impl serde::Serialize for ImportMultiRescanSince {
    fn serialize<S>(&self, serializer: S) -> Result<S::Ok, S::Error>
    where
        S: serde::Serializer,
    {
        match *self {
            ImportMultiRescanSince::Now => serializer.serialize_str("now"),
            ImportMultiRescanSince::Timestamp(timestamp) => serializer.serialize_u64(timestamp),
        }
    }
}

impl<'de> serde::Deserialize<'de> for ImportMultiRescanSince {
    fn deserialize<D>(deserializer: D) -> Result<Self, D::Error>
    where
        D: serde::Deserializer<'de>,
    {
        use serde::de;
        struct Visitor;
        impl<'de> de::Visitor<'de> for Visitor {
            type Value = ImportMultiRescanSince;

            fn expecting(&self, formatter: &mut fmt::Formatter) -> fmt::Result {
                write!(formatter, "unix timestamp or 'now'")
            }

            fn visit_u64<E>(self, value: u64) -> Result<Self::Value, E>
            where
                E: de::Error,
            {
                Ok(ImportMultiRescanSince::Timestamp(value))
            }

            fn visit_str<E>(self, value: &str) -> Result<Self::Value, E>
            where
                E: de::Error,
            {
                if value == "now" {
                    Ok(ImportMultiRescanSince::Now)
                } else {
                    Err(de::Error::custom(format!(
                        "invalid str '{}', expecting 'now' or unix timestamp",
                        value
                    )))
                }
            }
        }
        deserializer.deserialize_any(Visitor)
    }
}

impl Default for ImportMultiRescanSince {
    fn default() -> Self {
        ImportMultiRescanSince::Timestamp(0)
    }
}

impl From<u64> for ImportMultiRescanSince {
    fn from(timestamp: u64) -> Self {
        ImportMultiRescanSince::Timestamp(timestamp)
    }
}

impl From<Option<u64>> for ImportMultiRescanSince {
    fn from(timestamp: Option<u64>) -> Self {
        timestamp.map_or(ImportMultiRescanSince::Now, ImportMultiRescanSince::Timestamp)
    }
}

#[derive(Clone, PartialEq, Eq, Debug, Deserialize, Serialize)]
pub struct ImportMultiResultError {
    pub code: i64,
    pub message: String,
}

#[derive(Clone, PartialEq, Eq, Debug, Deserialize, Serialize)]
pub struct ImportMultiResult {
    pub success: bool,
    #[serde(default)]
    pub warnings: Vec<String>,
    pub error: Option<ImportMultiResultError>,
}

/// Progress toward rejecting pre-softfork blocks
#[derive(Clone, PartialEq, Eq, Debug, Deserialize, Serialize)]
pub struct RejectStatus {
    /// `true` if threshold reached
    pub status: bool,
}

/// Models the result of "getpeerinfo"
#[derive(Clone, Debug, Deserialize, Serialize)]
pub struct GetPeerInfoResult {
    /// Peer index
    pub id: u64,
    /// The IP address and port of the peer
    // TODO: use a type for addr
    pub addr: String,
    /// Bind address of the connection to the peer
    // TODO: use a type for addrbind
    pub addrbind: String,
    /// Local address as reported by the peer
    // TODO: use a type for addrlocal
    pub addrlocal: Option<String>,
    /// Network (ipv4, ipv6, or onion) the peer connected through
    /// Added in Bitcoin Core v0.21
    pub network: Option<GetPeerInfoResultNetwork>,
    /// The services offered
    // TODO: use a type for services
    pub services: String,
    /// Whether peer has asked us to relay transactions to it
    pub relaytxes: bool,
    /// The time in seconds since epoch (Jan 1 1970 GMT) of the last send
    pub lastsend: u64,
    /// The time in seconds since epoch (Jan 1 1970 GMT) of the last receive
    pub lastrecv: u64,
    /// The time in seconds since epoch (Jan 1 1970 GMT) of the last valid transaction received from this peer
    /// Added in Bitcoin Core v0.21
    pub last_transaction: Option<u64>,
    /// The time in seconds since epoch (Jan 1 1970 GMT) of the last block received from this peer
    /// Added in Bitcoin Core v0.21
    pub last_block: Option<u64>,
    /// The total bytes sent
    pub bytessent: u64,
    /// The total bytes received
    pub bytesrecv: u64,
    /// The connection time in seconds since epoch (Jan 1 1970 GMT)
    pub conntime: u64,
    /// The time offset in seconds
    pub timeoffset: i64,
    /// ping time (if available)
    pub pingtime: Option<f64>,
    /// minimum observed ping time (if any at all)
    pub minping: Option<f64>,
    /// ping wait (if non-zero)
    pub pingwait: Option<f64>,
    /// The peer version, such as 70001
    pub version: u64,
    /// The string version
    pub subver: String,
    /// Inbound (true) or Outbound (false)
    pub inbound: bool,
    /// Whether connection was due to `addnode`/`-connect` or if it was an
    /// automatic/inbound connection
    /// Deprecated in Bitcoin Core v0.21
    pub addnode: Option<bool>,
    /// The starting height (block) of the peer
    pub startingheight: i64,
    /// The ban score
    /// Deprecated in Bitcoin Core v0.21
    pub banscore: Option<i64>,
    /// The last header we have in common with this peer
    pub synced_headers: i64,
    /// The last block we have in common with this peer
    pub synced_blocks: i64,
    /// The heights of blocks we're currently asking from this peer
    pub inflight: Vec<u64>,
    /// Whether the peer is whitelisted
    /// Deprecated in Bitcoin Core v0.21
    pub whitelisted: Option<bool>,
    #[serde(rename = "minfeefilter", default, with = "dashcore::util::amount::serde::as_btc::opt")]
    pub min_fee_filter: Option<Amount>,
    /// The total bytes sent aggregated by message type
    pub bytessent_per_msg: HashMap<String, u64>,
    /// The total bytes received aggregated by message type
    pub bytesrecv_per_msg: HashMap<String, u64>,
    /// The type of the connection
    /// Added in Bitcoin Core v0.21
    pub connection_type: Option<GetPeerInfoResultConnectionType>,
}

#[derive(Copy, Serialize, Deserialize, Clone, PartialEq, Eq, Debug)]
#[serde(rename_all = "snake_case")]
pub enum GetPeerInfoResultNetwork {
    Ipv4,
    Ipv6,
    Onion,
    #[deprecated]
    Unroutable,
    NotPubliclyRoutable,
    I2p,
    Cjdns,
    Internal,
}

#[derive(Copy, Serialize, Deserialize, Clone, PartialEq, Eq, Debug)]
#[serde(rename_all = "kebab-case")]
pub enum GetPeerInfoResultConnectionType {
    OutboundFullRelay,
    BlockRelayOnly,
    Inbound,
    Manual,
    AddrFetch,
    Feeler,
}

#[derive(Clone, PartialEq, Eq, Debug, Deserialize, Serialize)]
pub struct GetAddedNodeInfoResult {
    /// The node IP address or name (as provided to addnode)
    #[serde(rename = "addednode")]
    pub added_node: String,
    ///  If connected
    pub connected: bool,
    /// Only when connected = true
    pub addresses: Vec<GetAddedNodeInfoResultAddress>,
}

#[derive(Clone, PartialEq, Eq, Debug, Deserialize, Serialize)]
pub struct GetAddedNodeInfoResultAddress {
    /// The dashcore server IP and port we're connected to
    pub address: String,
    /// connection, inbound or outbound
    pub connected: GetAddedNodeInfoResultAddressType,
}

#[derive(Clone, PartialEq, Eq, Debug, Deserialize, Serialize)]
#[serde(rename_all = "lowercase")]
pub enum GetAddedNodeInfoResultAddressType {
    Inbound,
    Outbound,
}

#[derive(Clone, PartialEq, Eq, Debug, Deserialize, Serialize)]
pub struct GetNodeAddressesResult {
    /// Timestamp in seconds since epoch (Jan 1 1970 GMT) keeping track of when the node was last seen
    pub time: u64,
    /// The services offered
    pub services: usize,
    /// The address of the node
    pub address: String,
    /// The port of the node
    pub port: u16,
}

#[derive(Clone, PartialEq, Eq, Debug, Deserialize, Serialize)]
pub struct ListBannedResult {
    pub address: String,
    pub banned_until: u64,
    pub ban_created: u64,
}

/// Models the result of "estimatesmartfee"
#[derive(Clone, Debug, Deserialize, Serialize)]
pub struct EstimateSmartFeeResult {
    /// Estimate fee rate in BTC/kB.
    #[serde(
        default,
        rename = "feerate",
        skip_serializing_if = "Option::is_none",
        with = "dashcore::util::amount::serde::as_btc::opt"
    )]
    pub fee_rate: Option<Amount>,
    /// Errors encountered during processing.
    pub errors: Option<Vec<String>>,
    /// Block number where estimate was found.
    pub blocks: i64,
}

/// Models the result of "waitfornewblock", and "waitforblock"
#[derive(Clone, PartialEq, Eq, Debug, Deserialize, Serialize)]
pub struct BlockRef {
    pub hash: dashcore::BlockHash,
    pub height: u64,
}

/// Models the result of "getdescriptorinfo"
#[derive(Clone, PartialEq, Eq, Debug, Deserialize, Serialize)]
pub struct GetDescriptorInfoResult {
    pub descriptor: String,
    pub checksum: String,
    #[serde(rename = "isrange")]
    pub is_range: bool,
    #[serde(rename = "issolvable")]
    pub is_solvable: bool,
    #[serde(rename = "hasprivatekeys")]
    pub has_private_keys: bool,
}

/// Models the request options of "getblocktemplate"
#[derive(Clone, PartialEq, Eq, Debug, Deserialize, Serialize)]
pub struct GetBlockTemplateOptions {
    pub mode: GetBlockTemplateModes,
    //// List of client side supported softfork deployment
    pub rules: Vec<GetBlockTemplateRules>,
    /// List of client side supported features
    pub capabilities: Vec<GetBlockTemplateCapabilities>,
}

/// Enum to represent client-side supported features
#[derive(Copy, Clone, PartialEq, Eq, Debug, Deserialize, Serialize)]
#[serde(rename_all = "lowercase")]
pub enum GetBlockTemplateCapabilities {
    // No features supported yet. In the future this could be, for example, Proposal and Longpolling
}

/// Enum to representing specific block rules that the requested template
/// should support.
#[derive(Copy, Clone, PartialEq, Eq, Debug, Deserialize, Serialize)]
#[serde(rename_all = "lowercase")]
pub enum GetBlockTemplateRules {
    SegWit,
    Signet,
    Csv,
    Taproot,
}

/// Enum to represent client-side supported features.
#[derive(Copy, Clone, PartialEq, Eq, Debug, Deserialize, Serialize)]
#[serde(rename_all = "lowercase")]
pub enum GetBlockTemplateModes {
    /// Using this mode, the server build a block template and return it as
    /// response to the request. This is the default mode.
    Template,
    // TODO: Support for "proposal" mode is not yet implemented on the client
    // side.
}

/// Models the result of "getblocktemplate"
#[derive(Clone, PartialEq, Eq, Debug, Deserialize, Serialize)]
pub struct GetBlockTemplateResult {
    /// The compressed difficulty in hexadecimal
    #[serde(with = "::serde_hex")]
    pub bits: Vec<u8>,
    /// The previous block hash the current template is mining on
    #[serde(rename = "previousblockhash")]
    pub previous_block_hash: dashcore::BlockHash,
    /// The current time as seen by the server (recommended for block time)
    /// Note: this is not necessarily the system clock, and must fall within
    /// the mintime/maxtime rules. Expressed as UNIX timestamp.
    #[serde(rename = "curtime")]
    pub current_time: u64,
    /// The height of the block we will be mining: `current height + 1`
    pub height: u64,
    /// Block sigops limit
    #[serde(rename = "sigoplimit")]
    pub sigop_limit: u32,
    /// Block size limit
    #[serde(rename = "sizelimit")]
    pub size_limit: u32,
    /// Block weight limit
    #[serde(rename = "weightlimit")]
    pub weight_limit: u32,
    /// Block header version
    pub version: u32,
    /// Block rules that are to be enforced
    pub rules: Vec<GetBlockTemplateResultRules>,
    /// List of features the Bitcoin Core getblocktemplate implementation supports
    pub capabilities: Vec<GetBlockTemplateResultCapabilities>,
    /// Set of pending, supported versionbit (BIP 9) softfork deployments
    #[serde(rename = "vbavailable")]
    pub version_bits_available: HashMap<u32, String>,
    /// Bit mask of versionbits the server requires set in submissions
    #[serde(rename = "vbrequired")]
    pub version_bits_required: u32,
    /// Id used in longpoll requests for this template.
    pub longpollid: String,
    /// List of transactions included in the template block
    pub transactions: Vec<GetBlockTemplateResultTransaction>,
    /// The signet challenge. Only set if mining on a signet, otherwise empty
    #[serde(default, with = "dashcore::blockdata::script::Script")]
    pub signet_challenge: dashcore::blockdata::script::Script,
    /// The default witness commitment included in an OP_RETURN output of the
    /// coinbase transactions. Only set when mining on a network where SegWit
    /// is activated.
    #[serde(with = "dashcore::blockdata::script::Script", default)]
    pub default_witness_commitment: dashcore::blockdata::script::Script,
    /// Data that should be included in the coinbase's scriptSig content. Only
    /// the values (hexadecimal byte-for-byte) in this map should be included,
    /// not the keys. This does not include the block height, which is required
    /// to be included in the scriptSig by BIP 0034. It is advisable to encode
    /// values inside "PUSH" opcodes, so as to not inadvertently expend SIGOPs
    /// (which are counted toward limits, despite not being executed).
    pub coinbaseaux: HashMap<String, String>,
    /// Total funds available for the coinbase
    #[serde(rename = "coinbasevalue", with = "dashcore::util::amount::serde::as_sat", default)]
    pub coinbase_value: Amount,
    /// The number which valid hashes must be less than, in big-endian
    #[serde(with = "::serde_hex")]
    pub target: Vec<u8>,
    /// The minimum timestamp appropriate for the next block time. Expressed as
    /// UNIX timestamp.
    #[serde(rename = "mintime")]
    pub min_time: u64,
    /// List of things that may be changed by the client before submitting a
    /// block
    pub mutable: Vec<GetBlockTemplateResulMutations>,
    /// A range of valid nonces
    #[serde(with = "::serde_hex", rename = "noncerange")]
    pub nonce_range: Vec<u8>,
}

/// Models a single transaction entry in the result of "getblocktemplate"
#[derive(Clone, PartialEq, Eq, Debug, Deserialize, Serialize)]
pub struct GetBlockTemplateResultTransaction {
    /// The transaction id
    pub txid: dashcore::Txid,
    /// The wtxid of the transaction
    #[serde(rename = "hash")]
    pub wtxid: dashcore::Wtxid,
    /// The serilaized transaction bytes
    #[serde(with = "::serde_hex", rename = "data")]
    pub raw_tx: Vec<u8>,
    // The transaction fee
    #[serde(with = "dashcore::util::amount::serde::as_sat")]
    pub fee: Amount,
    /// Transaction sigops
    pub sigops: u32,
    /// Transaction weight in weight units
    pub weight: usize,
    /// Transactions that must be in present in the final block if this one is.
    /// Indexed by a 1-based index in the `GetBlockTemplateResult.transactions`
    /// list
    pub depends: Vec<u32>,
}

impl GetBlockTemplateResultTransaction {
    pub fn transaction(&self) -> Result<Transaction, encode::Error> {
        encode::deserialize(&self.raw_tx)
    }
}

/// Enum to represent Bitcoin Core's supported features for getblocktemplate
#[derive(Copy, Clone, PartialEq, Eq, Debug, Deserialize, Serialize)]
#[serde(rename_all = "lowercase")]
pub enum GetBlockTemplateResultCapabilities {
    Proposal,
}

/// Enum to representing specific block rules that client must support to work
/// with the template returned by Bitcoin Core
#[derive(Copy, Clone, PartialEq, Eq, Debug, Deserialize, Serialize)]
#[serde(rename_all = "lowercase")]
pub enum GetBlockTemplateResultRules {
    /// Inidcates that the client must support the SegWit rules when using this
    /// template.
    #[serde(alias = "!segwit")]
    SegWit,
    /// Indicates that the client must support the Signet rules when using this
    /// template.
    #[serde(alias = "!signet")]
    Signet,
    /// Indicates that the client must support the CSV rules when using this
    /// template.
    Csv,
    /// Indicates that the client must support the taproot rules when using this
    /// template.
    Taproot,
    /// Indicates that the client must support the Regtest rules when using this
    /// template. TestDummy is a test soft-fork only used on the regtest network.
    Testdummy,
}

/// Enum to representing mutable parts of the block template. This does only
/// cover the muations implemented in Bitcoin Core. More mutations are defined
/// in [BIP-23](https://github.com/bitcoin/bips/blob/master/bip-0023.mediawiki#Mutations),
/// but not implemented in the getblocktemplate implementation of Bitcoin Core.
#[derive(Copy, Clone, PartialEq, Eq, Debug, Deserialize, Serialize)]
#[serde(rename_all = "lowercase")]
pub enum GetBlockTemplateResulMutations {
    /// The client is allowed to modify the time in the header of the block
    Time,
    /// The client is allowed to add transactions to the block
    Transactions,
    /// The client is allowed to use the work with other previous blocks.
    /// This implicitly allows removing transactions that are no longer valid.
    /// It also implies adjusting the "height" as necessary.
    #[serde(rename = "prevblock")]
    PreviousBlock,
}

/// Models the result of "walletcreatefundedpsbt"
#[derive(Clone, PartialEq, Eq, Debug, Deserialize, Serialize)]
pub struct WalletCreateFundedPsbtResult {
    pub psbt: String,
    #[serde(with = "dashcore::util::amount::serde::as_btc")]
    pub fee: Amount,
    #[serde(rename = "changepos")]
    pub change_position: i32,
}

/// Models the result of "walletprocesspsbt"
#[derive(Clone, PartialEq, Eq, Debug, Deserialize, Serialize)]
pub struct WalletProcessPsbtResult {
    pub psbt: String,
    pub complete: bool,
}

/// Models the request for "walletcreatefundedpsbt"
#[derive(Clone, PartialEq, Eq, Debug, Deserialize, Serialize, Default)]
pub struct WalletCreateFundedPsbtOptions {
    /// For a transaction with existing inputs, automatically include more if they are not enough (default true).
    /// Added in Bitcoin Core v0.21
    #[serde(skip_serializing_if = "Option::is_none")]
    pub add_inputs: Option<bool>,
    #[serde(rename = "changeAddress", skip_serializing_if = "Option::is_none")]
    pub change_address: Option<Address>,
    #[serde(rename = "changePosition", skip_serializing_if = "Option::is_none")]
    pub change_position: Option<u16>,
    #[serde(skip_serializing_if = "Option::is_none")]
    pub change_type: Option<AddressType>,
    #[serde(rename = "includeWatching", skip_serializing_if = "Option::is_none")]
    pub include_watching: Option<bool>,
    #[serde(rename = "lockUnspents", skip_serializing_if = "Option::is_none")]
    pub lock_unspent: Option<bool>,
    #[serde(
        rename = "feeRate",
        skip_serializing_if = "Option::is_none",
        with = "dashcore::util::amount::serde::as_btc::opt"
    )]
    pub fee_rate: Option<Amount>,
    #[serde(rename = "subtractFeeFromOutputs", skip_serializing_if = "Vec::is_empty")]
    pub subtract_fee_from_outputs: Vec<u16>,
    #[serde(skip_serializing_if = "Option::is_none")]
    pub replaceable: Option<bool>,
    #[serde(skip_serializing_if = "Option::is_none")]
    pub conf_target: Option<u16>,
    #[serde(skip_serializing_if = "Option::is_none")]
    pub estimate_mode: Option<EstimateMode>,
}

/// Models the result of "finalizepsbt"
#[derive(Clone, PartialEq, Eq, Debug, Deserialize, Serialize)]
pub struct FinalizePsbtResult {
    pub psbt: Option<String>,
    #[serde(default, with = "::serde_hex::opt")]
    pub hex: Option<Vec<u8>>,
    pub complete: bool,
}

/// Models the result of "getchaintips"
pub type GetChainTipsResult = Vec<GetChainTipsResultTip>;

/// Models a single chain tip for the result of "getchaintips"
#[derive(Clone, PartialEq, Eq, Debug, Deserialize, Serialize)]
pub struct GetChainTipsResultTip {
    /// Block height of the chain tip
    pub height: u64,
    /// Header hash of the chain tip
    pub hash: dashcore::BlockHash,
    /// Length of the branch (number of blocks since the last common block)
    #[serde(rename = "branchlen")]
    pub branch_length: usize,
    /// Status of the tip as seen by Bitcoin Core
    pub status: GetChainTipsResultStatus,
}

#[derive(Copy, Serialize, Deserialize, Clone, PartialEq, Eq, Debug)]
#[serde(rename_all = "lowercase")]
pub enum GetChainTipsResultStatus {
    /// The branch contains at least one invalid block
    Invalid,
    /// Not all blocks for this branch are available, but the headers are valid
    #[serde(rename = "headers-only")]
    HeadersOnly,
    /// All blocks are available for this branch, but they were never fully validated
    #[serde(rename = "valid-headers")]
    ValidHeaders,
    /// This branch is not part of the active chain, but is fully validated
    #[serde(rename = "valid-fork")]
    ValidFork,
    /// This is the tip of the active main chain, which is certainly valid
    Active,
}

impl FinalizePsbtResult {
    pub fn transaction(&self) -> Option<Result<Transaction, encode::Error>> {
        self.hex.as_ref().map(|h| encode::deserialize(h))
    }
}

// Custom types for input arguments.

#[derive(Serialize, Deserialize, Debug, Clone, Copy, Eq, PartialEq, Hash)]
#[serde(rename_all = "UPPERCASE")]
pub enum EstimateMode {
    Unset,
    Economical,
    Conservative,
}

/// A wrapper around dashcore::EcdsaSighashType that will be serialized
/// according to what the RPC expects.
pub struct SigHashType(dashcore::EcdsaSighashType);

impl From<dashcore::EcdsaSighashType> for SigHashType {
    fn from(sht: dashcore::EcdsaSighashType) -> SigHashType {
        SigHashType(sht)
    }
}

impl serde::Serialize for SigHashType {
    fn serialize<S>(&self, serializer: S) -> Result<S::Ok, S::Error>
    where
        S: serde::Serializer,
    {
        serializer.serialize_str(match self.0 {
            dashcore::EcdsaSighashType::All => "ALL",
            dashcore::EcdsaSighashType::None => "NONE",
            dashcore::EcdsaSighashType::Single => "SINGLE",
            dashcore::EcdsaSighashType::AllPlusAnyoneCanPay => "ALL|ANYONECANPAY",
            dashcore::EcdsaSighashType::NonePlusAnyoneCanPay => "NONE|ANYONECANPAY",
            dashcore::EcdsaSighashType::SinglePlusAnyoneCanPay => "SINGLE|ANYONECANPAY",
        })
    }
}

// Used for createrawtransaction argument.
#[derive(Serialize, Clone, PartialEq, Eq, Debug)]
#[serde(rename_all = "camelCase")]
pub struct CreateRawTransactionInput {
    pub txid: dashcore::Txid,
    pub vout: u32,
    #[serde(skip_serializing_if = "Option::is_none")]
    pub sequence: Option<u32>,
}

#[derive(Serialize, Clone, PartialEq, Eq, Debug, Default)]
#[serde(rename_all = "camelCase")]
pub struct FundRawTransactionOptions {
    /// For a transaction with existing inputs, automatically include more if they are not enough (default true).
    /// Added in Bitcoin Core v0.21
    #[serde(rename = "add_inputs", skip_serializing_if = "Option::is_none")]
    pub add_inputs: Option<bool>,
    #[serde(skip_serializing_if = "Option::is_none")]
    pub change_address: Option<Address>,
    #[serde(skip_serializing_if = "Option::is_none")]
    pub change_position: Option<u32>,
    #[serde(rename = "change_type", skip_serializing_if = "Option::is_none")]
    pub change_type: Option<AddressType>,
    #[serde(skip_serializing_if = "Option::is_none")]
    pub include_watching: Option<bool>,
    #[serde(skip_serializing_if = "Option::is_none")]
    pub lock_unspents: Option<bool>,
    #[serde(
        with = "dashcore::util::amount::serde::as_btc::opt",
        skip_serializing_if = "Option::is_none"
    )]
    pub fee_rate: Option<Amount>,
    #[serde(skip_serializing_if = "Option::is_none")]
    pub subtract_fee_from_outputs: Option<Vec<u32>>,
    #[serde(skip_serializing_if = "Option::is_none")]
    pub replaceable: Option<bool>,
    #[serde(rename = "conf_target", skip_serializing_if = "Option::is_none")]
    pub conf_target: Option<u32>,
    #[serde(rename = "estimate_mode", skip_serializing_if = "Option::is_none")]
    pub estimate_mode: Option<EstimateMode>,
}

#[derive(Deserialize, Clone, PartialEq, Eq, Debug)]
#[serde(rename_all = "camelCase")]
pub struct FundRawTransactionResult {
    #[serde(with = "::serde_hex")]
    pub hex: Vec<u8>,
    #[serde(with = "dashcore::util::amount::serde::as_btc")]
    pub fee: Amount,
    #[serde(rename = "changepos")]
    pub change_position: i32,
}

#[derive(Deserialize, Clone, PartialEq, Eq, Debug)]
pub struct GetBalancesResultEntry {
    #[serde(with = "dashcore::util::amount::serde::as_btc")]
    pub trusted: Amount,
    #[serde(with = "dashcore::util::amount::serde::as_btc")]
    pub untrusted_pending: Amount,
    #[serde(with = "dashcore::util::amount::serde::as_btc")]
    pub immature: Amount,
}

#[derive(Deserialize, Clone, PartialEq, Eq, Debug)]
#[serde(rename_all = "camelCase")]
pub struct GetBalancesResult {
    pub mine: GetBalancesResultEntry,
    pub watchonly: Option<GetBalancesResultEntry>,
}

impl FundRawTransactionResult {
    pub fn transaction(&self) -> Result<Transaction, encode::Error> {
        encode::deserialize(&self.hex)
    }
}

// Used for signrawtransaction argument.
#[derive(Serialize, Clone, PartialEq, Debug)]
#[serde(rename_all = "camelCase")]
pub struct SignRawTransactionInput {
    pub txid: dashcore::Txid,
    pub vout: u32,
    pub script_pub_key: Script,
    #[serde(skip_serializing_if = "Option::is_none")]
    pub redeem_script: Option<Script>,
    #[serde(
        default,
        skip_serializing_if = "Option::is_none",
        with = "dashcore::util::amount::serde::as_btc::opt"
    )]
    pub amount: Option<Amount>,
}

#[derive(Clone, PartialEq, Eq, Debug, Deserialize, Serialize)]
pub struct GetTxOutSetInfoResult {
    /// The current block height (index)
    pub height: u64,
    /// The hash of the block at the tip of the chain
    #[serde(rename = "bestblock")]
    pub best_block: dashcore::BlockHash,
    /// The number of transactions with unspent outputs
    pub transactions: u64,
    /// The number of unspent transaction outputs
    #[serde(rename = "txouts")]
    pub tx_outs: u64,
    /// A meaningless metric for UTXO set size
    pub bogosize: u64,
    /// The serialized hash
    pub hash_serialized_2: sha256::Hash,
    /// The estimated size of the chainstate on disk
    pub disk_size: u64,
    /// The total amount
    #[serde(with = "dashcore::util::amount::serde::as_btc")]
    pub total_amount: Amount,
}

#[derive(Clone, PartialEq, Eq, Debug, Deserialize, Serialize)]
pub struct GetNetTotalsResult {
    /// Total bytes received
    #[serde(rename = "totalbytesrecv")]
    pub total_bytes_recv: u64,
    /// Total bytes sent
    #[serde(rename = "totalbytessent")]
    pub total_bytes_sent: u64,
    /// Current UNIX time in milliseconds
    #[serde(rename = "timemillis")]
    pub time_millis: u64,
    /// Upload target statistics
    #[serde(rename = "uploadtarget")]
    pub upload_target: GetNetTotalsResultUploadTarget,
}

#[derive(Clone, PartialEq, Eq, Debug, Deserialize, Serialize)]
pub struct GetNetTotalsResultUploadTarget {
    /// Length of the measuring timeframe in seconds
    #[serde(rename = "timeframe")]
    pub time_frame: u64,
    /// Target in bytes
    pub target: u64,
    /// True if target is reached
    pub target_reached: bool,
    /// True if serving historical blocks
    pub serve_historical_blocks: bool,
    /// Bytes left in current time cycle
    pub bytes_left_in_cycle: u64,
    /// Seconds left in current time cycle
    pub time_left_in_cycle: u64,
}

/// Used to represent an address type.
#[derive(Copy, Serialize, Deserialize, Clone, PartialEq, Eq, Debug)]
#[serde(rename_all = "kebab-case")]
pub enum AddressType {
    Legacy,
    P2shSegwit,
    Bech32,
}

/// Used to represent arguments that can either be an address or a public key.
#[derive(Clone, PartialEq, Eq, PartialOrd, Ord, Debug)]
pub enum PubKeyOrAddress<'a> {
    Address(&'a Address),
    PubKey(&'a PublicKey),
}

#[derive(Serialize, Deserialize, Clone, PartialEq, Eq, Debug)]
#[serde(untagged)]
/// Start a scan of the UTXO set for an [output descriptor](https://github.com/bitcoin/bitcoin/blob/master/doc/descriptors.md).
pub enum ScanTxOutRequest {
    /// Scan for a single descriptor
    Single(String),
    /// Scan for a descriptor with xpubs
    Extended {
        /// Descriptor
        desc: String,
        /// Range of the xpub derivations to scan
        range: (u64, u64),
    },
}

#[derive(Serialize, Deserialize, Clone, PartialEq, Eq, Debug)]
pub struct ScanTxOutResult {
    pub success: Option<bool>,
    #[serde(rename = "txouts")]
    pub tx_outs: Option<u64>,
    pub height: Option<u64>,
    #[serde(rename = "bestblock")]
    pub best_block_hash: Option<dashcore::BlockHash>,
    pub unspents: Vec<Utxo>,
    #[serde(with = "dashcore::util::amount::serde::as_btc")]
    pub total_amount: dashcore::Amount,
}

#[derive(Serialize, Deserialize, Clone, PartialEq, Eq, Debug)]
#[serde(rename_all = "camelCase")]
pub struct Utxo {
    pub txid: dashcore::Txid,
    pub vout: u32,
    pub script_pub_key: dashcore::Script,
    #[serde(rename = "desc")]
    pub descriptor: String,
    #[serde(with = "dashcore::util::amount::serde::as_btc")]
    pub amount: dashcore::Amount,
    pub height: u64,
}

impl<'a> serde::Serialize for PubKeyOrAddress<'a> {
    fn serialize<S>(&self, serializer: S) -> Result<S::Ok, S::Error>
    where
        S: serde::Serializer,
    {
        match *self {
            PubKeyOrAddress::Address(a) => serde::Serialize::serialize(a, serializer),
            PubKeyOrAddress::PubKey(k) => serde::Serialize::serialize(k, serializer),
        }
    }
}


// --------------------------- Masternode -------------------------------

#[derive(Clone, PartialEq, Eq, Debug, Deserialize, Serialize)]
pub struct ProTxHash(
    #[serde(with = "::serde_hex")]
    pub Vec<u8>
);

#[derive(Clone, PartialEq, Eq, Debug, Deserialize, Serialize)]
pub struct ProRegTxHash(
    #[serde(with = "::serde_hex")]
    pub Vec<u8>
);

#[derive(Clone, PartialEq, Eq, Debug, Deserialize, Serialize)]
pub struct GetMasternodeCountResult {
    pub total: u32,
    pub enabled: u32,
}

#[serde_as]
#[derive(Clone, PartialEq, Eq, Debug, Deserialize, Serialize)]
pub struct Masternode {
    pub pro_tx_hash: ProTxHash,
    #[serde_as(as = "DisplayFromStr")]
    pub address: SocketAddr,
    #[serde_as(as = "Bytes")]
    pub payee: Vec<u8>,
    pub status: String,
    #[serde(rename = "lastpaidtime")]
    pub last_paid_time: u32,
    #[serde(rename = "lastpaidblock")]
    pub last_paid_block: u32,
    #[serde_as(as = "Bytes")]
    #[serde(rename = "owneraddress")]
    pub owner_address: Vec<u8>,
    #[serde_as(as = "Bytes")]
    #[serde(rename = "votingaddress")]
    pub voting_address: Vec<u8>,
    #[serde_as(as = "Bytes")]
    #[serde(rename = "collateraladdress")]
    pub collateral_address: Vec<u8>,
    #[serde_as(as = "Bytes")]
    #[serde(rename = "pubkeyoperator")]
    pub pubkey_operator: Vec<u8>,
}

#[serde_as]
#[derive(Clone, PartialEq, Eq, Debug, Deserialize, Serialize)]
pub struct Payee {
    #[serde_as(as = "Bytes")]
    pub address: Vec<u8>,
    pub script: Script,
    pub amount: u32,
}

#[derive(Clone, PartialEq, Eq, Debug, Deserialize, Serialize)]
pub struct MasternodePayment {
    pub pro_tx_hash: ProTxHash,
    pub amount: u32,
    pub payees: Vec<Payee>,
}

#[derive(Clone, PartialEq, Eq, Debug, Deserialize, Serialize)]
pub struct GetMasternodePaymentsResult {
    pub height: u32,
    #[serde(rename = "blockhash")]
    pub block_hash: dashcore::BlockHash,
    pub amount: u32,
    pub masternodes: Vec<MasternodePayment>,
}

#[serde_as]
#[derive(Clone, PartialEq, Eq, Debug, Deserialize, Serialize)]
#[serde(rename_all = "camelCase")]
pub struct DMNState {
    #[serde_as(as = "DisplayFromStr")]
    pub service: SocketAddr,
    pub registered_height: u32,
    pub last_paid_height: u32,
    #[serde(rename = "PoSePenalty")]
    pub pose_penalty: u32,
    #[serde(rename = "PoSeRevivedHeight")]
    pub pose_revived_height: u32,
    #[serde(rename = "PoSeBanHeight")]
    pub pose_ban_height: u32,
    pub revocation_reason: u32,
    #[serde_as(as = "Bytes")]
    pub owner_address: Vec<u8>,
    #[serde_as(as = "Bytes")]
    pub voting_address: Vec<u8>,
    #[serde_as(as = "Bytes")]
    pub payout_address: Vec<u8>,
    #[serde_as(as = "Bytes")]
    pub pub_key_operator: Vec<u8>,
}

#[serde(untagged)]
#[derive(Clone, PartialEq, Eq, Debug, Deserialize, Serialize)]
pub enum MasternodeState{
    MASTERNODE_WAITING_FOR_PROTX,
    MASTERNODE_POSE_BANNED,
    MASTERNODE_REMOVED,
    MASTERNODE_OPERATOR_KEY_CHANGED,
    MASTERNODE_PROTX_IP_CHANGED,
    MASTERNODE_READY,
    MASTERNODE_ERROR,
    UNKNOWN,  
    NONRECOGNISED,
}

#[serde_as]
#[derive(Clone, PartialEq, Eq, Debug, Deserialize, Serialize)]
pub struct MasternodeStatus {
    #[serde(default, deserialize_with = "deserialize_outpoint")]
    pub outpoint: dashcore::OutPoint,
    #[serde_as(as = "DisplayFromStr")]
    pub service: SocketAddr,
    pub pro_tx_hash: ProTxHash,
    #[serde(rename = "collateralHash", with = "::serde_hex")]
    pub collateral_hash: Vec<u8>,
    #[serde(rename = "collateralIndex")]
    pub collateral_index: u32,
    #[serde(rename = "dmnState")]
    pub dmn_state: DMNState,
    #[serde(deserialize_with = "deserialize_mn_state")]
    pub state: MasternodeState,
    pub status: String,
}

<<<<<<< HEAD
// --------------------------- BLS -------------------------------

#[serde_as]
#[derive(Clone, PartialEq, Eq, Debug, Deserialize, Serialize)]
pub struct BLS {
    #[serde_as(as = "Bytes")]
    pub secret: Vec<u8>,
    #[serde_as(as = "Bytes")]
    pub public: Vec<u8>
=======
// --------------------------- Quorum -------------------------------

#[serde(untagged)]
#[derive(Clone, PartialEq, Eq, Debug, Deserialize, Serialize)]
pub enum QuorumType{
    LLMQ_50_60,
    LLMQ_400_60,
    LLMQ_400_85,
    LLMQ_100_67,
    UNKNOWN,
}

#[derive(Clone, PartialEq, Eq, Debug, Deserialize, Serialize)]
pub struct QuorumHash(
    #[serde(with = "::serde_hex")]
    pub Vec<u8>
);

#[derive(Clone, PartialEq, Eq, Debug, Deserialize, Serialize)]
pub struct QuorumListResult {
    pub llmq_50_60: Option<Vec<QuorumHash>>,
    pub llmq_400_60: Option<Vec<QuorumHash>>,
    pub llmq_400_85: Option<Vec<QuorumHash>>,
    pub llmq_100_67: Option<Vec<QuorumHash>>,
}

#[serde_as]
#[derive(Clone, PartialEq, Eq, Debug, Deserialize, Serialize)]
#[serde(rename_all = "camelCase")]
pub struct QuorumMember {
    pub pro_tx_hash: ProTxHash,
    #[serde_as(as = "Bytes")]
    pub pub_key_operator: Vec<u8>,
    pub valid: bool,
    #[serde(default, with = "::serde_hex::opt")]
    pub pub_key_share: Option<Vec<u8>>,
}

#[serde_as]
#[derive(Clone, PartialEq, Eq, Debug, Deserialize, Serialize)]
#[serde(rename_all = "camelCase")]
pub struct QuorumInfoResult {
    pub height: u32,
    #[serde(rename = "type", deserialize_with = "deserialize_quorum_type")]
    pub quorum_type: QuorumType,
    pub quorum_hash: QuorumHash,
    pub quorum_index: u32,
    #[serde(with = "::serde_hex")]
    pub mined_block: Vec<u8>,
    pub members: Vec<QuorumMember>,
    #[serde_as(as = "Bytes")]
    pub quorum_public_key: Vec<u8>,
    #[serde(default, with = "::serde_hex::opt")]
    pub quorum_secret_share: Option<Vec<u8>>,
}

#[derive(Clone, PartialEq, Eq, Debug, Deserialize, Serialize)]
#[serde(rename_all = "camelCase")]
pub struct QuorumSessionStatusMember {
    pub member_index: u32,
    pub pro_tx_hash: ProTxHash,
}

#[serde(untagged)]
#[derive(Clone, PartialEq, Eq, Debug, Deserialize, Serialize)]
pub enum MemberDetail{
    Level0(i32),
    Level1(Vec<i32>),
    Level2(Vec<QuorumSessionStatusMember>),
}

#[derive(Clone, PartialEq, Eq, Debug, Deserialize, Serialize)]
#[serde(rename_all = "camelCase")]
pub struct QuorumSessionStatus {
    #[serde(deserialize_with = "deserialize_quorum_type")]
    pub llmq_type: QuorumType,
    pub quorum_hash: QuorumHash,
    pub quorum_height: u32,
    pub phase: u8,
    pub sent_contributions: bool,
    pub sent_complaint: bool,
    pub sent_justification: bool,
    pub sent_premature_commitment: bool,
    pub aborted: bool,
    pub bad_members: MemberDetail,
    pub we_complain: MemberDetail,
    pub received_contributions: MemberDetail,
    pub received_complaints: MemberDetail,
    pub received_justifications: MemberDetail,
    pub received_premature_commitments: MemberDetail,
    pub all_members: Option<Vec<QuorumHash>>,
}

#[derive(Clone, PartialEq, Eq, Debug, Deserialize, Serialize)]
#[serde(rename_all = "camelCase")]
pub struct QuorumSession {
    #[serde(deserialize_with = "deserialize_quorum_type")]
    pub llmq_type: QuorumType,
    pub quorum_index: u32,
    pub status: QuorumSessionStatus,
}

#[serde_as]
#[derive(Clone, PartialEq, Eq, Debug, Deserialize, Serialize)]
#[serde(rename_all = "camelCase")]
pub struct QuorumConnectionInfo {
    pub pro_tx_hash: ProTxHash,
    pub connected: bool,
    #[serde_as(as = "DisplayFromStr")]
    pub address: SocketAddr,
    pub outbound: bool,
}

#[derive(Clone, PartialEq, Eq, Debug, Deserialize, Serialize)]
#[serde(rename_all = "camelCase")]
pub struct QuorumConnection {
    #[serde(deserialize_with = "deserialize_quorum_type")]
    pub llmq_type: QuorumType,
    pub quorum_index: u32,
    pub p_quorum_base_block_index: u32,
    pub quorum_hash: QuorumHash,
    pub pindex_tip: u32,
    pub quorum_connections: Vec<QuorumConnectionInfo>
}

#[serde_as]
#[derive(Clone, PartialEq, Eq, Debug, Deserialize, Serialize)]
#[serde(rename_all = "camelCase")]
pub struct QuorumMinableCommitments {
    pub version: u8,
    #[serde(deserialize_with = "deserialize_quorum_type")]
    pub llmq_type: QuorumType,
    pub quorum_hash: QuorumHash,
    pub quorum_index: u32,
    pub signers_count: u32,
    #[serde_as(as = "Bytes")]
    pub signers: Vec<u8>,
    pub valid_members_count: u32,
    #[serde_as(as = "Bytes")]
    pub valid_members: Vec<u8>,
    #[serde_as(as = "Bytes")]
    pub quorum_public_key: Vec<u8>,
    #[serde_as(as = "Bytes")]
    pub quorum_vvec_hash: Vec<u8>,
    #[serde_as(as = "Bytes")]
    pub quorum_sig: Vec<u8>,
    #[serde_as(as = "Bytes")]
    pub members_sig: Vec<u8>,
}

#[derive(Clone, PartialEq, Eq, Debug, Deserialize, Serialize)]
#[serde(rename_all = "camelCase")]
pub struct QuorumDKGStatus {
    pub time: u64,
    pub time_str: String,
    pub session: Vec<QuorumSession>,
    pub quorum_connections: Vec<QuorumConnection>,
    pub minable_commitments: Vec<QuorumMinableCommitments>,
}

#[derive(Clone, PartialEq, Eq, Debug, Deserialize, Serialize)]
#[serde(rename_all = "camelCase")]
pub struct QuorumSignature {
    #[serde(deserialize_with = "deserialize_quorum_type")]
    pub llmq_type: QuorumType,
    pub quorum_hash: QuorumHash,
    pub quorum_member: Option<u8>,
    #[serde(with = "::serde_hex")]
    pub id: Vec<u8>,
    #[serde(with = "::serde_hex")]
    pub msg_hash: Vec<u8>,
    #[serde(with = "::serde_hex")]
    pub sign_hash: Vec<u8>,
    #[serde(with = "::serde_hex")]
    pub signature: Vec<u8>,
}

#[serde(untagged)]
#[derive(Clone, PartialEq, Eq, Debug, Deserialize, Serialize)]
pub enum QuorumSignResult{
    QuorumSignStatus(bool),
    QuorumSignSignatureShare(QuorumSignature),
}

#[derive(Clone, PartialEq, Eq, Debug, Deserialize, Serialize)]
#[serde(rename_all = "camelCase")]
pub struct QuorumMemberOf {
    pub height: u32,
    #[serde(rename = "type", deserialize_with = "deserialize_quorum_type")]
    pub quorum_type: QuorumType,
    pub quorum_hash: QuorumHash,
    #[serde(with = "::serde_hex")]
    pub mined_block: Vec<u8>,
    #[serde(with = "::serde_hex")]
    pub quorum_public_key: Vec<u8>,
    pub is_valid_member: bool,
    pub member_index: u32,
}

#[derive(Clone, PartialEq, Eq, Debug, Deserialize, Serialize)]
pub struct QuorumMemberOfResult(
    pub Vec<QuorumMemberOf>
);

#[derive(Clone, PartialEq, Eq, Debug, Deserialize, Serialize)]
#[serde(rename_all = "camelCase")]
pub struct QuorumSnapshot {
    pub active_quorum_members: Vec<bool>,
    pub mn_skip_list_mode: u8,
    pub mn_skip_list: Vec<u8>,
}

#[serde_as]
#[derive(Clone, PartialEq, Eq, Debug, Deserialize, Serialize)]
#[serde(rename_all = "camelCase")]
pub struct QuorumMasternodeListItem {
    #[serde(with = "::serde_hex")]
    pub pro_reg_tx_hash: Vec<u8>,
    #[serde(with = "::serde_hex")]
    pub confirmed_hash: Vec<u8>,
    #[serde_as(as = "DisplayFromStr")]
    pub service: SocketAddr,
    #[serde_as(as = "Bytes")]
    pub pub_key_operator: Vec<u8>,
    #[serde_as(as = "Bytes")]
    pub voting_address: Vec<u8>,
    pub is_valid: bool,
}

#[serde_as]
#[derive(Clone, PartialEq, Eq, Debug, Deserialize, Serialize)]
#[serde(rename_all = "camelCase")]
pub struct MasternodeListDiff {
    pub base_block_hash: dashcore::BlockHash,
    pub block_hash: dashcore::BlockHash,
    #[serde_as(as = "Bytes")]
    pub cb_tx_merkle_tree: Vec<u8>,
    #[serde_as(as = "Bytes")]
    pub cb_tx: Vec<u8>,
    #[serde(rename = "deletedMNs")]
    pub deleted_mns: Vec<QuorumMasternodeListItem>,
    pub mn_list: Vec<QuorumMasternodeListItem>,
    pub deleted_quorums: Vec<QuorumMinableCommitments>,
    pub new_quorums: Vec<QuorumMinableCommitments>,
    #[serde(rename = "merkleRootMNList", with = "::serde_hex")]
    pub merkle_root_mn_list: Vec<u8>,
    #[serde(rename = "merkleRootQuorums", with = "::serde_hex")]
    pub merkle_root_quorums: Vec<u8>,
}


#[derive(Clone, PartialEq, Eq, Debug, Deserialize, Serialize)]
#[serde(rename_all = "camelCase")]
pub struct QuorumRotationInfo {
    pub extra_share: bool,
    pub quorum_snapshot_at_h_minus_c: QuorumSnapshot,
    pub quorum_snapshot_at_h_minus_2c: QuorumSnapshot,
    pub quorum_snapshot_at_h_minus_3c: QuorumSnapshot,
    pub mn_list_diff_tip: MasternodeListDiff,
    pub mn_list_diff_h: MasternodeListDiff,
    pub mn_list_diff_at_h_minus_c: MasternodeListDiff,
    pub mn_list_diff_at_h_minus_2c: MasternodeListDiff,
    pub mn_list_diff_at_h_minus_3c: MasternodeListDiff,
    pub block_hash_list: Vec<dashcore::BlockHash>,
    pub quorum_snapshot_list: Vec<QuorumSnapshot>,
    pub mn_list_diff_list: Vec<MasternodeListDiff>,
}


#[derive(Clone, PartialEq, Eq, Debug, Deserialize, Serialize)]
#[serde(rename_all = "camelCase")]
pub struct SelectQuorumResult {
    pub quorum_hash: QuorumHash,
    pub recovery_members: Vec<QuorumHash>
}

#[serde(untagged)]
#[derive(Deserialize)]
enum IntegerOrString<'a> {
    Integer(u32),
    String(&'a str),
}

// --------------------------- ProTx -------------------------------

#[derive(Clone, PartialEq, Eq, Debug, Deserialize, Serialize)]
#[serde(rename_all = "camelCase")]
pub struct Wallet{
    pub has_owner_key: bool,
    pub has_operator_key: bool,
    pub has_voting_key: bool,
    pub owns_collateral: bool,
    pub owns_payee_script: bool,
    pub owns_operator_reward_script: bool
}

#[derive(Clone, PartialEq, Eq, Debug, Deserialize, Serialize)]
#[serde(rename_all = "camelCase")]
pub struct MetaInfo{
    #[serde(rename = "lastDSQ")]
    pub last_dsq: u32,
    pub mixing_tx_count: u32,
    pub last_outbound_attempt: u32,
    pub last_outbound_attempt_elapsed: u32,
    pub last_outbound_success: u32,
    pub last_outbound_success_elapsed: u32
}

#[serde_as]
#[derive(Clone, PartialEq, Eq, Debug, Deserialize, Serialize)]
#[serde(rename_all = "camelCase")]
pub struct ProTxInfo {
    pub pro_tx_hash: ProTxHash,
    #[serde(with = "::serde_hex")]
    pub collateral_hash: Vec<u8>,
    pub collateral_index: u32,
    #[serde_as(as = "Bytes")]
    pub collateral_address: Vec<u8>,
    pub operator_reward: u32,
    pub state: DMNState,
    pub confirmations: u32,
    pub wallet: Wallet,
    pub meta_info: MetaInfo
}

#[serde(untagged)]
#[derive(Clone, PartialEq, Eq, Debug, Deserialize, Serialize)]
pub enum ProTxList{
    Hex(Vec<ProTxHash>),
    Info(Vec<ProTxInfo>)
>>>>>>> 298f965e
}

// Custom deserializer functions.

/// deserialize_hex_array_opt deserializes a vector of hex-encoded byte arrays.
fn deserialize_hex_array_opt<'de, D>(deserializer: D) -> Result<Option<Vec<Vec<u8>>>, D::Error>
where
    D: serde::Deserializer<'de>,
{
    //TODO(stevenroose) Revisit when issue is fixed:
    // https://github.com/serde-rs/serde/issues/723

    let v: Vec<String> = Vec::deserialize(deserializer)?;
    let mut res = Vec::new();
    for h in v.into_iter() {
        res.push(FromHex::from_hex(&h).map_err(D::Error::custom)?);
    }
    Ok(Some(res))
}

/// deserialize_outpoint deserializes a hex-encoded outpoint
fn deserialize_outpoint<'de, D>(deserializer: D) -> Result<dashcore::OutPoint, D::Error>
where
    D: serde::Deserializer<'de>,
{
    let str_sequence = String::deserialize(deserializer)?;
    let str_array: Vec<String> = str_sequence
        .split('-')
        .map(|item| item.to_owned())
        .collect();

    let txid: dashcore::Txid = dashcore::Txid::from_hex(&str_array[0]).unwrap();
    let vout: u32 = str_array[1].parse().unwrap();

    let outpoint = dashcore::OutPoint{
        txid: txid,
        vout: vout,
    };
    Ok(outpoint)
}

/// deserialize_mn_state deserializes a masternode state
fn deserialize_mn_state<'de, D>(deserializer: D) -> Result<MasternodeState, D::Error>
where
    D: serde::Deserializer<'de>,
{
    let str_sequence = String::deserialize(deserializer)?;
    
    Ok(
        match str_sequence.as_str() {
        "WAITING_FOR_PROTX" => MasternodeState::MASTERNODE_WAITING_FOR_PROTX,
        "POSE_BANNED" => MasternodeState::MASTERNODE_POSE_BANNED,
        "REMOVED" => MasternodeState::MASTERNODE_REMOVED,
        "OPERATOR_KEY_CHANGED" => MasternodeState::MASTERNODE_OPERATOR_KEY_CHANGED,
        "PROTX_IP_CHANGED" => MasternodeState::MASTERNODE_PROTX_IP_CHANGED,
        "READY" => MasternodeState::MASTERNODE_READY,
        "ERROR" => MasternodeState::MASTERNODE_ERROR,
        "UNKNOWN" => MasternodeState::UNKNOWN,
        _ => MasternodeState::NONRECOGNISED,
    }
)
}

/// deserialize_quorum_type deserializes a quorum type
fn deserialize_quorum_type<'de, D>(deserializer: D) -> Result<QuorumType, D::Error>
where
    D: serde::Deserializer<'de>,
{
    let type_value = IntegerOrString::deserialize(deserializer)?;
    
    match type_value {
        IntegerOrString::Integer(type_value) => {
            Ok(
                match type_value {
                    1 => QuorumType::LLMQ_50_60,
                    2 => QuorumType::LLMQ_400_60,
                    3 => QuorumType::LLMQ_400_85,
                    4 => QuorumType::LLMQ_100_67,
                    _ => QuorumType::UNKNOWN
                }
            )
        },
        IntegerOrString::String(type_value) => {
            Ok(
                match type_value {
                    "llmq_50_60" => QuorumType::LLMQ_50_60,
                    "llmq_400_60" => QuorumType::LLMQ_400_60,
                    "llmq_400_85" => QuorumType::LLMQ_400_85,
                    "llmq_100_67" => QuorumType::LLMQ_100_67,
                    _ => QuorumType::UNKNOWN
                }
            )
        }
    }
}<|MERGE_RESOLUTION|>--- conflicted
+++ resolved
@@ -2112,7 +2112,6 @@
     pub status: String,
 }
 
-<<<<<<< HEAD
 // --------------------------- BLS -------------------------------
 
 #[serde_as]
@@ -2122,7 +2121,7 @@
     pub secret: Vec<u8>,
     #[serde_as(as = "Bytes")]
     pub public: Vec<u8>
-=======
+    
 // --------------------------- Quorum -------------------------------
 
 #[serde(untagged)]
@@ -2453,7 +2452,6 @@
 pub enum ProTxList{
     Hex(Vec<ProTxHash>),
     Info(Vec<ProTxInfo>)
->>>>>>> 298f965e
 }
 
 // Custom deserializer functions.
