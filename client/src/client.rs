// To the extent possible under law, the author(s) have dedicated all
// copyright and related and neighboring rights to this software to
// the public domain worldwide. This software is distributed without
// any warranty.
//
// You should have received a copy of the CC0 Public Domain Dedication
// along with this software.
// If not, see <http://creativecommons.org/publicdomain/zero/1.0/>.
//

use std::collections::HashMap;
use std::fs::File;
use std::iter::FromIterator;
use std::path::PathBuf;
use std::{fmt, result};

use bitcoin;
use jsonrpc;
use serde;
use serde_json;

use bitcoin::hashes::hex::{FromHex, ToHex};
use bitcoin::secp256k1::Signature;
use bitcoin::{
    Address, Amount, Block, BlockHeader, OutPoint, PrivateKey, PublicKey, Script, Transaction,
};
use log::Level::{Debug, Trace, Warn};
use serde::{Deserialize, Serialize};

use error::*;
use json;
use queryable;

/// Crate-specific Result type, shorthand for `std::result::Result` with our
/// crate-specific Error type;
pub type Result<T> = result::Result<T, Error>;

#[derive(Clone, Debug, Serialize, Deserialize)]
struct JsonOutPoint {
    pub txid: bitcoin::Txid,
    pub vout: u32,
}

impl From<OutPoint> for JsonOutPoint {
    fn from(o: OutPoint) -> JsonOutPoint {
        JsonOutPoint {
            txid: o.txid,
            vout: o.vout,
        }
    }
}

impl Into<OutPoint> for JsonOutPoint {
    fn into(self) -> OutPoint {
        OutPoint {
            txid: self.txid,
            vout: self.vout,
        }
    }
}

/// Shorthand for converting a variable into a serde_json::Value.
fn into_json<T>(val: T) -> Result<serde_json::Value>
where
    T: serde::ser::Serialize,
{
    Ok(serde_json::to_value(val)?)
}

/// Shorthand for converting an Option into an Option<serde_json::Value>.
fn opt_into_json<T>(opt: Option<T>) -> Result<serde_json::Value>
where
    T: serde::ser::Serialize,
{
    match opt {
        Some(val) => Ok(into_json(val)?),
        None => Ok(serde_json::Value::Null),
    }
}

/// Shorthand for `serde_json::Value::Null`.
fn null() -> serde_json::Value {
    serde_json::Value::Null
}

/// Shorthand for an empty serde_json::Value array.
fn empty_arr() -> serde_json::Value {
    serde_json::Value::Array(vec![])
}

/// Shorthand for an empty serde_json object.
fn empty_obj() -> serde_json::Value {
    serde_json::Value::Object(Default::default())
}

/// Handle default values in the argument list
///
/// Substitute `Value::Null`s with corresponding values from `defaults` table,
/// except when they are trailing, in which case just skip them altogether
/// in returned list.
///
/// Note, that `defaults` corresponds to the last elements of `args`.
///
/// ```norust
/// arg1 arg2 arg3 arg4
///           def1 def2
/// ```
///
/// Elements of `args` without corresponding `defaults` value, won't
/// be substituted, because they are required.
fn handle_defaults<'a, 'b>(
    args: &'a mut [serde_json::Value],
    defaults: &'b [serde_json::Value],
) -> &'a [serde_json::Value] {
    assert!(args.len() >= defaults.len());

    // Pass over the optional arguments in backwards order, filling in defaults after the first
    // non-null optional argument has been observed.
    let mut first_non_null_optional_idx = None;
    for i in 0..defaults.len() {
        let args_i = args.len() - 1 - i;
        let defaults_i = defaults.len() - 1 - i;
        if args[args_i] == serde_json::Value::Null {
            if first_non_null_optional_idx.is_some() {
                if defaults[defaults_i] == serde_json::Value::Null {
                    panic!("Missing `default` for argument idx {}", args_i);
                }
                args[args_i] = defaults[defaults_i].clone();
            }
        } else if first_non_null_optional_idx.is_none() {
            first_non_null_optional_idx = Some(args_i);
        }
    }

    let required_num = args.len() - defaults.len();

    if let Some(i) = first_non_null_optional_idx {
        &args[..i + 1]
    } else {
        &args[..required_num]
    }
}

/// Convert a possible-null result into an Option.
fn opt_result<T: for<'a> serde::de::Deserialize<'a>>(
    result: serde_json::Value,
) -> Result<Option<T>> {
    if result == serde_json::Value::Null {
        Ok(None)
    } else {
        Ok(serde_json::from_value(result)?)
    }
}

/// Used to pass raw txs into the API.
pub trait RawTx: Sized + Clone {
    fn raw_hex(self) -> String;
}

impl<'a> RawTx for &'a Transaction {
    fn raw_hex(self) -> String {
        bitcoin::consensus::encode::serialize(self).to_hex()
    }
}

impl<'a> RawTx for &'a [u8] {
    fn raw_hex(self) -> String {
        self.to_hex()
    }
}

impl<'a> RawTx for &'a Vec<u8> {
    fn raw_hex(self) -> String {
        self.to_hex()
    }
}

impl<'a> RawTx for &'a str {
    fn raw_hex(self) -> String {
        self.to_owned()
    }
}

impl RawTx for String {
    fn raw_hex(self) -> String {
        self
    }
}

/// The different authentication methods for the client.
#[derive(Clone, Debug, Hash, Eq, PartialEq, Ord, PartialOrd)]
pub enum Auth {
    None,
    UserPass(String, String),
    CookieFile(PathBuf),
}

impl Auth {
    /// Convert into the arguments that jsonrpc::Client needs.
    fn get_user_pass(self) -> Result<(Option<String>, Option<String>)> {
        use std::io::Read;
        match self {
            Auth::None => Ok((None, None)),
            Auth::UserPass(u, p) => Ok((Some(u), Some(p))),
            Auth::CookieFile(path) => {
                let mut file = File::open(path)?;
                let mut contents = String::new();
                file.read_to_string(&mut contents)?;
                let mut split = contents.splitn(2, ":");
                Ok((
                    Some(split.next().ok_or(Error::InvalidCookieFile)?.into()),
                    Some(split.next().ok_or(Error::InvalidCookieFile)?.into()),
                ))
            }
        }
    }
}

pub trait RpcApi: Sized {
    /// Call a `cmd` rpc with given `args` list
    fn call<T: for<'a> serde::de::Deserialize<'a>>(
        &self,
        cmd: &str,
        args: &[serde_json::Value],
    ) -> Result<T>;

    /// Query an object implementing `Querable` type
    fn get_by_id<T: queryable::Queryable<Self>>(
        &self,
        id: &<T as queryable::Queryable<Self>>::Id,
    ) -> Result<T> {
        T::query(&self, &id)
    }

    fn get_network_info(&self) -> Result<json::GetNetworkInfoResult> {
        self.call("getnetworkinfo", &[])
    }

    fn version(&self) -> Result<usize> {
        #[derive(Deserialize)]
        struct Response {
            pub version: usize,
        }
        let res: Response = self.call("getnetworkinfo", &[])?;
        Ok(res.version)
    }

    fn add_multisig_address(
        &self,
        nrequired: usize,
        keys: &[json::PubKeyOrAddress],
        label: Option<&str>,
        address_type: Option<json::AddressType>,
    ) -> Result<json::AddMultiSigAddressResult> {
        let mut args = [
            into_json(nrequired)?,
            into_json(keys)?,
            opt_into_json(label)?,
            opt_into_json(address_type)?,
        ];
        self.call("addmultisigaddress", handle_defaults(&mut args, &[into_json("")?, null()]))
    }

    fn load_wallet(&self, wallet: &str) -> Result<json::LoadWalletResult> {
        self.call("loadwallet", &[wallet.into()])
    }

    fn unload_wallet(&self, wallet: Option<&str>) -> Result<()> {
        let mut args = [opt_into_json(wallet)?];
        self.call("unloadwallet", handle_defaults(&mut args, &[null()]))
    }

    fn create_wallet(
        &self,
        wallet: &str,
        disable_private_keys: Option<bool>,
        blank: Option<bool>,
        passphrase: Option<&str>,
        avoid_reuse: Option<bool>,
    ) -> Result<json::LoadWalletResult> {
        let mut args = [
            wallet.into(),
            opt_into_json(disable_private_keys)?,
            opt_into_json(blank)?,
            opt_into_json(passphrase)?,
            opt_into_json(avoid_reuse)?,
        ];
        self.call(
            "createwallet",
            handle_defaults(&mut args, &[false.into(), false.into(), into_json("")?, false.into()]),
        )
    }

    fn list_wallets(&self) -> Result<Vec<String>> {
        self.call("listwallets", &[])
    }

    fn get_wallet_info(&self) -> Result<json::GetWalletInfoResult> {
        self.call("getwalletinfo", &[])
    }

    fn backup_wallet(&self, destination: Option<&str>) -> Result<()> {
        let mut args = [opt_into_json(destination)?];
        self.call("backupwallet", handle_defaults(&mut args, &[null()]))
    }

    fn dump_private_key(&self, address: &Address) -> Result<PrivateKey> {
        self.call("dumpprivkey", &[address.to_string().into()])
    }

    fn encrypt_wallet(&self, passphrase: &str) -> Result<()> {
        self.call("encryptwallet", &[into_json(passphrase)?])
    }

    fn get_difficulty(&self) -> Result<f64> {
        self.call("getdifficulty", &[])
    }

    fn get_connection_count(&self) -> Result<usize> {
        self.call("getconnectioncount", &[])
    }

    fn get_block(&self, hash: &bitcoin::BlockHash) -> Result<Block> {
        let hex: String = self.call("getblock", &[into_json(hash)?, 0.into()])?;
        let bytes: Vec<u8> = FromHex::from_hex(&hex)?;
        Ok(bitcoin::consensus::encode::deserialize(&bytes)?)
    }

    fn get_block_hex(&self, hash: &bitcoin::BlockHash) -> Result<String> {
        self.call("getblock", &[into_json(hash)?, 0.into()])
    }

    fn get_block_info(&self, hash: &bitcoin::BlockHash) -> Result<json::GetBlockResult> {
        self.call("getblock", &[into_json(hash)?, 1.into()])
    }
    //TODO(stevenroose) add getblock_txs

    fn get_block_header(&self, hash: &bitcoin::BlockHash) -> Result<BlockHeader> {
        let hex: String = self.call("getblockheader", &[into_json(hash)?, false.into()])?;
        let bytes: Vec<u8> = FromHex::from_hex(&hex)?;
        Ok(bitcoin::consensus::encode::deserialize(&bytes)?)
    }

    fn get_block_header_info(
        &self,
        hash: &bitcoin::BlockHash,
    ) -> Result<json::GetBlockHeaderResult> {
        self.call("getblockheader", &[into_json(hash)?, true.into()])
    }

    fn get_mining_info(&self) -> Result<json::GetMiningInfoResult> {
        self.call("getmininginfo", &[])
    }

    /// Returns a data structure containing various state info regarding
    /// blockchain processing.
    fn get_blockchain_info(&self) -> Result<json::GetBlockchainInfoResult> {
        let mut raw: serde_json::Value = self.call("getblockchaininfo", &[])?;
        // The softfork fields are not backwards compatible:
        // - 0.18.x returns a "softforks" array and a "bip9_softforks" map.
        // - 0.19.x returns a "softforks" map.
        Ok(if self.version()? < 190000 {
            use Error::UnexpectedStructure as err;

            // First, remove both incompatible softfork fields.
            let map = raw.as_object_mut().ok_or(err)?;
            let bip9_softforks = map.remove("bip9_softforks").ok_or(err)?;
            let old_softforks = map.remove("softforks").ok_or(err)?;
            // Put back an empty "softforks" field.
            map.insert("softforks".into(), serde_json::Map::new().into());
            let mut ret: json::GetBlockchainInfoResult = serde_json::from_value(raw)?;

            // Then convert both softfork types and add them.
            for sf in old_softforks.as_array().ok_or(err)?.iter() {
                let json = sf.as_object().ok_or(err)?;
                let id = json.get("id").ok_or(err)?.as_str().ok_or(err)?;
                let reject = json.get("reject").ok_or(err)?.as_object().ok_or(err)?;
                let active = reject.get("status").ok_or(err)?.as_bool().ok_or(err)?;
                ret.softforks.insert(
                    id.into(),
                    json::Softfork {
                        type_: json::SoftforkType::Buried,
                        bip9: None,
                        height: None,
                        active: active,
                    },
                );
            }
            for (id, sf) in bip9_softforks.as_object().ok_or(err)?.iter() {
                #[derive(Deserialize)]
                struct OldBip9SoftFork {
                    pub status: json::Bip9SoftforkStatus,
                    pub bit: Option<u8>,
                    #[serde(rename = "startTime")]
                    pub start_time: i64,
                    pub timeout: u64,
                    pub since: u32,
                    pub statistics: Option<json::Bip9SoftforkStatistics>,
                }
                let sf: OldBip9SoftFork = serde_json::from_value(sf.clone())?;
                ret.softforks.insert(
                    id.into(),
                    json::Softfork {
                        type_: json::SoftforkType::Bip9,
                        bip9: Some(json::Bip9SoftforkInfo {
                            status: sf.status,
                            bit: sf.bit,
                            start_time: sf.start_time,
                            timeout: sf.timeout,
                            since: sf.since,
                            statistics: sf.statistics,
                        }),
                        height: None,
                        active: sf.status == json::Bip9SoftforkStatus::Active,
                    },
                );
            }
            ret
        } else {
            serde_json::from_value(raw)?
        })
    }

    /// Returns the numbers of block in the longest chain.
    fn get_block_count(&self) -> Result<u64> {
        self.call("getblockcount", &[])
    }

    /// Returns the hash of the best (tip) block in the longest blockchain.
    fn get_best_block_hash(&self) -> Result<bitcoin::BlockHash> {
        self.call("getbestblockhash", &[])
    }

    /// Get block hash at a given height
    fn get_block_hash(&self, height: u64) -> Result<bitcoin::BlockHash> {
        self.call("getblockhash", &[height.into()])
    }

    fn get_raw_transaction(
        &self,
        txid: &bitcoin::Txid,
        block_hash: Option<&bitcoin::BlockHash>,
    ) -> Result<Transaction> {
        let mut args = [into_json(txid)?, into_json(false)?, opt_into_json(block_hash)?];
        let hex: String = self.call("getrawtransaction", handle_defaults(&mut args, &[null()]))?;
        let bytes: Vec<u8> = FromHex::from_hex(&hex)?;
        Ok(bitcoin::consensus::encode::deserialize(&bytes)?)
    }

    fn get_raw_transaction_hex(
        &self,
        txid: &bitcoin::Txid,
        block_hash: Option<&bitcoin::BlockHash>,
    ) -> Result<String> {
        let mut args = [into_json(txid)?, into_json(false)?, opt_into_json(block_hash)?];
        self.call("getrawtransaction", handle_defaults(&mut args, &[null()]))
    }

    fn get_raw_transaction_info(
        &self,
        txid: &bitcoin::Txid,
        block_hash: Option<&bitcoin::BlockHash>,
    ) -> Result<json::GetRawTransactionResult> {
        let mut args = [into_json(txid)?, into_json(true)?, opt_into_json(block_hash)?];
        self.call("getrawtransaction", handle_defaults(&mut args, &[null()]))
    }

    fn get_block_filter(
        &self,
        block_hash: &bitcoin::BlockHash,
    ) -> Result<json::GetBlockFilterResult> {
        self.call("getblockfilter", &[into_json(block_hash)?])
    }

    fn get_balance(
        &self,
        minconf: Option<usize>,
        include_watchonly: Option<bool>,
    ) -> Result<Amount> {
        let mut args = ["*".into(), opt_into_json(minconf)?, opt_into_json(include_watchonly)?];
        Ok(Amount::from_btc(
            self.call("getbalance", handle_defaults(&mut args, &[0.into(), null()]))?,
        )?)
    }

    fn get_balances(&self) -> Result<json::GetBalancesResult> {
        Ok(self.call("getbalances", &[])?)
    }

    fn get_received_by_address(&self, address: &Address, minconf: Option<u32>) -> Result<Amount> {
        let mut args = [address.to_string().into(), opt_into_json(minconf)?];
        Ok(Amount::from_btc(
            self.call("getreceivedbyaddress", handle_defaults(&mut args, &[null()]))?,
        )?)
    }

    fn get_transaction(
        &self,
        txid: &bitcoin::Txid,
        include_watchonly: Option<bool>,
    ) -> Result<json::GetTransactionResult> {
        let mut args = [into_json(txid)?, opt_into_json(include_watchonly)?];
        self.call("gettransaction", handle_defaults(&mut args, &[null()]))
    }

    fn list_transactions(
        &self,
        label: Option<&str>,
        count: Option<usize>,
        skip: Option<usize>,
        include_watchonly: Option<bool>,
    ) -> Result<Vec<json::ListTransactionResult>> {
        let mut args = [
            label.unwrap_or("*").into(),
            opt_into_json(count)?,
            opt_into_json(skip)?,
            opt_into_json(include_watchonly)?,
        ];
        self.call("listtransactions", handle_defaults(&mut args, &[10.into(), 0.into(), null()]))
    }

    fn list_since_block(
        &self,
        blockhash: Option<&bitcoin::BlockHash>,
        target_confirmations: Option<usize>,
        include_watchonly: Option<bool>,
        include_removed: Option<bool>,
    ) -> Result<json::ListSinceBlockResult> {
        let mut args = [
            opt_into_json(blockhash)?,
            opt_into_json(target_confirmations)?,
            opt_into_json(include_watchonly)?,
            opt_into_json(include_removed)?,
        ];
        self.call("listsinceblock", handle_defaults(&mut args, &[null()]))
    }

    fn get_tx_out(
        &self,
        txid: &bitcoin::Txid,
        vout: u32,
        include_mempool: Option<bool>,
    ) -> Result<Option<json::GetTxOutResult>> {
        let mut args = [into_json(txid)?, into_json(vout)?, opt_into_json(include_mempool)?];
        opt_result(self.call("gettxout", handle_defaults(&mut args, &[null()]))?)
    }

    fn get_tx_out_proof(
        &self,
        txids: &[bitcoin::Txid],
        block_hash: Option<&bitcoin::BlockHash>,
    ) -> Result<Vec<u8>> {
        let mut args = [into_json(txids)?, opt_into_json(block_hash)?];
        let hex: String = self.call("gettxoutproof", handle_defaults(&mut args, &[null()]))?;
        Ok(FromHex::from_hex(&hex)?)
    }

    fn import_public_key(
        &self,
        pubkey: &PublicKey,
        label: Option<&str>,
        rescan: Option<bool>,
    ) -> Result<()> {
        let mut args = [pubkey.to_string().into(), opt_into_json(label)?, opt_into_json(rescan)?];
        self.call("importpubkey", handle_defaults(&mut args, &[into_json("")?, null()]))
    }

    fn import_private_key(
        &self,
        privkey: &PrivateKey,
        label: Option<&str>,
        rescan: Option<bool>,
    ) -> Result<()> {
        let mut args = [privkey.to_string().into(), opt_into_json(label)?, opt_into_json(rescan)?];
        self.call("importprivkey", handle_defaults(&mut args, &[into_json("")?, null()]))
    }

    fn import_address(
        &self,
        address: &Address,
        label: Option<&str>,
        rescan: Option<bool>,
    ) -> Result<()> {
        let mut args = [address.to_string().into(), opt_into_json(label)?, opt_into_json(rescan)?];
        self.call("importaddress", handle_defaults(&mut args, &[into_json("")?, null()]))
    }

    fn import_address_script(
        &self,
        script: &Script,
        label: Option<&str>,
        rescan: Option<bool>,
        p2sh: Option<bool>,
    ) -> Result<()> {
        let mut args = [
            script.to_hex().into(),
            opt_into_json(label)?,
            opt_into_json(rescan)?,
            opt_into_json(p2sh)?,
        ];
        self.call(
            "importaddress",
            handle_defaults(&mut args, &[into_json("")?, true.into(), null()]),
        )
    }

    fn import_multi(
        &self,
        requests: &[json::ImportMultiRequest],
        options: Option<&json::ImportMultiOptions>,
    ) -> Result<Vec<json::ImportMultiResult>> {
        let mut json_requests = Vec::with_capacity(requests.len());
        for req in requests {
            json_requests.push(serde_json::to_value(req)?);
        }
        let mut args = [json_requests.into(), opt_into_json(options)?];
        self.call("importmulti", handle_defaults(&mut args, &[null()]))
    }

    fn set_label(&self, address: &Address, label: &str) -> Result<()> {
        self.call("setlabel", &[address.to_string().into(), label.into()])
    }

    fn key_pool_refill(&self, new_size: Option<usize>) -> Result<()> {
        let mut args = [opt_into_json(new_size)?];
        self.call("keypoolrefill", handle_defaults(&mut args, &[null()]))
    }

    fn list_unspent(
        &self,
        minconf: Option<usize>,
        maxconf: Option<usize>,
        addresses: Option<&[&Address]>,
        include_unsafe: Option<bool>,
        query_options: Option<json::ListUnspentQueryOptions>,
    ) -> Result<Vec<json::ListUnspentResultEntry>> {
        let mut args = [
            opt_into_json(minconf)?,
            opt_into_json(maxconf)?,
            opt_into_json(addresses)?,
            opt_into_json(include_unsafe)?,
            opt_into_json(query_options)?,
        ];
        let defaults = [into_json(0)?, into_json(9999999)?, empty_arr(), into_json(true)?, null()];
        self.call("listunspent", handle_defaults(&mut args, &defaults))
    }

    /// To unlock, use [unlock_unspent].
    fn lock_unspent(&self, outputs: &[OutPoint]) -> Result<bool> {
        let outputs: Vec<_> = outputs
            .into_iter()
            .map(|o| serde_json::to_value(JsonOutPoint::from(*o)).unwrap())
            .collect();
        self.call("lockunspent", &[false.into(), outputs.into()])
    }

    fn unlock_unspent(&self, outputs: &[OutPoint]) -> Result<bool> {
        let outputs: Vec<_> = outputs
            .into_iter()
            .map(|o| serde_json::to_value(JsonOutPoint::from(*o)).unwrap())
            .collect();
        self.call("lockunspent", &[true.into(), outputs.into()])
    }

    fn list_received_by_address(
        &self,
        address_filter: Option<&Address>,
        minconf: Option<u32>,
        include_empty: Option<bool>,
        include_watchonly: Option<bool>,
    ) -> Result<Vec<json::ListReceivedByAddressResult>> {
        let mut args = [
            opt_into_json(minconf)?,
            opt_into_json(include_empty)?,
            opt_into_json(include_watchonly)?,
            opt_into_json(address_filter)?,
        ];
        let defaults = [1.into(), false.into(), false.into(), null()];
        self.call("listreceivedbyaddress", handle_defaults(&mut args, &defaults))
    }

    fn create_raw_transaction_hex(
        &self,
        utxos: &[json::CreateRawTransactionInput],
        outs: &HashMap<String, Amount>,
        locktime: Option<i64>,
        replaceable: Option<bool>,
    ) -> Result<String> {
        let outs_converted = serde_json::Map::from_iter(
            outs.iter().map(|(k, v)| (k.clone(), serde_json::Value::from(v.as_btc()))),
        );
        let mut args = [
            into_json(utxos)?,
            into_json(outs_converted)?,
            opt_into_json(locktime)?,
            opt_into_json(replaceable)?,
        ];
        let defaults = [into_json(0i64)?, null()];
        self.call("createrawtransaction", handle_defaults(&mut args, &defaults))
    }

    fn create_raw_transaction(
        &self,
        utxos: &[json::CreateRawTransactionInput],
        outs: &HashMap<String, Amount>,
        locktime: Option<i64>,
        replaceable: Option<bool>,
    ) -> Result<Transaction> {
        let hex: String = self.create_raw_transaction_hex(utxos, outs, locktime, replaceable)?;
        let bytes: Vec<u8> = FromHex::from_hex(&hex)?;
        Ok(bitcoin::consensus::encode::deserialize(&bytes)?)
    }

    fn fund_raw_transaction<R: RawTx>(
        &self,
        tx: R,
        options: Option<&json::FundRawTransactionOptions>,
        is_witness: Option<bool>,
    ) -> Result<json::FundRawTransactionResult> {
        let mut args = [tx.raw_hex().into(), opt_into_json(options)?, opt_into_json(is_witness)?];
        let defaults = [empty_obj(), null()];
        self.call("fundrawtransaction", handle_defaults(&mut args, &defaults))
    }

    #[deprecated]
    fn sign_raw_transaction<R: RawTx>(
        &self,
        tx: R,
        utxos: Option<&[json::SignRawTransactionInput]>,
        private_keys: Option<&[PrivateKey]>,
        sighash_type: Option<json::SigHashType>,
    ) -> Result<json::SignRawTransactionResult> {
        let mut args = [
            tx.raw_hex().into(),
            opt_into_json(utxos)?,
            opt_into_json(private_keys)?,
            opt_into_json(sighash_type)?,
        ];
        let defaults = [empty_arr(), empty_arr(), null()];
        self.call("signrawtransaction", handle_defaults(&mut args, &defaults))
    }

    fn sign_raw_transaction_with_wallet<R: RawTx>(
        &self,
        tx: R,
        utxos: Option<&[json::SignRawTransactionInput]>,
        sighash_type: Option<json::SigHashType>,
    ) -> Result<json::SignRawTransactionResult> {
        let mut args = [tx.raw_hex().into(), opt_into_json(utxos)?, opt_into_json(sighash_type)?];
        let defaults = [empty_arr(), null()];
        self.call("signrawtransactionwithwallet", handle_defaults(&mut args, &defaults))
    }

    fn sign_raw_transaction_with_key<R: RawTx>(
        &self,
        tx: R,
        privkeys: &[PrivateKey],
        prevtxs: Option<&[json::SignRawTransactionInput]>,
        sighash_type: Option<json::SigHashType>,
    ) -> Result<json::SignRawTransactionResult> {
        let mut args = [
            tx.raw_hex().into(),
            into_json(privkeys)?,
            opt_into_json(prevtxs)?,
            opt_into_json(sighash_type)?,
        ];
        let defaults = [empty_arr(), null()];
        self.call("signrawtransactionwithkey", handle_defaults(&mut args, &defaults))
    }

    fn test_mempool_accept<R: RawTx>(
        &self,
        rawtxs: &[R],
    ) -> Result<Vec<json::TestMempoolAcceptResult>> {
        let hexes: Vec<serde_json::Value> =
            rawtxs.to_vec().into_iter().map(|r| r.raw_hex().into()).collect();
        self.call("testmempoolaccept", &[hexes.into()])
    }

    fn stop(&self) -> Result<String> {
        self.call("stop", &[])
    }

    fn verify_message(
        &self,
        address: &Address,
        signature: &Signature,
        message: &str,
    ) -> Result<bool> {
        let args = [address.to_string().into(), signature.to_string().into(), into_json(message)?];
        self.call("verifymessage", &args)
    }

    /// Generate new address under own control
    fn get_new_address(
        &self,
        label: Option<&str>,
        address_type: Option<json::AddressType>,
    ) -> Result<Address> {
        self.call("getnewaddress", &[opt_into_json(label)?, opt_into_json(address_type)?])
    }

    fn get_address_info(&self, address: &Address) -> Result<json::GetAddressInfoResult> {
        self.call("getaddressinfo", &[address.to_string().into()])
    }

    /// Mine `block_num` blocks and pay coinbase to `address`
    ///
    /// Returns hashes of the generated blocks
    fn generate_to_address(
        &self,
        block_num: u64,
        address: &Address,
    ) -> Result<Vec<bitcoin::BlockHash>> {
        self.call("generatetoaddress", &[block_num.into(), address.to_string().into()])
    }

    /// Mine up to block_num blocks immediately (before the RPC call returns)
    /// to an address in the wallet.
    fn generate(&self, block_num: u64, maxtries: Option<u64>) -> Result<Vec<bitcoin::BlockHash>> {
        self.call("generate", &[block_num.into(), opt_into_json(maxtries)?])
    }

    /// Mark a block as invalid by `block_hash`
    fn invalidate_block(&self, block_hash: &bitcoin::BlockHash) -> Result<()> {
        self.call("invalidateblock", &[into_json(block_hash)?])
    }

    /// Mark a block as valid by `block_hash`
    fn reconsider_block(&self, block_hash: &bitcoin::BlockHash) -> Result<()> {
        self.call("reconsiderblock", &[into_json(block_hash)?])
    }

    /// Get txids of all transactions in a memory pool
    fn get_raw_mempool(&self) -> Result<Vec<bitcoin::Txid>> {
        self.call("getrawmempool", &[])
    }

    /// Get mempool data for given transaction
    fn get_mempool_entry(&self, txid: &bitcoin::Txid) -> Result<json::GetMempoolEntryResult> {
        self.call("getmempoolentry", &[into_json(txid)?])
    }

    fn send_to_address(
        &self,
        address: &Address,
        amount: Amount,
        comment: Option<&str>,
        comment_to: Option<&str>,
        subtract_fee: Option<bool>,
        replaceable: Option<bool>,
        confirmation_target: Option<u32>,
        estimate_mode: Option<json::EstimateMode>,
    ) -> Result<bitcoin::Txid> {
        let mut args = [
            address.to_string().into(),
            into_json(amount.as_btc())?,
            opt_into_json(comment)?,
            opt_into_json(comment_to)?,
            opt_into_json(subtract_fee)?,
            opt_into_json(replaceable)?,
            opt_into_json(confirmation_target)?,
            opt_into_json(estimate_mode)?,
        ];
        self.call(
            "sendtoaddress",
            handle_defaults(
                &mut args,
                &["".into(), "".into(), false.into(), false.into(), 6.into(), null()],
            ),
        )
    }

    /// Returns data about each connected network node as an array of
    /// [`PeerInfo`][]
    ///
    /// [`PeerInfo`]: net/struct.PeerInfo.html
    fn get_peer_info(&self) -> Result<Vec<json::GetPeerInfoResult>> {
        self.call("getpeerinfo", &[])
    }

    /// Requests that a ping be sent to all other nodes, to measure ping
    /// time.
    ///
    /// Results provided in `getpeerinfo`, `pingtime` and `pingwait` fields
    /// are decimal seconds.
    ///
    /// Ping command is handled in queue with all other commands, so it
    /// measures processing backlog, not just network ping.
    fn ping(&self) -> Result<()> {
        self.call("ping", &[])
    }

    fn send_raw_transaction<R: RawTx>(&self, tx: R) -> Result<bitcoin::Txid> {
        self.call("sendrawtransaction", &[tx.raw_hex().into()])
    }

    fn estimate_smart_fee(
        &self,
        conf_target: u16,
        estimate_mode: Option<json::EstimateMode>,
    ) -> Result<json::EstimateSmartFeeResult> {
        let mut args = [into_json(conf_target)?, opt_into_json(estimate_mode)?];
        self.call("estimatesmartfee", handle_defaults(&mut args, &[null()]))
    }

    /// Waits for a specific new block and returns useful info about it.
    /// Returns the current block on timeout or exit.
    ///
    /// # Arguments
    ///
    /// 1. `timeout`: Time in milliseconds to wait for a response. 0
    /// indicates no timeout.
    fn wait_for_new_block(&self, timeout: u64) -> Result<json::BlockRef> {
        self.call("waitfornewblock", &[into_json(timeout)?])
    }

    /// Waits for a specific new block and returns useful info about it.
    /// Returns the current block on timeout or exit.
    ///
    /// # Arguments
    ///
    /// 1. `blockhash`: Block hash to wait for.
    /// 2. `timeout`: Time in milliseconds to wait for a response. 0
    /// indicates no timeout.
    fn wait_for_block(
        &self,
        blockhash: &bitcoin::BlockHash,
        timeout: u64,
    ) -> Result<json::BlockRef> {
        let args = [into_json(blockhash)?, into_json(timeout)?];
        self.call("waitforblock", &args)
    }

    fn wallet_create_funded_psbt(
        &self,
        inputs: &[json::CreateRawTransactionInput],
        outputs: &HashMap<String, Amount>,
        locktime: Option<i64>,
        options: Option<json::WalletCreateFundedPsbtOptions>,
        bip32derivs: Option<bool>,
    ) -> Result<json::WalletCreateFundedPsbtResult> {
        let outputs_converted = serde_json::Map::from_iter(
            outputs.iter().map(|(k, v)| (k.clone(), serde_json::Value::from(v.as_btc()))),
        );
        let mut args = [
            into_json(inputs)?,
            into_json(outputs_converted)?,
            opt_into_json(locktime)?,
            opt_into_json(options)?,
            opt_into_json(bip32derivs)?,
        ];
        self.call(
            "walletcreatefundedpsbt",
            handle_defaults(&mut args, &[0.into(), serde_json::Map::new().into(), false.into()]),
        )
    }

    fn get_descriptor_info(&self, desc: &str) -> Result<json::GetDescriptorInfoResult> {
        self.call("getdescriptorinfo", &[desc.to_string().into()])
    }

    fn combine_psbt(&self, psbts: &[String]) -> Result<String> {
        self.call("combinepsbt", &[into_json(psbts)?])
    }

    fn finalize_psbt(&self, psbt: &str, extract: Option<bool>) -> Result<json::FinalizePsbtResult> {
        let mut args = [into_json(psbt)?, opt_into_json(extract)?];
        self.call("finalizepsbt", handle_defaults(&mut args, &[true.into()]))
    }

    fn derive_addresses(&self, descriptor: &str, range: Option<[u32; 2]>) -> Result<Vec<Address>> {
        let mut args = [into_json(descriptor)?, opt_into_json(range)?];
        self.call("deriveaddresses", handle_defaults(&mut args, &[null()]))
    }

    fn rescan_blockchain(
        &self,
        start_from: Option<usize>,
        stop_height: Option<usize>,
    ) -> Result<(usize, Option<usize>)> {
        let mut args = [opt_into_json(start_from)?, opt_into_json(stop_height)?];

        #[derive(Deserialize)]
        struct Response {
            pub start_height: usize,
            pub stop_height: Option<usize>,
        }
        let res: Response =
            self.call("rescanblockchain", handle_defaults(&mut args, &[0.into(), null()]))?;
        Ok((res.start_height, res.stop_height))
    }

<<<<<<< HEAD
    /// Returns the estimated network hashes per second based on the last n blocks.
    fn get_network_hash_ps(&self, nblocks: Option<u64>, height: Option<u64>) -> Result<f64> {
        let mut args = [opt_into_json(nblocks)?, opt_into_json(height)?];
        self.call("getnetworkhashps", handle_defaults(&mut args, &[null(), null()]))
=======
    /// Returns the total uptime of the server in seconds
    fn uptime(&self) -> Result<u64> {
        self.call("uptime", &[])
>>>>>>> 6e60d6fa
    }
}

/// Client implements a JSON-RPC client for the Bitcoin Core daemon or compatible APIs.
pub struct Client {
    client: jsonrpc::client::Client,
}

impl fmt::Debug for Client {
    fn fmt(&self, f: &mut fmt::Formatter) -> fmt::Result {
        write!(
            f,
            "bitcoincore_rpc::Client(jsonrpc::Client(last_nonce={}))",
            self.client.last_nonce()
        )
    }
}

impl Client {
    /// Creates a client to a bitcoind JSON-RPC server.
    ///
    /// Can only return [Err] when using cookie authentication.
    pub fn new(url: String, auth: Auth) -> Result<Self> {
        let (user, pass) = auth.get_user_pass()?;
        Ok(Client {
            client: jsonrpc::client::Client::new(url, user, pass),
        })
    }

    /// Create a new Client.
    pub fn from_jsonrpc(client: jsonrpc::client::Client) -> Client {
        Client {
            client: client,
        }
    }

    /// Get the underlying JSONRPC client.
    pub fn get_jsonrpc_client(&self) -> &jsonrpc::client::Client {
        &self.client
    }
}

impl RpcApi for Client {
    /// Call an `cmd` rpc with given `args` list
    fn call<T: for<'a> serde::de::Deserialize<'a>>(
        &self,
        cmd: &str,
        args: &[serde_json::Value],
    ) -> Result<T> {
        let req = self.client.build_request(&cmd, &args);
        if log_enabled!(Debug) {
            debug!(target: "bitcoincore_rpc", "JSON-RPC request: {} {}", cmd, serde_json::Value::from(args));
        }

        let resp = self.client.send_request(&req).map_err(Error::from);
        log_response(cmd, &resp);
        Ok(resp?.into_result()?)
    }
}

fn log_response(cmd: &str, resp: &Result<jsonrpc::Response>) {
    if log_enabled!(Warn) || log_enabled!(Debug) || log_enabled!(Trace) {
        match resp {
            Err(ref e) => {
                if log_enabled!(Debug) {
                    debug!(target: "bitcoincore_rpc", "JSON-RPC failed parsing reply of {}: {:?}", cmd, e);
                }
            }
            Ok(ref resp) => {
                if let Some(ref e) = resp.error {
                    if log_enabled!(Debug) {
                        debug!(target: "bitcoincore_rpc", "JSON-RPC error for {}: {:?}", cmd, e);
                    }
                } else if log_enabled!(Trace) {
                    let result = resp.result.as_ref().unwrap_or(&serde_json::Value::Null);
                    trace!(target: "bitcoincore_rpc", "JSON-RPC response for {}: {}", cmd, result);
                }
            }
        }
    }
}

#[cfg(test)]
mod tests {
    use super::*;
    use bitcoin;
    use serde_json;

    #[test]
    fn test_raw_tx() {
        use bitcoin::consensus::encode;
        let client = Client::new("http://localhost/".into(), Auth::None).unwrap();
        let tx: bitcoin::Transaction = encode::deserialize(&Vec::<u8>::from_hex("0200000001586bd02815cf5faabfec986a4e50d25dbee089bd2758621e61c5fab06c334af0000000006b483045022100e85425f6d7c589972ee061413bcf08dc8c8e589ce37b217535a42af924f0e4d602205c9ba9cb14ef15513c9d946fa1c4b797883e748e8c32171bdf6166583946e35c012103dae30a4d7870cd87b45dd53e6012f71318fdd059c1c2623b8cc73f8af287bb2dfeffffff021dc4260c010000001976a914f602e88b2b5901d8aab15ebe4a97cf92ec6e03b388ac00e1f505000000001976a914687ffeffe8cf4e4c038da46a9b1d37db385a472d88acfd211500").unwrap()).unwrap();

        assert!(client.send_raw_transaction(&tx).is_err());
        assert!(client.send_raw_transaction(&encode::serialize(&tx)).is_err());
        assert!(client.send_raw_transaction("deadbeef").is_err());
        assert!(client.send_raw_transaction("deadbeef".to_owned()).is_err());
    }

    fn test_handle_defaults_inner() -> Result<()> {
        {
            let mut args = [into_json(0)?, null(), null()];
            let defaults = [into_json(1)?, into_json(2)?];
            let res = [into_json(0)?];
            assert_eq!(handle_defaults(&mut args, &defaults), &res);
        }
        {
            let mut args = [into_json(0)?, into_json(1)?, null()];
            let defaults = [into_json(2)?];
            let res = [into_json(0)?, into_json(1)?];
            assert_eq!(handle_defaults(&mut args, &defaults), &res);
        }
        {
            let mut args = [into_json(0)?, null(), into_json(5)?];
            let defaults = [into_json(2)?, into_json(3)?];
            let res = [into_json(0)?, into_json(2)?, into_json(5)?];
            assert_eq!(handle_defaults(&mut args, &defaults), &res);
        }
        {
            let mut args = [into_json(0)?, null(), into_json(5)?, null()];
            let defaults = [into_json(2)?, into_json(3)?, into_json(4)?];
            let res = [into_json(0)?, into_json(2)?, into_json(5)?];
            assert_eq!(handle_defaults(&mut args, &defaults), &res);
        }
        {
            let mut args = [null(), null()];
            let defaults = [into_json(2)?, into_json(3)?];
            let res: [serde_json::Value; 0] = [];
            assert_eq!(handle_defaults(&mut args, &defaults), &res);
        }
        {
            let mut args = [null(), into_json(1)?];
            let defaults = [];
            let res = [null(), into_json(1)?];
            assert_eq!(handle_defaults(&mut args, &defaults), &res);
        }
        {
            let mut args = [];
            let defaults = [];
            let res: [serde_json::Value; 0] = [];
            assert_eq!(handle_defaults(&mut args, &defaults), &res);
        }
        {
            let mut args = [into_json(0)?];
            let defaults = [into_json(2)?];
            let res = [into_json(0)?];
            assert_eq!(handle_defaults(&mut args, &defaults), &res);
        }
        Ok(())
    }

    #[test]
    fn test_handle_defaults() {
        test_handle_defaults_inner().unwrap();
    }
}<|MERGE_RESOLUTION|>--- conflicted
+++ resolved
@@ -991,16 +991,15 @@
         Ok((res.start_height, res.stop_height))
     }
 
-<<<<<<< HEAD
     /// Returns the estimated network hashes per second based on the last n blocks.
     fn get_network_hash_ps(&self, nblocks: Option<u64>, height: Option<u64>) -> Result<f64> {
         let mut args = [opt_into_json(nblocks)?, opt_into_json(height)?];
         self.call("getnetworkhashps", handle_defaults(&mut args, &[null(), null()]))
-=======
+    }
+
     /// Returns the total uptime of the server in seconds
     fn uptime(&self) -> Result<u64> {
         self.call("uptime", &[])
->>>>>>> 6e60d6fa
     }
 }
 
