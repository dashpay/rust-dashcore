// To the extent possible under law, the author(s) have dedicated all
// copyright and related and neighboring rights to this software to
// the public domain worldwide. This software is distributed without
// any warranty.
//
// You should have received a copy of the CC0 Public Domain Dedication
// along with this software.
// If not, see <http://creativecommons.org/publicdomain/zero/1.0/>.
//

use std::collections::HashMap;
use std::fs::File;
use std::iter::FromIterator;
use std::path::PathBuf;
use std::{fmt, result};

use dashcore;
use jsonrpc;
use serde;
use serde_json::{self, Value};

use dashcore::hashes::hex::{FromHex, ToHex};
use dashcore::secp256k1::ecdsa::Signature;
use dashcore::{
    Address, Amount, Block, BlockHeader, OutPoint, PrivateKey, PublicKey, Script, Transaction,
};
use log::Level::{Debug, Trace, Warn};

use error::*;
use json;
use queryable;

/// Crate-specific Result type, shorthand for `std::result::Result` with our
/// crate-specific Error type;
pub type Result<T> = result::Result<T, Error>;

#[derive(Clone, Debug, Serialize, Deserialize)]
struct JsonOutPoint {
    pub txid: dashcore::Txid,
    pub vout: u32,
}

impl From<OutPoint> for JsonOutPoint {
    fn from(o: OutPoint) -> JsonOutPoint {
        JsonOutPoint {
            txid: o.txid,
            vout: o.vout,
        }
    }
}

impl Into<OutPoint> for JsonOutPoint {
    fn into(self) -> OutPoint {
        OutPoint {
            txid: self.txid,
            vout: self.vout,
        }
    }
}

/// Shorthand for converting a variable into a serde_json::Value.
fn into_json<T>(val: T) -> Result<serde_json::Value>
where
    T: serde::ser::Serialize,
{
    Ok(serde_json::to_value(val)?)
}

/// Shorthand for converting an Option into an Option<serde_json::Value>.
fn opt_into_json<T>(opt: Option<T>) -> Result<serde_json::Value>
where
    T: serde::ser::Serialize,
{
    match opt {
        Some(val) => Ok(into_json(val)?),
        None => Ok(serde_json::Value::Null),
    }
}

/// Shorthand for `serde_json::Value::Null`.
fn null() -> serde_json::Value {
    serde_json::Value::Null
}

/// Shorthand for an empty serde_json::Value array.
fn empty_arr() -> serde_json::Value {
    serde_json::Value::Array(vec![])
}

/// Shorthand for an empty serde_json object.
fn empty_obj() -> serde_json::Value {
    serde_json::Value::Object(Default::default())
}

/// Handle default values in the argument list
///
/// Substitute `Value::Null`s with corresponding values from `defaults` table,
/// except when they are trailing, in which case just skip them altogether
/// in returned list.
///
/// Note, that `defaults` corresponds to the last elements of `args`.
///
/// ```norust
/// arg1 arg2 arg3 arg4
///           def1 def2
/// ```
///
/// Elements of `args` without corresponding `defaults` value, won't
/// be substituted, because they are required.
fn handle_defaults<'a, 'b>(
    args: &'a mut [serde_json::Value],
    defaults: &'b [serde_json::Value],
) -> &'a [serde_json::Value] {
    assert!(args.len() >= defaults.len());

    // Pass over the optional arguments in backwards order, filling in defaults after the first
    // non-null optional argument has been observed.
    let mut first_non_null_optional_idx = None;
    for i in 0..defaults.len() {
        let args_i = args.len() - 1 - i;
        let defaults_i = defaults.len() - 1 - i;
        if args[args_i] == serde_json::Value::Null {
            if first_non_null_optional_idx.is_some() {
                if defaults[defaults_i] == serde_json::Value::Null {
                    panic!("Missing `default` for argument idx {}", args_i);
                }
                args[args_i] = defaults[defaults_i].clone();
            }
        } else if first_non_null_optional_idx.is_none() {
            first_non_null_optional_idx = Some(args_i);
        }
    }

    let required_num = args.len() - defaults.len();

    if let Some(i) = first_non_null_optional_idx {
        &args[..i + 1]
    } else {
        &args[..required_num]
    }
}

/// Convert a possible-null result into an Option.
fn opt_result<T: for<'a> serde::de::Deserialize<'a>>(
    result: serde_json::Value,
) -> Result<Option<T>> {
    if result == serde_json::Value::Null {
        Ok(None)
    } else {
        Ok(serde_json::from_value(result)?)
    }
}

/// Used to pass raw txs into the API.
pub trait RawTx: Sized + Clone {
    fn raw_hex(self) -> String;
}

impl<'a> RawTx for &'a Transaction {
    fn raw_hex(self) -> String {
        dashcore::consensus::encode::serialize(self).to_hex()
    }
}

impl<'a> RawTx for &'a [u8] {
    fn raw_hex(self) -> String {
        self.to_hex()
    }
}

impl<'a> RawTx for &'a Vec<u8> {
    fn raw_hex(self) -> String {
        self.to_hex()
    }
}

impl<'a> RawTx for &'a str {
    fn raw_hex(self) -> String {
        self.to_owned()
    }
}

impl RawTx for String {
    fn raw_hex(self) -> String {
        self
    }
}

/// The different authentication methods for the client.
#[derive(Clone, Debug, Hash, Eq, PartialEq, Ord, PartialOrd)]
pub enum Auth {
    None,
    UserPass(String, String),
    CookieFile(PathBuf),
}

impl Auth {
    /// Convert into the arguments that jsonrpc::Client needs.
    pub fn get_user_pass(self) -> Result<(Option<String>, Option<String>)> {
        use std::io::Read;
        match self {
            Auth::None => Ok((None, None)),
            Auth::UserPass(u, p) => Ok((Some(u), Some(p))),
            Auth::CookieFile(path) => {
                let mut file = File::open(path)?;
                let mut contents = String::new();
                file.read_to_string(&mut contents)?;
                let mut split = contents.splitn(2, ":");
                Ok((
                    Some(split.next().ok_or(Error::InvalidCookieFile)?.into()),
                    Some(split.next().ok_or(Error::InvalidCookieFile)?.into()),
                ))
            }
        }
    }
}

pub trait RpcApi: Sized {
    /// Call a `cmd` rpc with given `args` list
    fn call<T: for<'a> serde::de::Deserialize<'a>>(
        &self,
        cmd: &str,
        args: &[serde_json::Value],
    ) -> Result<T>;

    /// Query an object implementing `Querable` type
    fn get_by_id<T: queryable::Queryable<Self>>(
        &self,
        id: &<T as queryable::Queryable<Self>>::Id,
    ) -> Result<T> {
        T::query(&self, &id)
    }

    fn get_network_info(&self) -> Result<json::GetNetworkInfoResult> {
        self.call("getnetworkinfo", &[])
    }

    fn version(&self) -> Result<usize> {
        #[derive(Deserialize)]
        struct Response {
            pub version: usize,
        }
        let res: Response = self.call("getnetworkinfo", &[])?;
        Ok(res.version)
    }

    fn add_multisig_address(
        &self,
        nrequired: usize,
        keys: &[json::PubKeyOrAddress],
        label: Option<&str>,
        address_type: Option<json::AddressType>,
    ) -> Result<json::AddMultiSigAddressResult> {
        let mut args = [
            into_json(nrequired)?,
            into_json(keys)?,
            opt_into_json(label)?,
            opt_into_json(address_type)?,
        ];
        self.call("addmultisigaddress", handle_defaults(&mut args, &[into_json("")?, null()]))
    }

    fn load_wallet(&self, wallet: &str) -> Result<json::LoadWalletResult> {
        self.call("loadwallet", &[wallet.into()])
    }

    fn unload_wallet(&self, wallet: Option<&str>) -> Result<()> {
        let mut args = [opt_into_json(wallet)?];
        self.call("unloadwallet", handle_defaults(&mut args, &[null()]))
    }

    fn create_wallet(
        &self,
        wallet: &str,
        disable_private_keys: Option<bool>,
        blank: Option<bool>,
        passphrase: Option<&str>,
        avoid_reuse: Option<bool>,
    ) -> Result<json::LoadWalletResult> {
        let mut args = [
            wallet.into(),
            opt_into_json(disable_private_keys)?,
            opt_into_json(blank)?,
            opt_into_json(passphrase)?,
            opt_into_json(avoid_reuse)?,
        ];
        self.call(
            "createwallet",
            handle_defaults(&mut args, &[false.into(), false.into(), into_json("")?, false.into()]),
        )
    }

    fn list_wallets(&self) -> Result<Vec<String>> {
        self.call("listwallets", &[])
    }

    fn get_wallet_info(&self) -> Result<json::GetWalletInfoResult> {
        self.call("getwalletinfo", &[])
    }

    fn backup_wallet(&self, destination: Option<&str>) -> Result<()> {
        let mut args = [opt_into_json(destination)?];
        self.call("backupwallet", handle_defaults(&mut args, &[null()]))
    }

    fn dump_private_key(&self, address: &Address) -> Result<PrivateKey> {
        self.call("dumpprivkey", &[address.to_string().into()])
    }

    fn encrypt_wallet(&self, passphrase: &str) -> Result<()> {
        self.call("encryptwallet", &[into_json(passphrase)?])
    }

    fn get_difficulty(&self) -> Result<f64> {
        self.call("getdifficulty", &[])
    }

    fn get_connection_count(&self) -> Result<usize> {
        self.call("getconnectioncount", &[])
    }

    fn get_block(&self, hash: &dashcore::BlockHash) -> Result<Block> {
        let hex: String = self.call("getblock", &[into_json(hash)?, 0.into()])?;
        let bytes: Vec<u8> = FromHex::from_hex(&hex)?;
        Ok(dashcore::consensus::encode::deserialize(&bytes)?)
    }

    fn get_block_json(&self, hash: &dashcore::BlockHash) -> Result<Value> {
        Ok(self.call::<Value>("getblock", &[into_json(hash)?, 0.into()])?)
    }

    fn get_block_hex(&self, hash: &dashcore::BlockHash) -> Result<String> {
        self.call("getblock", &[into_json(hash)?, 0.into()])
    }

    fn get_block_info(&self, hash: &dashcore::BlockHash) -> Result<json::GetBlockResult> {
        self.call("getblock", &[into_json(hash)?, 1.into()])
    }
    //TODO(stevenroose) add getblock_txs

    fn get_block_header(&self, hash: &dashcore::BlockHash) -> Result<BlockHeader> {
        let hex: String = self.call("getblockheader", &[into_json(hash)?, false.into()])?;
        let bytes: Vec<u8> = FromHex::from_hex(&hex)?;
        Ok(dashcore::consensus::encode::deserialize(&bytes)?)
    }

    fn get_block_header_info(
        &self,
        hash: &dashcore::BlockHash,
    ) -> Result<json::GetBlockHeaderResult> {
        self.call("getblockheader", &[into_json(hash)?, true.into()])
    }

    fn get_mining_info(&self) -> Result<json::GetMiningInfoResult> {
        self.call("getmininginfo", &[])
    }

    fn get_block_template(
        &self,
        mode: json::GetBlockTemplateModes,
        rules: &[json::GetBlockTemplateRules],
        capabilities: &[json::GetBlockTemplateCapabilities],
    ) -> Result<json::GetBlockTemplateResult> {
        #[derive(Serialize)]
        struct Argument<'a> {
            mode: json::GetBlockTemplateModes,
            rules: &'a [json::GetBlockTemplateRules],
            capabilities: &'a [json::GetBlockTemplateCapabilities],
        }

        self.call(
            "getblocktemplate",
            &[into_json(Argument {
                mode: mode,
                rules: rules,
                capabilities: capabilities,
            })?],
        )
    }

    /// Returns a data structure containing various state info regarding
    /// blockchain processing.
    fn get_blockchain_info(&self) -> Result<json::GetBlockchainInfoResult> {
        let mut raw: serde_json::Value = self.call("getblockchaininfo", &[])?;
        // The softfork fields are not backwards compatible:
        // - 0.18.x returns a "softforks" array and a "bip9_softforks" map.
        // - 0.19.x returns a "softforks" map.
        Ok(if self.version()? < 190000 {
            use Error::UnexpectedStructure as err;

            // First, remove both incompatible softfork fields.
            // We need to scope the mutable ref here for v1.29 borrowck.
            let (bip9_softforks, old_softforks) = {
                let map = raw.as_object_mut().ok_or(err)?;
                let bip9_softforks = map.remove("bip9_softforks").ok_or(err)?;
                let old_softforks = map.remove("softforks").ok_or(err)?;
                // Put back an empty "softforks" field.
                map.insert("softforks".into(), serde_json::Map::new().into());
                (bip9_softforks, old_softforks)
            };
            let mut ret: json::GetBlockchainInfoResult = serde_json::from_value(raw)?;

            // Then convert both softfork types and add them.
            for sf in old_softforks.as_array().ok_or(err)?.iter() {
                let json = sf.as_object().ok_or(err)?;
                let id = json.get("id").ok_or(err)?.as_str().ok_or(err)?;
                let reject = json.get("reject").ok_or(err)?.as_object().ok_or(err)?;
                let active = reject.get("status").ok_or(err)?.as_bool().ok_or(err)?;
                ret.softforks.insert(
                    id.into(),
                    json::Softfork {
                        type_: json::SoftforkType::Buried,
                        bip9: None,
                        height: None,
                        active: active,
                    },
                );
            }
            for (id, sf) in bip9_softforks.as_object().ok_or(err)?.iter() {
                #[derive(Deserialize)]
                struct OldBip9SoftFork {
                    pub status: json::Bip9SoftforkStatus,
                    pub bit: Option<u8>,
                    #[serde(rename = "startTime")]
                    pub start_time: i64,
                    pub timeout: u64,
                    pub since: u32,
                    pub statistics: Option<json::Bip9SoftforkStatistics>,
                }
                let sf: OldBip9SoftFork = serde_json::from_value(sf.clone())?;
                ret.softforks.insert(
                    id.clone(),
                    json::Softfork {
                        type_: json::SoftforkType::Bip9,
                        bip9: Some(json::Bip9SoftforkInfo {
                            status: sf.status,
                            bit: sf.bit,
                            start_time: sf.start_time,
                            timeout: sf.timeout,
                            since: sf.since,
                            statistics: sf.statistics,
                        }),
                        height: None,
                        active: sf.status == json::Bip9SoftforkStatus::Active,
                    },
                );
            }
            ret
        } else {
            serde_json::from_value(raw)?
        })
    }

    /// Returns the numbers of block in the longest chain.
    fn get_block_count(&self) -> Result<u64> {
        self.call("getblockcount", &[])
    }

    /// Returns the hash of the best (tip) block in the longest blockchain.
    fn get_best_block_hash(&self) -> Result<dashcore::BlockHash> {
        self.call("getbestblockhash", &[])
    }

    /// Get block hash at a given height
    fn get_block_hash(&self, height: u64) -> Result<dashcore::BlockHash> {
        self.call("getblockhash", &[height.into()])
    }

    fn get_block_stats(&self, height: u64) -> Result<json::GetBlockStatsResult> {
        self.call("getblockstats", &[height.into()])
    }

    fn get_block_stats_fields(
        &self,
        height: u64,
        fields: &[json::BlockStatsFields],
    ) -> Result<json::GetBlockStatsResultPartial> {
        self.call("getblockstats", &[height.into(), fields.into()])
    }

    fn get_raw_transaction(
        &self,
        txid: &dashcore::Txid,
        block_hash: Option<&dashcore::BlockHash>,
    ) -> Result<Transaction> {
        let mut args = [into_json(txid)?, into_json(false)?, opt_into_json(block_hash)?];
        let hex: String = self.call("getrawtransaction", handle_defaults(&mut args, &[null()]))?;
        let bytes: Vec<u8> = FromHex::from_hex(&hex)?;
        Ok(dashcore::consensus::encode::deserialize(&bytes)?)
    }

    fn get_raw_transaction_hex(
        &self,
        txid: &dashcore::Txid,
        block_hash: Option<&dashcore::BlockHash>,
    ) -> Result<String> {
        let mut args = [into_json(txid)?, into_json(false)?, opt_into_json(block_hash)?];
        self.call("getrawtransaction", handle_defaults(&mut args, &[null()]))
    }

    fn get_raw_transaction_info(
        &self,
        txid: &dashcore::Txid,
        block_hash: Option<&dashcore::BlockHash>,
    ) -> Result<json::GetRawTransactionResult> {
        let mut args = [into_json(txid)?, into_json(true)?, opt_into_json(block_hash)?];
        self.call("getrawtransaction", handle_defaults(&mut args, &[null()]))
    }

    fn get_block_filter(
        &self,
        block_hash: &dashcore::BlockHash,
    ) -> Result<json::GetBlockFilterResult> {
        self.call("getblockfilter", &[into_json(block_hash)?])
    }

    fn get_balance(
        &self,
        minconf: Option<usize>,
        include_watchonly: Option<bool>,
    ) -> Result<Amount> {
        let mut args = ["*".into(), opt_into_json(minconf)?, opt_into_json(include_watchonly)?];
        Ok(Amount::from_btc(
            self.call("getbalance", handle_defaults(&mut args, &[0.into(), null()]))?,
        )?)
    }

    fn get_balances(&self) -> Result<json::GetBalancesResult> {
        Ok(self.call("getbalances", &[])?)
    }

    fn get_received_by_address(&self, address: &Address, minconf: Option<u32>) -> Result<Amount> {
        let mut args = [address.to_string().into(), opt_into_json(minconf)?];
        Ok(Amount::from_btc(
            self.call("getreceivedbyaddress", handle_defaults(&mut args, &[null()]))?,
        )?)
    }

    fn get_transaction(
        &self,
        txid: &dashcore::Txid,
        include_watchonly: Option<bool>,
    ) -> Result<json::GetTransactionResult> {
        let mut args = [into_json(txid)?, opt_into_json(include_watchonly)?];
        self.call("gettransaction", handle_defaults(&mut args, &[null()]))
    }

    fn list_transactions(
        &self,
        label: Option<&str>,
        count: Option<usize>,
        skip: Option<usize>,
        include_watchonly: Option<bool>,
    ) -> Result<Vec<json::ListTransactionResult>> {
        let mut args = [
            label.unwrap_or("*").into(),
            opt_into_json(count)?,
            opt_into_json(skip)?,
            opt_into_json(include_watchonly)?,
        ];
        self.call("listtransactions", handle_defaults(&mut args, &[10.into(), 0.into(), null()]))
    }

    fn list_since_block(
        &self,
        blockhash: Option<&dashcore::BlockHash>,
        target_confirmations: Option<usize>,
        include_watchonly: Option<bool>,
        include_removed: Option<bool>,
    ) -> Result<json::ListSinceBlockResult> {
        let mut args = [
            opt_into_json(blockhash)?,
            opt_into_json(target_confirmations)?,
            opt_into_json(include_watchonly)?,
            opt_into_json(include_removed)?,
        ];
        self.call("listsinceblock", handle_defaults(&mut args, &[null()]))
    }

    fn get_tx_out(
        &self,
        txid: &dashcore::Txid,
        vout: u32,
        include_mempool: Option<bool>,
    ) -> Result<Option<json::GetTxOutResult>> {
        let mut args = [into_json(txid)?, into_json(vout)?, opt_into_json(include_mempool)?];
        opt_result(self.call("gettxout", handle_defaults(&mut args, &[null()]))?)
    }

    fn get_tx_out_proof(
        &self,
        txids: &[dashcore::Txid],
        block_hash: Option<&dashcore::BlockHash>,
    ) -> Result<Vec<u8>> {
        let mut args = [into_json(txids)?, opt_into_json(block_hash)?];
        let hex: String = self.call("gettxoutproof", handle_defaults(&mut args, &[null()]))?;
        Ok(FromHex::from_hex(&hex)?)
    }

    fn import_public_key(
        &self,
        pubkey: &PublicKey,
        label: Option<&str>,
        rescan: Option<bool>,
    ) -> Result<()> {
        let mut args = [pubkey.to_string().into(), opt_into_json(label)?, opt_into_json(rescan)?];
        self.call("importpubkey", handle_defaults(&mut args, &[into_json("")?, null()]))
    }

    fn import_private_key(
        &self,
        privkey: &PrivateKey,
        label: Option<&str>,
        rescan: Option<bool>,
    ) -> Result<()> {
        let mut args = [privkey.to_string().into(), opt_into_json(label)?, opt_into_json(rescan)?];
        self.call("importprivkey", handle_defaults(&mut args, &[into_json("")?, null()]))
    }

    fn import_address(
        &self,
        address: &Address,
        label: Option<&str>,
        rescan: Option<bool>,
    ) -> Result<()> {
        let mut args = [address.to_string().into(), opt_into_json(label)?, opt_into_json(rescan)?];
        self.call("importaddress", handle_defaults(&mut args, &[into_json("")?, null()]))
    }

    fn import_address_script(
        &self,
        script: &Script,
        label: Option<&str>,
        rescan: Option<bool>,
        p2sh: Option<bool>,
    ) -> Result<()> {
        let mut args = [
            script.to_hex().into(),
            opt_into_json(label)?,
            opt_into_json(rescan)?,
            opt_into_json(p2sh)?,
        ];
        self.call(
            "importaddress",
            handle_defaults(&mut args, &[into_json("")?, true.into(), null()]),
        )
    }

    fn import_multi(
        &self,
        requests: &[json::ImportMultiRequest],
        options: Option<&json::ImportMultiOptions>,
    ) -> Result<Vec<json::ImportMultiResult>> {
        let mut json_requests = Vec::with_capacity(requests.len());
        for req in requests {
            json_requests.push(serde_json::to_value(req)?);
        }
        let mut args = [json_requests.into(), opt_into_json(options)?];
        self.call("importmulti", handle_defaults(&mut args, &[null()]))
    }

    fn set_label(&self, address: &Address, label: &str) -> Result<()> {
        self.call("setlabel", &[address.to_string().into(), label.into()])
    }

    fn key_pool_refill(&self, new_size: Option<usize>) -> Result<()> {
        let mut args = [opt_into_json(new_size)?];
        self.call("keypoolrefill", handle_defaults(&mut args, &[null()]))
    }

    fn list_unspent(
        &self,
        minconf: Option<usize>,
        maxconf: Option<usize>,
        addresses: Option<&[&Address]>,
        include_unsafe: Option<bool>,
        query_options: Option<json::ListUnspentQueryOptions>,
    ) -> Result<Vec<json::ListUnspentResultEntry>> {
        let mut args = [
            opt_into_json(minconf)?,
            opt_into_json(maxconf)?,
            opt_into_json(addresses)?,
            opt_into_json(include_unsafe)?,
            opt_into_json(query_options)?,
        ];
        let defaults = [into_json(0)?, into_json(9999999)?, empty_arr(), into_json(true)?, null()];
        self.call("listunspent", handle_defaults(&mut args, &defaults))
    }

    /// To unlock, use [unlock_unspent].
    fn lock_unspent(&self, outputs: &[OutPoint]) -> Result<bool> {
        let outputs: Vec<_> = outputs
            .into_iter()
            .map(|o| serde_json::to_value(JsonOutPoint::from(*o)).unwrap())
            .collect();
        self.call("lockunspent", &[false.into(), outputs.into()])
    }

    fn unlock_unspent(&self, outputs: &[OutPoint]) -> Result<bool> {
        let outputs: Vec<_> = outputs
            .into_iter()
            .map(|o| serde_json::to_value(JsonOutPoint::from(*o)).unwrap())
            .collect();
        self.call("lockunspent", &[true.into(), outputs.into()])
    }

    /// Unlock all unspent UTXOs.
    fn unlock_unspent_all(&self) -> Result<bool> {
        self.call("lockunspent", &[true.into()])
    }

    fn list_received_by_address(
        &self,
        address_filter: Option<&Address>,
        minconf: Option<u32>,
        include_empty: Option<bool>,
        include_watchonly: Option<bool>,
    ) -> Result<Vec<json::ListReceivedByAddressResult>> {
        let mut args = [
            opt_into_json(minconf)?,
            opt_into_json(include_empty)?,
            opt_into_json(include_watchonly)?,
            opt_into_json(address_filter)?,
        ];
        let defaults = [1.into(), false.into(), false.into(), null()];
        self.call("listreceivedbyaddress", handle_defaults(&mut args, &defaults))
    }

    fn create_raw_transaction_hex(
        &self,
        utxos: &[json::CreateRawTransactionInput],
        outs: &HashMap<String, Amount>,
        locktime: Option<i64>,
        replaceable: Option<bool>,
    ) -> Result<String> {
        let outs_converted = serde_json::Map::from_iter(
            outs.iter().map(|(k, v)| (k.clone(), serde_json::Value::from(v.as_btc()))),
        );
        let mut args = [
            into_json(utxos)?,
            into_json(outs_converted)?,
            opt_into_json(locktime)?,
            opt_into_json(replaceable)?,
        ];
        let defaults = [into_json(0i64)?, null()];
        self.call("createrawtransaction", handle_defaults(&mut args, &defaults))
    }

    fn create_raw_transaction(
        &self,
        utxos: &[json::CreateRawTransactionInput],
        outs: &HashMap<String, Amount>,
        locktime: Option<i64>,
        replaceable: Option<bool>,
    ) -> Result<Transaction> {
        let hex: String = self.create_raw_transaction_hex(utxos, outs, locktime, replaceable)?;
        let bytes: Vec<u8> = FromHex::from_hex(&hex)?;
        Ok(dashcore::consensus::encode::deserialize(&bytes)?)
    }

    fn fund_raw_transaction<R: RawTx>(
        &self,
        tx: R,
        options: Option<&json::FundRawTransactionOptions>,
        is_witness: Option<bool>,
    ) -> Result<json::FundRawTransactionResult> {
        let mut args = [tx.raw_hex().into(), opt_into_json(options)?, opt_into_json(is_witness)?];
        let defaults = [empty_obj(), null()];
        self.call("fundrawtransaction", handle_defaults(&mut args, &defaults))
    }

    #[deprecated]
    fn sign_raw_transaction<R: RawTx>(
        &self,
        tx: R,
        utxos: Option<&[json::SignRawTransactionInput]>,
        private_keys: Option<&[PrivateKey]>,
        sighash_type: Option<json::SigHashType>,
    ) -> Result<json::SignRawTransactionResult> {
        let mut args = [
            tx.raw_hex().into(),
            opt_into_json(utxos)?,
            opt_into_json(private_keys)?,
            opt_into_json(sighash_type)?,
        ];
        let defaults = [empty_arr(), empty_arr(), null()];
        self.call("signrawtransaction", handle_defaults(&mut args, &defaults))
    }

    fn sign_raw_transaction_with_wallet<R: RawTx>(
        &self,
        tx: R,
        utxos: Option<&[json::SignRawTransactionInput]>,
        sighash_type: Option<json::SigHashType>,
    ) -> Result<json::SignRawTransactionResult> {
        let mut args = [tx.raw_hex().into(), opt_into_json(utxos)?, opt_into_json(sighash_type)?];
        let defaults = [empty_arr(), null()];
        self.call("signrawtransactionwithwallet", handle_defaults(&mut args, &defaults))
    }

    fn sign_raw_transaction_with_key<R: RawTx>(
        &self,
        tx: R,
        privkeys: &[PrivateKey],
        prevtxs: Option<&[json::SignRawTransactionInput]>,
        sighash_type: Option<json::SigHashType>,
    ) -> Result<json::SignRawTransactionResult> {
        let mut args = [
            tx.raw_hex().into(),
            into_json(privkeys)?,
            opt_into_json(prevtxs)?,
            opt_into_json(sighash_type)?,
        ];
        let defaults = [empty_arr(), null()];
        self.call("signrawtransactionwithkey", handle_defaults(&mut args, &defaults))
    }

    fn test_mempool_accept<R: RawTx>(
        &self,
        rawtxs: &[R],
    ) -> Result<Vec<json::TestMempoolAcceptResult>> {
        let hexes: Vec<serde_json::Value> =
            rawtxs.to_vec().into_iter().map(|r| r.raw_hex().into()).collect();
        self.call("testmempoolaccept", &[hexes.into()])
    }

    fn stop(&self) -> Result<String> {
        self.call("stop", &[])
    }

    fn verify_message(
        &self,
        address: &Address,
        signature: &Signature,
        message: &str,
    ) -> Result<bool> {
        let args = [address.to_string().into(), signature.to_string().into(), into_json(message)?];
        self.call("verifymessage", &args)
    }

    /// Generate new address under own control
    fn get_new_address(
        &self,
        label: Option<&str>,
        address_type: Option<json::AddressType>,
    ) -> Result<Address> {
        self.call("getnewaddress", &[opt_into_json(label)?, opt_into_json(address_type)?])
    }

    fn get_address_info(&self, address: &Address) -> Result<json::GetAddressInfoResult> {
        self.call("getaddressinfo", &[address.to_string().into()])
    }

    /// Mine `block_num` blocks and pay coinbase to `address`
    ///
    /// Returns hashes of the generated blocks
    fn generate_to_address(
        &self,
        block_num: u64,
        address: &Address,
    ) -> Result<Vec<dashcore::BlockHash>> {
        self.call("generatetoaddress", &[block_num.into(), address.to_string().into()])
    }

    /// Mine up to block_num blocks immediately (before the RPC call returns)
    /// to an address in the wallet.
    fn generate(&self, block_num: u64, maxtries: Option<u64>) -> Result<Vec<dashcore::BlockHash>> {
        self.call("generate", &[block_num.into(), opt_into_json(maxtries)?])
    }

    /// Mark a block as invalid by `block_hash`
    fn invalidate_block(&self, block_hash: &dashcore::BlockHash) -> Result<()> {
        self.call("invalidateblock", &[into_json(block_hash)?])
    }

    /// Mark a block as valid by `block_hash`
    fn reconsider_block(&self, block_hash: &dashcore::BlockHash) -> Result<()> {
        self.call("reconsiderblock", &[into_json(block_hash)?])
    }

    /// Get txids of all transactions in a memory pool
    fn get_raw_mempool(&self) -> Result<Vec<dashcore::Txid>> {
        self.call("getrawmempool", &[])
    }

    /// Get mempool data for given transaction
    fn get_mempool_entry(&self, txid: &dashcore::Txid) -> Result<json::GetMempoolEntryResult> {
        self.call("getmempoolentry", &[into_json(txid)?])
    }

    /// Get information about all known tips in the block tree, including the
    /// main chain as well as stale branches.
    fn get_chain_tips(&self) -> Result<json::GetChainTipsResult> {
        self.call("getchaintips", &[])
    }

    fn send_to_address(
        &self,
        address: &Address,
        amount: Amount,
        comment: Option<&str>,
        comment_to: Option<&str>,
        subtract_fee: Option<bool>,
        replaceable: Option<bool>,
        confirmation_target: Option<u32>,
        estimate_mode: Option<json::EstimateMode>,
    ) -> Result<dashcore::Txid> {
        let mut args = [
            address.to_string().into(),
            into_json(amount.as_btc())?,
            opt_into_json(comment)?,
            opt_into_json(comment_to)?,
            opt_into_json(subtract_fee)?,
            opt_into_json(replaceable)?,
            opt_into_json(confirmation_target)?,
            opt_into_json(estimate_mode)?,
        ];
        self.call(
            "sendtoaddress",
            handle_defaults(
                &mut args,
                &["".into(), "".into(), false.into(), false.into(), 6.into(), null()],
            ),
        )
    }

    /// Attempts to add a node to the addnode list.
    /// Nodes added using addnode (or -connect) are protected from DoS disconnection and are not required to be full nodes/support SegWit as other outbound peers are (though such peers will not be synced from).
    fn add_node(&self, addr: &str) -> Result<()> {
        self.call("addnode", &[into_json(&addr)?, into_json("add")?])
    }

    /// Attempts to remove a node from the addnode list.
    fn remove_node(&self, addr: &str) -> Result<()> {
        self.call("addnode", &[into_json(&addr)?, into_json("remove")?])
    }

    /// Attempts to connect to a node without permanently adding it to the addnode list.
    fn onetry_node(&self, addr: &str) -> Result<()> {
        self.call("addnode", &[into_json(&addr)?, into_json("onetry")?])
    }

    /// Immediately disconnects from the specified peer node.
    fn disconnect_node(&self, addr: &str) -> Result<()> {
        self.call("disconnectnode", &[into_json(&addr)?])
    }

    fn disconnect_node_by_id(&self, node_id: u32) -> Result<()> {
        self.call("disconnectnode", &[into_json("")?, into_json(node_id)?])
    }

    /// Returns information about the given added node, or all added nodes (note that onetry addnodes are not listed here)
    fn get_added_node_info(&self, node: Option<&str>) -> Result<Vec<json::GetAddedNodeInfoResult>> {
        if let Some(addr) = node {
            self.call("getaddednodeinfo", &[into_json(&addr)?])
        } else {
            self.call("getaddednodeinfo", &[])
        }
    }

    /// Return known addresses which can potentially be used to find new nodes in the network
    fn get_node_addresses(
        &self,
        count: Option<usize>,
    ) -> Result<Vec<json::GetNodeAddressesResult>> {
        let cnt = count.unwrap_or(1);
        self.call("getnodeaddresses", &[into_json(&cnt)?])
    }

    /// List all banned IPs/Subnets.
    fn list_banned(&self) -> Result<Vec<json::ListBannedResult>> {
        self.call("listbanned", &[])
    }

    /// Clear all banned IPs.
    fn clear_banned(&self) -> Result<()> {
        self.call("clearbanned", &[])
    }

    /// Attempts to add an IP/Subnet to the banned list.
    fn add_ban(&self, subnet: &str, bantime: u64, absolute: bool) -> Result<()> {
        self.call(
            "setban",
            &[into_json(&subnet)?, into_json("add")?, into_json(&bantime)?, into_json(&absolute)?],
        )
    }

    /// Attempts to remove an IP/Subnet from the banned list.
    fn remove_ban(&self, subnet: &str) -> Result<()> {
        self.call("setban", &[into_json(&subnet)?, into_json("remove")?])
    }

    /// Disable/enable all p2p network activity.
    fn set_network_active(&self, state: bool) -> Result<bool> {
        self.call("setnetworkactive", &[into_json(&state)?])
    }

    /// Returns data about each connected network node as an array of
    /// [`PeerInfo`][]
    ///
    /// [`PeerInfo`]: net/struct.PeerInfo.html
    fn get_peer_info(&self) -> Result<Vec<json::GetPeerInfoResult>> {
        self.call("getpeerinfo", &[])
    }

    /// Requests that a ping be sent to all other nodes, to measure ping
    /// time.
    ///
    /// Results provided in `getpeerinfo`, `pingtime` and `pingwait` fields
    /// are decimal seconds.
    ///
    /// Ping command is handled in queue with all other commands, so it
    /// measures processing backlog, not just network ping.
    fn ping(&self) -> Result<()> {
        self.call("ping", &[])
    }

    fn send_raw_transaction<R: RawTx>(&self, tx: R) -> Result<dashcore::Txid> {
        self.call("sendrawtransaction", &[tx.raw_hex().into()])
    }

    fn estimate_smart_fee(
        &self,
        conf_target: u16,
        estimate_mode: Option<json::EstimateMode>,
    ) -> Result<json::EstimateSmartFeeResult> {
        let mut args = [into_json(conf_target)?, opt_into_json(estimate_mode)?];
        self.call("estimatesmartfee", handle_defaults(&mut args, &[null()]))
    }

    /// Waits for a specific new block and returns useful info about it.
    /// Returns the current block on timeout or exit.
    ///
    /// # Arguments
    ///
    /// 1. `timeout`: Time in milliseconds to wait for a response. 0
    /// indicates no timeout.
    fn wait_for_new_block(&self, timeout: u64) -> Result<json::BlockRef> {
        self.call("waitfornewblock", &[into_json(timeout)?])
    }

    /// Waits for a specific new block and returns useful info about it.
    /// Returns the current block on timeout or exit.
    ///
    /// # Arguments
    ///
    /// 1. `blockhash`: Block hash to wait for.
    /// 2. `timeout`: Time in milliseconds to wait for a response. 0
    /// indicates no timeout.
    fn wait_for_block(
        &self,
        blockhash: &dashcore::BlockHash,
        timeout: u64,
    ) -> Result<json::BlockRef> {
        let args = [into_json(blockhash)?, into_json(timeout)?];
        self.call("waitforblock", &args)
    }

    fn wallet_create_funded_psbt(
        &self,
        inputs: &[json::CreateRawTransactionInput],
        outputs: &HashMap<String, Amount>,
        locktime: Option<i64>,
        options: Option<json::WalletCreateFundedPsbtOptions>,
        bip32derivs: Option<bool>,
    ) -> Result<json::WalletCreateFundedPsbtResult> {
        let outputs_converted = serde_json::Map::from_iter(
            outputs.iter().map(|(k, v)| (k.clone(), serde_json::Value::from(v.as_btc()))),
        );
        let mut args = [
            into_json(inputs)?,
            into_json(outputs_converted)?,
            opt_into_json(locktime)?,
            opt_into_json(options)?,
            opt_into_json(bip32derivs)?,
        ];
        self.call(
            "walletcreatefundedpsbt",
            handle_defaults(&mut args, &[0.into(), serde_json::Map::new().into(), false.into()]),
        )
    }

    fn wallet_process_psbt(
        &self,
        psbt: &str,
        sign: Option<bool>,
        sighash_type: Option<json::SigHashType>,
        bip32derivs: Option<bool>,
    ) -> Result<json::WalletProcessPsbtResult> {
        let mut args = [
            into_json(psbt)?,
            opt_into_json(sign)?,
            opt_into_json(sighash_type)?,
            opt_into_json(bip32derivs)?,
        ];
        let defaults = [
            true.into(),
            into_json(json::SigHashType::from(dashcore::EcdsaSighashType::All))?,
            true.into(),
        ];
        self.call("walletprocesspsbt", handle_defaults(&mut args, &defaults))
    }

    fn get_descriptor_info(&self, desc: &str) -> Result<json::GetDescriptorInfoResult> {
        self.call("getdescriptorinfo", &[desc.to_string().into()])
    }

    fn combine_psbt(&self, psbts: &[String]) -> Result<String> {
        self.call("combinepsbt", &[into_json(psbts)?])
    }

    fn finalize_psbt(&self, psbt: &str, extract: Option<bool>) -> Result<json::FinalizePsbtResult> {
        let mut args = [into_json(psbt)?, opt_into_json(extract)?];
        self.call("finalizepsbt", handle_defaults(&mut args, &[true.into()]))
    }

    fn derive_addresses(&self, descriptor: &str, range: Option<[u32; 2]>) -> Result<Vec<Address>> {
        let mut args = [into_json(descriptor)?, opt_into_json(range)?];
        self.call("deriveaddresses", handle_defaults(&mut args, &[null()]))
    }

    fn rescan_blockchain(
        &self,
        start_from: Option<usize>,
        stop_height: Option<usize>,
    ) -> Result<(usize, Option<usize>)> {
        let mut args = [opt_into_json(start_from)?, opt_into_json(stop_height)?];

        #[derive(Deserialize)]
        struct Response {
            pub start_height: usize,
            pub stop_height: Option<usize>,
        }
        let res: Response =
            self.call("rescanblockchain", handle_defaults(&mut args, &[0.into(), null()]))?;
        Ok((res.start_height, res.stop_height))
    }

    /// Returns statistics about the unspent transaction output set.
    /// This call may take some time.
    fn get_tx_out_set_info(&self) -> Result<json::GetTxOutSetInfoResult> {
        self.call("gettxoutsetinfo", &[])
    }

    /// Returns information about network traffic, including bytes in, bytes out,
    /// and current time.
    fn get_net_totals(&self) -> Result<json::GetNetTotalsResult> {
        self.call("getnettotals", &[])
    }

    /// Returns the estimated network hashes per second based on the last n blocks.
    fn get_network_hash_ps(&self, nblocks: Option<u64>, height: Option<u64>) -> Result<f64> {
        let mut args = [opt_into_json(nblocks)?, opt_into_json(height)?];
        self.call("getnetworkhashps", handle_defaults(&mut args, &[null(), null()]))
    }

    /// Returns the total uptime of the server in seconds
    fn uptime(&self) -> Result<u64> {
        self.call("uptime", &[])
    }

    fn scan_tx_out_set_blocking(
        &self,
        descriptors: &[json::ScanTxOutRequest],
    ) -> Result<json::ScanTxOutResult> {
        self.call("scantxoutset", &["start".into(), into_json(descriptors)?])
    }

    // --------------------------- Masternode -------------------------------

    /// Returns information about the number of known masternodes
    fn get_masternode_count(&self) -> Result<json::GetMasternodeCountResult> {
        self.call("masternode", &["count".into()])
    }

    /// Returns a list of known masternodes
    fn get_masternode_list(
        &self,
        mode: Option<&str>,
        filter: Option<&str>,
    ) -> Result<HashMap<String, json::Masternode>> {
        let mut args = ["list".into(), into_json(mode)?, opt_into_json(filter)?];
        self.call::<HashMap<String, json::Masternode>>(
            "masternode",
            handle_defaults(&mut args, &["json".into(), null()]),
        )
    }

    /// Returns masternode compatible outputs
    fn get_masternode_outputs(&self) -> Result<HashMap<String, String>> {
        let mut args = ["outputs".into()];
        self.call::<HashMap<String, String>>("masternode", handle_defaults(&mut args, &[null()]))
    }

    /// Returns an array of deterministic masternodes and their payments for the specified block
    fn get_masternode_payments(
        &self,
        block_hash: Option<&str>,
        count: Option<&str>,
    ) -> Result<Vec<json::GetMasternodePaymentsResult>> {
        let mut args = ["payments".into(), opt_into_json(block_hash)?, opt_into_json(count)?];
        self.call::<Vec<json::GetMasternodePaymentsResult>>(
            "masternode",
            handle_defaults(&mut args, &[null(), null()]),
        )
    }

    /// Returns masternode status information
    fn get_masternode_status(&self) -> Result<json::MasternodeStatus> {
        self.call("masternode", &["status".into()])
    }

    /// Returns the list of masternode winners
    fn get_masternode_winners(
        &self,
        count: Option<&str>,
        filter: Option<&str>,
    ) -> Result<HashMap<String, String>> {
        let mut args = ["winners".into(), opt_into_json(count)?, opt_into_json(filter)?];
        self.call::<HashMap<String, String>>(
            "masternode",
            handle_defaults(&mut args, &["10".into(), null()]),
        )
    }

    // -------------------------- BLS -------------------------------

    /// Parses a BLS secret key and returns the secret/public key pair
    fn get_bls_fromsecret(&self, secret: &str) -> Result<json::BLS> {
        let mut args = ["fromsecret".into(), into_json(secret)?];
        self.call::<json::BLS>("bls", handle_defaults(&mut args, &[null()]))
    }

    /// Parses a BLS secret key and returns the secret/public key pair
    fn get_bls_generate(&self) -> Result<json::BLS> {
        self.call::<json::BLS>("bls", &["generate".into()])
    }

    // -------------------------- Quorum -------------------------------

    /// Returns a list of on-chain quorums
    fn get_quorum_list(&self, count: Option<u8>) -> Result<json::QuorumListResult> {
        let mut args = ["list".into(), opt_into_json(count)?];
        self.call::<json::QuorumListResult>(
            "quorum",
            handle_defaults(&mut args, &[1.into(), null()]),
        )
    }

    /// Returns information about a specific quorum
    fn get_quorum_info(
        &self,
        llmq_type: u8,
        quorum_hash: &str,
        include_sk_share: Option<bool>,
    ) -> Result<json::QuorumInfoResult> {
        let mut args = [
            "info".into(),
            into_json(llmq_type)?,
            into_json(quorum_hash)?,
            opt_into_json(include_sk_share)?,
        ];
        self.call::<json::QuorumInfoResult>("quorum", handle_defaults(&mut args, &[null()]))
    }

    /// Returns the status of the current DKG process
    fn get_quorum_dkgstatus(&self, detail_level: Option<u8>) -> Result<json::QuorumDKGStatus> {
        let mut args = ["dkgstatus".into(), opt_into_json(detail_level)?];
        self.call::<json::QuorumDKGStatus>(
            "quorum",
            handle_defaults(&mut args, &[0.into(), null()]),
        )
    }

    /// Requests threshold-signing for a message
    fn get_quorum_sign(
        &self,
        llmq_type: u8,
        id: &str,
        msg_hash: &str,
        quorum_hash: Option<&str>,
        submit: Option<bool>,
    ) -> Result<json::QuorumSignResult> {
        let mut args = [
            "sign".into(),
            into_json(llmq_type)?,
            into_json(id)?,
            into_json(msg_hash)?,
            opt_into_json(quorum_hash)?,
            opt_into_json(submit)?,
        ];
        self.call::<json::QuorumSignResult>("quorum", handle_defaults(&mut args, &[null()]))
    }

    /// Returns the recovered signature for a previous threshold-signing message request
    fn get_quorum_getrecsig(
        &self,
        llmq_type: u8,
        id: &str,
        msg_hash: &str,
    ) -> Result<json::QuorumSignature> {
        let mut args =
            ["getrecsig".into(), into_json(llmq_type)?, into_json(id)?, into_json(msg_hash)?];
        self.call::<json::QuorumSignature>("quorum", handle_defaults(&mut args, &[null()]))
    }

    /// Checks for a recovered signature for a previous threshold-signing message request
    fn get_quorum_hasrecsig(&self, llmq_type: u8, id: &str, msg_hash: &str) -> Result<bool> {
        let mut args =
            ["hasrecsig".into(), into_json(llmq_type)?, into_json(id)?, into_json(msg_hash)?];
        self.call::<bool>("quorum", handle_defaults(&mut args, &[null()]))
    }

    /// Checks if there is a conflict for a threshold-signing message request
    fn get_quorum_isconflicting(&self, llmq_type: u8, id: &str, msg_hash: &str) -> Result<bool> {
        let mut args =
            ["isconflicting".into(), into_json(llmq_type)?, into_json(id)?, into_json(msg_hash)?];
        self.call::<bool>("quorum", handle_defaults(&mut args, &[null()]))
    }

    /// Checks which quorums the given masternode is a member of
    fn get_quorum_memberof(
        &self,
        pro_tx_hash: &str,
        scan_quorums_count: Option<u8>,
    ) -> Result<json::QuorumMemberOfResult> {
        let mut args =
            ["memberof".into(), into_json(pro_tx_hash)?, opt_into_json(scan_quorums_count)?];
        self.call::<json::QuorumMemberOfResult>("quorum", handle_defaults(&mut args, &[null()]))
    }

    /// Returns quorum rotation information
    fn get_quorum_rotationinfo(
        &self,
        block_request_hash: &str,
        extra_share: Option<bool>,
        base_block_hash: Option<&str>,
    ) -> Result<json::QuorumRotationInfo> {
        let mut args = [
            "rotationinfo".into(),
            into_json(block_request_hash)?,
            opt_into_json(extra_share)?,
            opt_into_json(base_block_hash)?,
        ];
        self.call::<json::QuorumRotationInfo>(
            "quorum",
            handle_defaults(&mut args, &[false.into(), "".into(), null()]),
        )
    }

    /// Returns information about the quorum that would/should sign a request
    fn get_quorum_selectquorum(&self, llmq_type: u8, id: &str) -> Result<json::SelectQuorumResult> {
        let mut args = ["selectquorum".into(), into_json(llmq_type)?, into_json(id)?];
        self.call::<json::SelectQuorumResult>("quorum", handle_defaults(&mut args, &[null()]))
    }

    /// Tests if a quorum signature is valid for a request id and a message hash
    fn get_quorum_verify(
        &self,
        llmq_type: u8,
        id: &str,
        msg_hash: &str,
        signature: &str,
        quorum_hash: Option<&str>,
        sign_height: Option<u32>,
    ) -> Result<bool> {
        let mut args = [
            "verify".into(),
            into_json(llmq_type)?,
            into_json(id)?,
            into_json(msg_hash)?,
            into_json(signature)?,
            opt_into_json(quorum_hash)?,
            opt_into_json(sign_height)?,
        ];
        self.call::<bool>("quorum", handle_defaults(&mut args, &[null()]))
    }

    // --------------------------- ProTx -------------------------------

    /// Returns a diff and a proof between two masternode list
    fn get_protx_diff(&self, base_block: u32, block: u32) -> Result<json::MasternodeListDiff> {
        let mut args = ["diff".into(), into_json(base_block)?, into_json(block)?];
        self.call::<json::MasternodeListDiff>("protx", handle_defaults(&mut args, &[null()]))
    }

    /// Returns a returns detailed information about a deterministic masternode
    fn get_protx_info(&self, protx_hash: &str) -> Result<json::ProTxInfo> {
        let mut args = ["info".into(), into_json(protx_hash)?];
        self.call::<json::ProTxInfo>("protx", handle_defaults(&mut args, &[null()]))
    }

    /// Returns a list of provider transactions
    fn get_protx_list(
        &self,
        protx_type: Option<&str>,
        detailed: Option<bool>,
        height: Option<u32>,
    ) -> Result<json::ProTxList> {
        let mut args = [
            "list".into(),
            opt_into_json(protx_type)?,
            opt_into_json(detailed)?,
            opt_into_json(height)?,
        ];
        self.call::<json::ProTxList>("protx", handle_defaults(&mut args, &[null()]))
    }

    /// Creates a ProRegTx referencing an existing collateral and and sends it to the network
<<<<<<< HEAD
    fn get_protx_register(
        &self,
        collateral_hash: &str,
        collateral_index: u32,
        ip_and_port: &str,
        owner_address: &str,
        operator_pub_key: &str,
        voting_address: &str,
        operator_reward: u32,
        payout_address: &str,
        fee_source_address: Option<&str>,
        submit: Option<bool>,
    ) -> Result<json::ProRegTxHash> {
        let mut args = [
            "register".into(),
            into_json(collateral_hash)?,
            into_json(collateral_index)?,
            into_json(ip_and_port)?,
            into_json(owner_address)?,
            into_json(operator_pub_key)?,
            into_json(voting_address)?,
            into_json(operator_reward)?,
            into_json(payout_address)?,
            opt_into_json(fee_source_address)?,
            opt_into_json(submit)?,
        ];
=======
    fn get_protx_register(&self, collateral_hash: &str, collateral_index: u32, ip_and_port: &str, owner_address: dashcore::Address, operator_pub_key: &str, voting_address: dashcore::Address, operator_reward: u32, payout_address: dashcore::Address, fee_source_address: Option<dashcore::Address>, submit: Option<bool>) -> Result<json::ProRegTxHash> {
        let mut args = ["register".into(), into_json(collateral_hash)?, into_json(collateral_index)?, into_json(ip_and_port)?, into_json(owner_address)?, into_json(operator_pub_key)?, into_json(voting_address)?, into_json(operator_reward)?, into_json(payout_address)?, opt_into_json(fee_source_address)?, opt_into_json(submit)?];
>>>>>>> 62241764
        self.call::<json::ProRegTxHash>("protx", handle_defaults(&mut args, &[null()]))
    }

    /// Creates and funds a ProRegTx with the 1,000 DASH necessary for a masternode and then sends it to the network
<<<<<<< HEAD
    fn get_protx_register_fund(
        &self,
        collateral_address: &str,
        ip_and_port: &str,
        owner_address: &str,
        operator_pub_key: &str,
        voting_address: &str,
        operator_reward: u32,
        payout_address: &str,
        fund_address: Option<&str>,
        submit: Option<bool>,
    ) -> Result<json::ProRegTxHash> {
        let mut args = [
            "register_fund".into(),
            into_json(collateral_address)?,
            into_json(ip_and_port)?,
            into_json(owner_address)?,
            into_json(operator_pub_key)?,
            into_json(voting_address)?,
            into_json(operator_reward)?,
            into_json(payout_address)?,
            opt_into_json(fund_address)?,
            opt_into_json(submit)?,
        ];
        self.call::<json::ProRegTxHash>("protx", handle_defaults(&mut args, &[null()]))
    }
=======
    fn get_protx_register_fund(&self, collateral_address: dashcore::Address, ip_and_port: &str, owner_address: dashcore::Address, operator_pub_key: &str, voting_address: dashcore::Address, operator_reward: u32, payout_address: dashcore::Address, fund_address: Option<dashcore::Address>, submit: Option<bool>) -> Result<json::ProRegTxHash> {
        let mut args = ["register_fund".into(), into_json(collateral_address)?, into_json(ip_and_port)?, into_json(owner_address)?, into_json(operator_pub_key)?, into_json(voting_address)?, into_json(operator_reward)?, into_json(payout_address)?, opt_into_json(fund_address)?, opt_into_json(submit)?];
        self.call::<json::ProRegTxHash>("protx", handle_defaults(&mut args, &[null()]))
    }

    /// Creates an unsigned ProTx and a message that must be signed externally
    fn get_protx_register_prepare(&self, collateral_hash: &str, collateral_index: u32, ip_and_port: &str, owner_address: dashcore::Address, operator_pub_key: &str, voting_address: dashcore::Address, operator_reward: u32, payout_address: dashcore::Address, fee_source_address: Option<dashcore::Address>) -> Result<json::ProTxRegPrepare> {
        let mut args = ["register_prepare".into(), into_json(collateral_address)?, into_json(collateral_index)?, into_json(ip_and_port)?, into_json(owner_address)?, into_json(operator_pub_key)?, into_json(voting_address)?, into_json(operator_reward)?, into_json(payout_address)?, opt_into_json(fee_source_address)?];
        self.call::<json::ProTxRegPrepare>("protx", handle_defaults(&mut args, &[null()]))
    }

    /// Combines the unsigned ProTx and a signature of the signMessage, signs all inputs which were added to 
    /// cover fees and submits the resulting transaction to the network
    fn get_protx_register_submit(&self, tx: &str, sig: &str) -> Result<json::ProRegTxHash> {
        let mut args = ["register_submit".into(), into_json(tx)?, into_json(sig)?];
        self.call::<json::ProRegTxHash>("protx", handle_defaults(&mut args, &[null()]))
    }

    /// Creates and sends a ProUpRevTx to the network
    fn get_protx_revoke(&self, pro_tx_hash: &str, operator_pub_key: &str, reason: json::ProTxRevokeReason, fee_source_address: Option<dashcore::Address>) -> Result<json::ProRegTxHash> {
        let mut args = ["revoke".into(), into_json(pro_tx_hash)?, into_json(operator_pub_key)?, into_json(reason)?, opt_into_json(fee_source_address)?];
        self.call::<json::ProRegTxHash>("protx", handle_defaults(&mut args, &[null()]))
    }

    /// Creates and sends a ProUpRegTx to the network
    fn get_protx_update_registrar(&self, pro_tx_hash: &str, operator_pub_key: &str, voting_address: dashcore::Address, payout_address: Option<dashcore::Address>, fee_source_address: Option<dashcore::Address>) -> Result<json::ProRegTxHash> {
        let mut args = ["update_registrar".into(), into_json(pro_tx_hash)?, into_json(operator_pub_key)?, into_json(voting_address)?, opt_into_json(payout_address)?, opt_into_json(fee_source_address)?];
        self.call::<json::ProRegTxHash>("protx", handle_defaults(&mut args, &[null()]))
    }

    /// Creates and sends a ProUpServTx to the network
    fn get_protx_update_service(&self, pro_tx_hash: &str, ip_and_port: &str, operator_key: &str, operator_payout_address: Option<dashcore::Address>, fee_source_address: Option<dashcore::Address>) -> Result<json::ProRegTxHash> {
        let mut args = ["update_service".into(), into_json(pro_tx_hash)?, into_json(ip_and_port)?, into_json(operator_key)?, opt_into_json(payout_address)?, opt_into_json(fee_source_address)?];
        self.call::<json::ProRegTxHash>("protx", handle_defaults(&mut args, &[null()]))
    }

    /// Tests if a quorum signature is valid for a ChainLock
    fn get_verifychainlock(&self, block_hash: &str, signature: &str, block_height: Option<u32>) -> Result<bool> {
        let mut args = [into_json(block_hash)?, into_json(signature)?, opt_into_json(block_height)?];
        self.call::<bool>("verifychainlock", handle_defaults(&mut args, &[null()]))
    }

    /// Tests  if a quorum signature is valid for an InstantSend Lock
    fn get_verifyislock(&self, id: &str, tx_id: &str, signature: &str, max_height: Option<u32>) -> Result<bool> {
        let mut args = [into_json(id)?, into_json(tx_id)?, into_json(signature)?, opt_into_json(max_height)?];
        self.call::<bool>("verifyislock", handle_defaults(&mut args, &[null()]))
    }


>>>>>>> 62241764
}

/// Client implements a JSON-RPC client for the Dash Core daemon or compatible APIs.
pub struct Client {
    client: jsonrpc::client::Client,
}

impl fmt::Debug for Client {
    fn fmt(&self, f: &mut fmt::Formatter) -> fmt::Result {
        write!(f, "dashcore_rpc::Client({:?})", self.client)
    }
}

impl Client {
    /// Creates a client to a dashd JSON-RPC server.
    ///
    /// Can only return [Err] when using cookie authentication.
    pub fn new(url: &str, auth: Auth) -> Result<Self> {
        let (user, pass) = auth.get_user_pass()?;
        jsonrpc::client::Client::simple_http(url, user, pass)
            .map(|client| Client {
                client,
            })
            .map_err(|e| super::error::Error::JsonRpc(e.into()))
    }

    /// Create a new Client using the given [jsonrpc::Client].
    pub fn from_jsonrpc(client: jsonrpc::client::Client) -> Client {
        Client {
            client,
        }
    }

    /// Get the underlying JSONRPC client.
    pub fn get_jsonrpc_client(&self) -> &jsonrpc::client::Client {
        &self.client
    }
}

impl RpcApi for Client {
    /// Call an `cmd` rpc with given `args` list
    fn call<T: for<'a> serde::de::Deserialize<'a>>(
        &self,
        cmd: &str,
        args: &[serde_json::Value],
    ) -> Result<T> {
        let raw_args: Vec<_> = args
            .iter()
            .map(|a| {
                let json_string = serde_json::to_string(a)?;
                serde_json::value::RawValue::from_string(json_string) // we can't use to_raw_value here due to compat with Rust 1.29
            })
            .map(|a| a.map_err(|e| Error::Json(e)))
            .collect::<Result<Vec<_>>>()?;
        let req = self.client.build_request(&cmd, &raw_args);
        if log_enabled!(Debug) {
            debug!(target: "dashcore_rpc", "JSON-RPC request: {} {}", cmd, serde_json::Value::from(args));
        }

        let resp = self.client.send_request(req).map_err(Error::from);
        log_response(cmd, &resp);
        Ok(resp?.result()?)
    }
}

fn log_response(cmd: &str, resp: &Result<jsonrpc::Response>) {
    if log_enabled!(Warn) || log_enabled!(Debug) || log_enabled!(Trace) {
        match resp {
            Err(ref e) => {
                if log_enabled!(Debug) {
                    debug!(target: "dashcore_rpc", "JSON-RPC failed parsing reply of {}: {:?}", cmd, e);
                }
            }
            Ok(ref resp) => {
                if let Some(ref e) = resp.error {
                    if log_enabled!(Debug) {
                        debug!(target: "dashcore_rpc", "JSON-RPC error for {}: {:?}", cmd, e);
                    }
                } else if log_enabled!(Trace) {
                    // we can't use to_raw_value here due to compat with Rust 1.29
                    let def = serde_json::value::RawValue::from_string(
                        serde_json::Value::Null.to_string(),
                    )
                    .unwrap();
                    let result = resp.result.as_ref().unwrap_or(&def);
                    trace!(target: "dashcore_rpc", "JSON-RPC response for {}: {}", cmd, result);
                }
            }
        }
    }
}

#[cfg(test)]
mod tests {
    use super::*;
    use dashcore;
    use serde_json;

    #[test]
    fn test_raw_tx() {
        use dashcore::consensus::encode;
        let client = Client::new("http://localhost/".into(), Auth::None).unwrap();
        let tx: dashcore::Transaction = encode::deserialize(&Vec::<u8>::from_hex("0200000001586bd02815cf5faabfec986a4e50d25dbee089bd2758621e61c5fab06c334af0000000006b483045022100e85425f6d7c589972ee061413bcf08dc8c8e589ce37b217535a42af924f0e4d602205c9ba9cb14ef15513c9d946fa1c4b797883e748e8c32171bdf6166583946e35c012103dae30a4d7870cd87b45dd53e6012f71318fdd059c1c2623b8cc73f8af287bb2dfeffffff021dc4260c010000001976a914f602e88b2b5901d8aab15ebe4a97cf92ec6e03b388ac00e1f505000000001976a914687ffeffe8cf4e4c038da46a9b1d37db385a472d88acfd211500").unwrap()).unwrap();

        assert!(client.send_raw_transaction(&tx).is_err());
        assert!(client.send_raw_transaction(&encode::serialize(&tx)).is_err());
        assert!(client.send_raw_transaction("deadbeef").is_err());
        assert!(client.send_raw_transaction("deadbeef".to_owned()).is_err());
    }

    fn test_handle_defaults_inner() -> Result<()> {
        {
            let mut args = [into_json(0)?, null(), null()];
            let defaults = [into_json(1)?, into_json(2)?];
            let res = [into_json(0)?];
            assert_eq!(handle_defaults(&mut args, &defaults), &res);
        }
        {
            let mut args = [into_json(0)?, into_json(1)?, null()];
            let defaults = [into_json(2)?];
            let res = [into_json(0)?, into_json(1)?];
            assert_eq!(handle_defaults(&mut args, &defaults), &res);
        }
        {
            let mut args = [into_json(0)?, null(), into_json(5)?];
            let defaults = [into_json(2)?, into_json(3)?];
            let res = [into_json(0)?, into_json(2)?, into_json(5)?];
            assert_eq!(handle_defaults(&mut args, &defaults), &res);
        }
        {
            let mut args = [into_json(0)?, null(), into_json(5)?, null()];
            let defaults = [into_json(2)?, into_json(3)?, into_json(4)?];
            let res = [into_json(0)?, into_json(2)?, into_json(5)?];
            assert_eq!(handle_defaults(&mut args, &defaults), &res);
        }
        {
            let mut args = [null(), null()];
            let defaults = [into_json(2)?, into_json(3)?];
            let res: [serde_json::Value; 0] = [];
            assert_eq!(handle_defaults(&mut args, &defaults), &res);
        }
        {
            let mut args = [null(), into_json(1)?];
            let defaults = [];
            let res = [null(), into_json(1)?];
            assert_eq!(handle_defaults(&mut args, &defaults), &res);
        }
        {
            let mut args = [];
            let defaults = [];
            let res: [serde_json::Value; 0] = [];
            assert_eq!(handle_defaults(&mut args, &defaults), &res);
        }
        {
            let mut args = [into_json(0)?];
            let defaults = [into_json(2)?];
            let res = [into_json(0)?];
            assert_eq!(handle_defaults(&mut args, &defaults), &res);
        }
        Ok(())
    }

    #[test]
    fn test_handle_defaults() {
        test_handle_defaults_inner().unwrap();
    }
}<|MERGE_RESOLUTION|>--- conflicted
+++ resolved
@@ -1407,7 +1407,6 @@
     }
 
     /// Creates a ProRegTx referencing an existing collateral and and sends it to the network
-<<<<<<< HEAD
     fn get_protx_register(
         &self,
         collateral_hash: &str,
@@ -1434,15 +1433,10 @@
             opt_into_json(fee_source_address)?,
             opt_into_json(submit)?,
         ];
-=======
-    fn get_protx_register(&self, collateral_hash: &str, collateral_index: u32, ip_and_port: &str, owner_address: dashcore::Address, operator_pub_key: &str, voting_address: dashcore::Address, operator_reward: u32, payout_address: dashcore::Address, fee_source_address: Option<dashcore::Address>, submit: Option<bool>) -> Result<json::ProRegTxHash> {
-        let mut args = ["register".into(), into_json(collateral_hash)?, into_json(collateral_index)?, into_json(ip_and_port)?, into_json(owner_address)?, into_json(operator_pub_key)?, into_json(voting_address)?, into_json(operator_reward)?, into_json(payout_address)?, opt_into_json(fee_source_address)?, opt_into_json(submit)?];
->>>>>>> 62241764
         self.call::<json::ProRegTxHash>("protx", handle_defaults(&mut args, &[null()]))
     }
 
     /// Creates and funds a ProRegTx with the 1,000 DASH necessary for a masternode and then sends it to the network
-<<<<<<< HEAD
     fn get_protx_register_fund(
         &self,
         collateral_address: &str,
@@ -1469,11 +1463,6 @@
         ];
         self.call::<json::ProRegTxHash>("protx", handle_defaults(&mut args, &[null()]))
     }
-=======
-    fn get_protx_register_fund(&self, collateral_address: dashcore::Address, ip_and_port: &str, owner_address: dashcore::Address, operator_pub_key: &str, voting_address: dashcore::Address, operator_reward: u32, payout_address: dashcore::Address, fund_address: Option<dashcore::Address>, submit: Option<bool>) -> Result<json::ProRegTxHash> {
-        let mut args = ["register_fund".into(), into_json(collateral_address)?, into_json(ip_and_port)?, into_json(owner_address)?, into_json(operator_pub_key)?, into_json(voting_address)?, into_json(operator_reward)?, into_json(payout_address)?, opt_into_json(fund_address)?, opt_into_json(submit)?];
-        self.call::<json::ProRegTxHash>("protx", handle_defaults(&mut args, &[null()]))
-    }
 
     /// Creates an unsigned ProTx and a message that must be signed externally
     fn get_protx_register_prepare(&self, collateral_hash: &str, collateral_index: u32, ip_and_port: &str, owner_address: dashcore::Address, operator_pub_key: &str, voting_address: dashcore::Address, operator_reward: u32, payout_address: dashcore::Address, fee_source_address: Option<dashcore::Address>) -> Result<json::ProTxRegPrepare> {
@@ -1519,7 +1508,6 @@
     }
 
 
->>>>>>> 62241764
 }
 
 /// Client implements a JSON-RPC client for the Dash Core daemon or compatible APIs.
