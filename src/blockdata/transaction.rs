// Rust Bitcoin Library
// Written in 2014 by
//     Andrew Poelstra <apoelstra@wpsoftware.net>
//
// To the extent possible under law, the author(s) have dedicated all
// copyright and related and neighboring rights to this software to
// the public domain worldwide. This software is distributed without
// any warranty.
//
// You should have received a copy of the CC0 Public Domain Dedication
// along with this software.
// If not, see <http://creativecommons.org/publicdomain/zero/1.0/>.
//

//! Bitcoin transactions.
//!
//! A transaction describes a transfer of money. It consumes previously-unspent
//! transaction outputs and produces new ones, satisfying the condition to spend
//! the old outputs (typically a digital signature with a specific key must be
//! provided) and defining the condition to spend the new ones. The use of digital
//! signatures ensures that coins cannot be spent by unauthorized parties.
//!
//! This module provides the structures and functions needed to support transactions.
//!

use prelude::*;

use io;
<<<<<<< HEAD
use core::{fmt, str, default::Default};
use std::convert::TryInto;
=======
use core::{fmt, str, default::Default, convert::TryInto};
>>>>>>> b5ea7a66
#[cfg(feature = "std")] use std::error;

use hashes::{self, Hash, sha256d};
use hashes::hex::FromHex;

use util::endian;
use blockdata::constants::WITNESS_SCALE_FACTOR;
#[cfg(feature="bitcoinconsensus")] use blockdata::script;
use blockdata::script::Script;
use blockdata::witness::Witness;
use consensus::{encode, Decodable, Encodable};
use consensus::encode::MAX_VEC_SIZE;
use hash_types::{Sighash, Txid, Wtxid};
use VarInt;

#[cfg(doc)]
use util::sighash::SchnorrSighashType;

/// Used for signature hash for invalid use of SIGHASH_SINGLE.
const UINT256_ONE: [u8; 32] = [
    1, 0, 0, 0, 0, 0, 0, 0,
    0, 0, 0, 0, 0, 0, 0, 0,
    0, 0, 0, 0, 0, 0, 0, 0,
    0, 0, 0, 0, 0, 0, 0, 0
];

/// A reference to a transaction output.
#[derive(Copy, Clone, Debug, Eq, Hash, PartialEq, PartialOrd, Ord)]
pub struct OutPoint {
    /// The referenced transaction's txid.
    pub txid: Txid,
    /// The index of the referenced output in its transaction's vout.
    pub vout: u32,
}
serde_struct_human_string_impl!(OutPoint, "an OutPoint", txid, vout);

impl OutPoint {
    /// Creates a new [`OutPoint`].
    #[inline]
    pub fn new(txid: Txid, vout: u32) -> OutPoint {
        OutPoint { txid, vout }
    }

    /// Creates a "null" `OutPoint`.
    ///
    /// This value is used for coinbase transactions because they don't have any previous outputs.
    #[inline]
    pub fn null() -> OutPoint {
        OutPoint {
            txid: Default::default(),
            vout: u32::max_value(),
        }
    }

    /// Checks if an `OutPoint` is "null".
    ///
    /// # Examples
    ///
    /// ```rust
    /// use dashcore::blockdata::constants::genesis_block;
    /// use dashcore::network::constants::Network;
    ///
    /// let block = genesis_block(Network::Bitcoin);
    /// let tx = &block.txdata[0];
    ///
    /// // Coinbase transactions don't have any previous output.
    /// assert!(tx.input[0].previous_output.is_null());
    /// ```
    #[inline]
    pub fn is_null(&self) -> bool {
        *self == OutPoint::null()
    }
}

impl From<[u8; 36]> for OutPoint {
    fn from(buffer: [u8; 36]) -> Self {
        let tx_id: [u8; 32] = buffer[0..32].try_into().unwrap();
        let index: [u8; 4] = buffer[32..36].try_into().unwrap();

        Self {
            txid: Txid::from_inner(tx_id),
            vout: u32::from_le_bytes(index)
        }
    }
}

impl Default for OutPoint {
    fn default() -> Self {
        OutPoint::null()
    }
}

impl fmt::Display for OutPoint {
    fn fmt(&self, f: &mut fmt::Formatter) -> fmt::Result {
        write!(f, "{}:{}", self.txid, self.vout)
    }
}

/// An error in parsing an OutPoint.
#[derive(Clone, PartialEq, Eq, Debug)]
pub enum ParseOutPointError {
    /// Error in TXID part.
    Txid(hashes::hex::Error),
    /// Error in vout part.
    Vout(::core::num::ParseIntError),
    /// Error in general format.
    Format,
    /// Size exceeds max.
    TooLong,
    /// Vout part is not strictly numeric without leading zeroes.
    VoutNotCanonical,
}

impl fmt::Display for ParseOutPointError {
    fn fmt(&self, f: &mut fmt::Formatter) -> fmt::Result {
        match *self {
            ParseOutPointError::Txid(ref e) => write!(f, "error parsing TXID: {}", e),
            ParseOutPointError::Vout(ref e) => write!(f, "error parsing vout: {}", e),
            ParseOutPointError::Format => write!(f, "OutPoint not in <txid>:<vout> format"),
            ParseOutPointError::TooLong => write!(f, "vout should be at most 10 digits"),
            ParseOutPointError::VoutNotCanonical => write!(f, "no leading zeroes or + allowed in vout part"),
        }
    }
}

#[cfg(feature = "std")]
#[cfg_attr(docsrs, doc(cfg(feature = "std")))]
impl error::Error for ParseOutPointError {
    fn cause(&self) -> Option<&dyn  error::Error> {
        match *self {
            ParseOutPointError::Txid(ref e) => Some(e),
            ParseOutPointError::Vout(ref e) => Some(e),
            _ => None,
        }
    }
}

/// Parses a string-encoded transaction index (vout).
/// Does not permit leading zeroes or non-digit characters.
fn parse_vout(s: &str) -> Result<u32, ParseOutPointError> {
    if s.len() > 1 {
        let first = s.chars().next().unwrap();
        if first == '0' || first == '+' {
            return Err(ParseOutPointError::VoutNotCanonical);
        }
    }
    s.parse().map_err(ParseOutPointError::Vout)
}

impl ::core::str::FromStr for OutPoint {
    type Err = ParseOutPointError;

    fn from_str(s: &str) -> Result<Self, Self::Err> {
        if s.len() > 75 { // 64 + 1 + 10
            return Err(ParseOutPointError::TooLong);
        }
        let find = s.find(':');
        if find == None || find != s.rfind(':') {
            return Err(ParseOutPointError::Format);
        }
        let colon = find.unwrap();
        if colon == 0 || colon == s.len() - 1 {
            return Err(ParseOutPointError::Format);
        }
        Ok(OutPoint {
            txid: Txid::from_hex(&s[..colon]).map_err(ParseOutPointError::Txid)?,
            vout: parse_vout(&s[colon+1..])?,
        })
    }
}

/// A transaction input, which defines old coins to be consumed
#[derive(Clone, PartialEq, Eq, PartialOrd, Ord, Debug, Hash)]
#[cfg_attr(feature = "serde", derive(Serialize, Deserialize))]
pub struct TxIn {
    /// The reference to the previous output that is being used an an input.
    pub previous_output: OutPoint,
    /// The script which pushes values on the stack which will cause
    /// the referenced output's script to be accepted.
    pub script_sig: Script,
    /// The sequence number, which suggests to miners which of two
    /// conflicting transactions should be preferred, or 0xFFFFFFFF
    /// to ignore this feature. This is generally never used since
    /// the miner behaviour cannot be enforced.
    pub sequence: u32,
    /// Witness data: an array of byte-arrays.
    /// Note that this field is *not* (de)serialized with the rest of the TxIn in
    /// Encodable/Decodable, as it is (de)serialized at the end of the full
    /// Transaction. It *is* (de)serialized with the rest of the TxIn in other
    /// (de)serialization routines.
    pub witness: Witness
}

impl Default for TxIn {
    fn default() -> TxIn {
        TxIn {
            previous_output: OutPoint::default(),
            script_sig: Script::new(),
            sequence: u32::max_value(),
            witness: Witness::default(),
        }
    }
}

/// A transaction output, which defines new coins to be created from old ones.
#[derive(Clone, PartialEq, Eq, PartialOrd, Ord, Debug, Hash)]
#[cfg_attr(feature = "serde", derive(Serialize, Deserialize))]
pub struct TxOut {
    /// The value of the output, in satoshis.
    pub value: u64,
    /// The script which must be satisfied for the output to be spent.
    pub script_pubkey: Script
}

// This is used as a "null txout" in consensus signing code.
impl Default for TxOut {
    fn default() -> TxOut {
        TxOut { value: 0xffffffffffffffff, script_pubkey: Script::new() }
    }
}

/// A Bitcoin transaction, which describes an authenticated movement of coins.
///
/// If any inputs have nonempty witnesses, the entire transaction is serialized
/// in the post-BIP141 Segwit format which includes a list of witnesses. If all
/// inputs have empty witnesses, the transaction is serialized in the pre-BIP141
/// format.
///
/// There is one major exception to this: to avoid deserialization ambiguity,
/// if the transaction has no inputs, it is serialized in the BIP141 style. Be
/// aware that this differs from the transaction format in PSBT, which _never_
/// uses BIP141. (Ordinarily there is no conflict, since in PSBT transactions
/// are always unsigned and therefore their inputs have empty witnesses.)
///
/// The specific ambiguity is that Segwit uses the flag bytes `0001` where an old
/// serializer would read the number of transaction inputs. The old serializer
/// would interpret this as "no inputs, one output", which means the transaction
/// is invalid, and simply reject it. Segwit further specifies that this encoding
/// should *only* be used when some input has a nonempty witness; that is,
/// witness-less transactions should be encoded in the traditional format.
///
/// However, in protocols where transactions may legitimately have 0 inputs, e.g.
/// when parties are cooperatively funding a transaction, the "00 means Segwit"
/// heuristic does not work. Since Segwit requires such a transaction be encoded
/// in the original transaction format (since it has no inputs and therefore
/// no input witnesses), a traditionally encoded transaction may have the `0001`
/// Segwit flag in it, which confuses most Segwit parsers including the one in
/// Bitcoin Core.
///
/// We therefore deviate from the spec by always using the Segwit witness encoding
/// for 0-input transactions, which results in unambiguously parseable transactions.
#[derive(Clone, PartialEq, Eq, PartialOrd, Ord, Debug, Hash)]
#[cfg_attr(feature = "serde", derive(Serialize, Deserialize))]
pub struct Transaction {
    /// The protocol version, is currently expected to be 1 or 2 (BIP 68).
    pub version: i32,
    /// Block number before which this transaction is valid, or 0 for valid immediately.
    pub lock_time: u32,
    /// List of transaction inputs.
    pub input: Vec<TxIn>,
    /// List of transaction outputs.
    pub output: Vec<TxOut>,
}

impl Transaction {
    /// Computes a "normalized TXID" which does not include any signatures.
    /// This gives a way to identify a transaction that is "the same" as
    /// another in the sense of having same inputs and outputs.
    pub fn ntxid(&self) -> sha256d::Hash {
        let cloned_tx = Transaction {
            version: self.version,
            lock_time: self.lock_time,
            input: self.input.iter().map(|txin| TxIn { script_sig: Script::new(), witness: Witness::default(), .. *txin }).collect(),
            output: self.output.clone(),
        };
        cloned_tx.txid().into()
    }

    /// Computes the txid. For non-segwit transactions this will be identical
    /// to the output of `wtxid()`, but for segwit transactions,
    /// this will give the correct txid (not including witnesses) while `wtxid`
    /// will also hash witnesses.
    pub fn txid(&self) -> Txid {
        let mut enc = Txid::engine();
        self.version.consensus_encode(&mut enc).expect("engines don't error");
        self.input.consensus_encode(&mut enc).expect("engines don't error");
        self.output.consensus_encode(&mut enc).expect("engines don't error");
        self.lock_time.consensus_encode(&mut enc).expect("engines don't error");
        Txid::from_engine(enc)
    }

    /// Computes SegWit-version of the transaction id (wtxid). For transaction with the witness
    /// data this hash includes witness, for pre-witness transaction it is equal to the normal
    /// value returned by txid() function.
    pub fn wtxid(&self) -> Wtxid {
        let mut enc = Wtxid::engine();
        self.consensus_encode(&mut enc).expect("engines don't error");
        Wtxid::from_engine(enc)
    }

    /// Encodes the signing data from which a signature hash for a given input index with a given
    /// sighash flag can be computed.
    ///
    /// To actually produce a scriptSig, this hash needs to be run through an ECDSA signer, the
    /// [`EcdsaSighashType`] appended to the resulting sig, and a script written around this, but
    /// this is the general (and hard) part.
    ///
    /// The `sighash_type` supports an arbitrary `u32` value, instead of just [`EcdsaSighashType`],
    /// because internally 4 bytes are being hashed, even though only the lowest byte is appended to
    /// signature in a transaction.
    ///
    /// # Warning
    ///
    /// - Does NOT attempt to support OP_CODESEPARATOR. In general this would require evaluating
    /// `script_pubkey` to determine which separators get evaluated and which don't, which we don't
    /// have the information to determine.
    /// - Does NOT handle the sighash single bug, you should either handle that manually or use
    /// [`Self::signature_hash()`] instead.
    ///
    /// # Panics
    ///
    /// If `input_index` is out of bounds (greater than or equal to `self.input.len()`).
    pub fn encode_signing_data_to<Write: io::Write, U: Into<u32>>(
        &self,
        mut writer: Write,
        input_index: usize,
        script_pubkey: &Script,
        sighash_type: U,
    ) -> Result<(), encode::Error> {
        let sighash_type: u32 = sighash_type.into();
        assert!(input_index < self.input.len());  // Panic on OOB

        if self.is_invalid_use_of_sighash_single(sighash_type, input_index) {
            // We cannot correctly handle the SIGHASH_SINGLE bug here because usage of this function
            // will result in the data written to the writer being hashed, however the correct
            // handling of the SIGHASH_SINGLE bug is to return the 'one array' - either implement
            // this behaviour manually or use `signature_hash()`.
            writer.write(b"[not a transaction] SIGHASH_SINGLE bug")?;
            return Ok(())
        }

        let (sighash, anyone_can_pay) = EcdsaSighashType::from_consensus(sighash_type).split_anyonecanpay_flag();

        // Build tx to sign
        let mut tx = Transaction {
            version: self.version,
            lock_time: self.lock_time,
            input: vec![],
            output: vec![],
        };
        // Add all inputs necessary..
        if anyone_can_pay {
            tx.input = vec![TxIn {
                previous_output: self.input[input_index].previous_output,
                script_sig: script_pubkey.clone(),
                sequence: self.input[input_index].sequence,
                witness: Witness::default(),
            }];
        } else {
            tx.input = Vec::with_capacity(self.input.len());
            for (n, input) in self.input.iter().enumerate() {
                tx.input.push(TxIn {
                    previous_output: input.previous_output,
                    script_sig: if n == input_index { script_pubkey.clone() } else { Script::new() },
                    sequence: if n != input_index && (sighash == EcdsaSighashType::Single || sighash == EcdsaSighashType::None) { 0 } else { input.sequence },
                    witness: Witness::default(),
                });
            }
        }
        // ..then all outputs
        tx.output = match sighash {
            EcdsaSighashType::All => self.output.clone(),
            EcdsaSighashType::Single => {
                let output_iter = self.output.iter()
                                      .take(input_index + 1)  // sign all outputs up to and including this one, but erase
                                      .enumerate()            // all of them except for this one
                                      .map(|(n, out)| if n == input_index { out.clone() } else { TxOut::default() });
                output_iter.collect()
            }
            EcdsaSighashType::None => vec![],
            _ => unreachable!()
        };
        // hash the result
        tx.consensus_encode(&mut writer)?;
        let sighash_arr = endian::u32_to_array_le(sighash_type);
        sighash_arr.consensus_encode(&mut writer)?;
        Ok(())
    }

    /// Computes a signature hash for a given input index with a given sighash flag.
    ///
    /// To actually produce a scriptSig, this hash needs to be run through an ECDSA signer, the
    /// [`EcdsaSighashType`] appended to the resulting sig, and a script written around this, but
    /// this is the general (and hard) part.
    ///
    /// The `sighash_type` supports an arbitrary `u32` value, instead of just [`EcdsaSighashType`],
    /// because internally 4 bytes are being hashed, even though only the lowest byte is appended to
    /// signature in a transaction.
    ///
    /// This function correctly handles the sighash single bug by returning the 'one array'. The
    /// sighash single bug becomes exploitable when one tries to sign a transaction with
    /// `SIGHASH_SINGLE` and there is not a corresponding output with the same index as the input.
    ///
    /// # Warning
    ///
    /// Does NOT attempt to support OP_CODESEPARATOR. In general this would require evaluating
    /// `script_pubkey` to determine which separators get evaluated and which don't, which we don't
    /// have the information to determine.
    ///
    /// # Panics
    ///
    /// If `input_index` is out of bounds (greater than or equal to `self.input.len()`).
    pub fn signature_hash(
        &self,
        input_index: usize,
        script_pubkey: &Script,
        sighash_u32: u32
    ) -> Sighash {
        if self.is_invalid_use_of_sighash_single(sighash_u32, input_index) {
            return Sighash::from_slice(&UINT256_ONE).expect("const-size array");
        }

        let mut engine = Sighash::engine();
        self.encode_signing_data_to(&mut engine, input_index, script_pubkey, sighash_u32)
            .expect("engines don't error");
        Sighash::from_engine(engine)
    }

    fn is_invalid_use_of_sighash_single(&self, sighash: u32, input_index: usize) -> bool {
        let ty = EcdsaSighashType::from_consensus(sighash);
        ty == EcdsaSighashType::Single && input_index >= self.output.len()
    }

    /// Returns the "weight" of this transaction, as defined by BIP141.
    #[inline]
    #[deprecated(since = "0.28.0", note = "Please use `transaction::weight` instead.")]
    pub fn get_weight(&self) -> usize {
        self.weight()
    }

    /// Returns the "weight" of this transaction, as defined by BIP141.
    ///
    /// For transactions with an empty witness, this is simply the consensus-serialized size times
    /// four. For transactions with a witness, this is the non-witness consensus-serialized size
    /// multiplied by three plus the with-witness consensus-serialized size.
    #[inline]
    pub fn weight(&self) -> usize {
        self.scaled_size(WITNESS_SCALE_FACTOR)
    }

    /// Returns the regular byte-wise consensus-serialized size of this transaction.
    #[inline]
    #[deprecated(since = "0.28.0", note = "Please use `transaction::size` instead.")]
    pub fn get_size(&self) -> usize {
        self.size()
    }

    /// Returns the regular byte-wise consensus-serialized size of this transaction.
    #[inline]
    pub fn size(&self) -> usize {
        self.scaled_size(1)
    }

    /// Returns the "virtual size" (vsize) of this transaction.
    #[inline]
    #[deprecated(since = "0.28.0", note = "Please use `transaction::vsize` instead.")]
    pub fn get_vsize(&self) -> usize {
        self.vsize()
    }

    /// Returns the "virtual size" (vsize) of this transaction.
    ///
    /// Will be `ceil(weight / 4.0)`. Note this implements the virtual size as per [`BIP141`], which
    /// is different to what is implemented in Bitcoin Core. The computation should be the same for
    /// any remotely sane transaction, and a standardness-rule-correct version is available in the
    /// [`policy`] module.
    ///
    /// [`BIP141`]: https://github.com/bitcoin/bips/blob/master/bip-0141.mediawiki
    /// [`policy`]: ../policy/mod.rs.html
    #[inline]
    pub fn vsize(&self) -> usize {
        let weight = self.weight();
        (weight + WITNESS_SCALE_FACTOR - 1) / WITNESS_SCALE_FACTOR
    }

    /// Returns the size of this transaction excluding the witness data.
    #[deprecated(since = "0.28.0", note = "Please use `transaction::strippedsize` instead.")]
    pub fn get_strippedsize(&self) -> usize {
        self.strippedsize()
    }

    /// Returns the size of this transaction excluding the witness data.
    pub fn strippedsize(&self) -> usize {
        let mut input_size = 0;
        for input in &self.input {
            input_size += 32 + 4 + 4 + // outpoint (32+4) + nSequence
                VarInt(input.script_sig.len() as u64).len() +
                input.script_sig.len();
        }
        let mut output_size = 0;
        for output in &self.output {
            output_size += 8 + // value
                VarInt(output.script_pubkey.len() as u64).len() +
                output.script_pubkey.len();
        }
        let non_input_size =
        // version:
        4 +
        // count varints:
        VarInt(self.input.len() as u64).len() +
        VarInt(self.output.len() as u64).len() +
        output_size +
        // lock_time
        4;
        non_input_size + input_size
    }

    /// Internal utility function for size/weight functions.
    fn scaled_size(&self, scale_factor: usize) -> usize {
        let mut input_weight = 0;
        let mut inputs_with_witnesses = 0;
        for input in &self.input {
            input_weight += scale_factor*(32 + 4 + 4 + // outpoint (32+4) + nSequence
                VarInt(input.script_sig.len() as u64).len() +
                input.script_sig.len());
            if !input.witness.is_empty() {
                inputs_with_witnesses += 1;
                input_weight += input.witness.serialized_len();
            }
        }
        let mut output_size = 0;
        for output in &self.output {
            output_size += 8 + // value
                VarInt(output.script_pubkey.len() as u64).len() +
                output.script_pubkey.len();
        }
        let non_input_size =
        // version:
        4 +
        // count varints:
        VarInt(self.input.len() as u64).len() +
        VarInt(self.output.len() as u64).len() +
        output_size +
        // lock_time
        4;
        if inputs_with_witnesses == 0 {
            non_input_size * scale_factor + input_weight
        } else {
            non_input_size * scale_factor + input_weight + self.input.len() - inputs_with_witnesses + 2
        }
    }

    /// Shorthand for [`Self::verify_with_flags`] with flag [`bitcoinconsensus::VERIFY_ALL`].
    #[cfg(feature="bitcoinconsensus")]
    #[cfg_attr(docsrs, doc(cfg(feature = "bitcoinconsensus")))]
    pub fn verify<S>(&self, spent: S) -> Result<(), script::Error>
    where
        S: FnMut(&OutPoint) -> Option<TxOut>
    {
        self.verify_with_flags(spent, ::bitcoinconsensus::VERIFY_ALL)
    }

    /// Verify that this transaction is able to spend its inputs.
    /// The `spent` closure should not return the same [`TxOut`] twice!
    #[cfg(feature="bitcoinconsensus")]
    #[cfg_attr(docsrs, doc(cfg(feature = "bitcoinconsensus")))]
    pub fn verify_with_flags<S, F>(&self, mut spent: S, flags: F) -> Result<(), script::Error>
    where
        S: FnMut(&OutPoint) -> Option<TxOut>,
        F: Into<u32>
    {
        let tx = encode::serialize(&*self);
        let flags: u32 = flags.into();
        for (idx, input) in self.input.iter().enumerate() {
            if let Some(output) = spent(&input.previous_output) {
                output.script_pubkey.verify_with_flags(idx, ::Amount::from_sat(output.value), tx.as_slice(), flags)?;
            } else {
                return Err(script::Error::UnknownSpentOutput(input.previous_output.clone()));
            }
        }
        Ok(())
    }

    /// Is this a coin base transaction?
    pub fn is_coin_base(&self) -> bool {
        self.input.len() == 1 && self.input[0].previous_output.is_null()
    }

    /// Returns `true` if the transaction itself opted in to be BIP-125-replaceable (RBF). This
    /// **does not** cover the case where a transaction becomes replaceable due to ancestors being
    /// RBF.
    pub fn is_explicitly_rbf(&self) -> bool {
        self.input.iter().any(|input| input.sequence < (0xffffffff - 1))
    }

    /// Adds an output that burns Dash. Used to top up a Dash Identity;
    /// accepts hash of the public key to prove ownership of the burnt
    /// dash on Dash Platform.
    pub fn add_burn_output(&mut self, satoshis_to_burn: u64, data: &[u8; 20]) {
        let burn_script = Script::new_op_return(data);
        let output = TxOut {
            value: satoshis_to_burn,
            script_pubkey: burn_script,
        };
        self.output.push(output)
    }

    /// Gives an OutPoint buffer for the output at a given index
    pub fn out_point_buffer(&self, output_index: usize) -> Option<[u8; 36]> {
        self.output.get(output_index).map(|_a| {
            let mut result: [u8; 36] = [0; 36];
            let hash = self.txid();

            let (one, two) = result.split_at_mut(32);
            one.copy_from_slice(hash.as_inner());
            let output_index_bytes: [u8; 4] = (output_index as u32).to_le_bytes();
            two.copy_from_slice(&output_index_bytes);
            result
        })
    }
}

impl_consensus_encoding!(TxOut, value, script_pubkey);

impl Encodable for OutPoint {
    fn consensus_encode<S: io::Write>(&self, mut s: S) -> Result<usize, io::Error> {
        let len = self.txid.consensus_encode(&mut s)?;
        Ok(len + self.vout.consensus_encode(s)?)
    }
}
impl Decodable for OutPoint {
    fn consensus_decode<D: io::Read>(mut d: D) -> Result<Self, encode::Error> {
        Ok(OutPoint {
            txid: Decodable::consensus_decode(&mut d)?,
            vout: Decodable::consensus_decode(d)?,
        })
    }
}

impl Encodable for TxIn {
    fn consensus_encode<S: io::Write>(&self, mut s: S) -> Result<usize, io::Error> {
        let mut len = 0;
        len += self.previous_output.consensus_encode(&mut s)?;
        len += self.script_sig.consensus_encode(&mut s)?;
        len += self.sequence.consensus_encode(s)?;
        Ok(len)
    }
}
impl Decodable for TxIn {
    fn consensus_decode<D: io::Read>(mut d: D) -> Result<Self, encode::Error> {
        Ok(TxIn {
            previous_output: Decodable::consensus_decode(&mut d)?,
            script_sig: Decodable::consensus_decode(&mut d)?,
            sequence: Decodable::consensus_decode(d)?,
            witness: Witness::default(),
        })
    }
}

impl Encodable for Transaction {
    fn consensus_encode<S: io::Write>(&self, mut s: S) -> Result<usize, io::Error> {
        let mut len = 0;
        len += self.version.consensus_encode(&mut s)?;
        // To avoid serialization ambiguity, no inputs means we use BIP141 serialization (see
        // `Transaction` docs for full explanation).
        let mut have_witness = self.input.is_empty();
        for input in &self.input {
            if !input.witness.is_empty() {
                have_witness = true;
                break;
            }
        }
        if !have_witness {
            len += self.input.consensus_encode(&mut s)?;
            len += self.output.consensus_encode(&mut s)?;
        } else {
            len += 0u8.consensus_encode(&mut s)?;
            len += 1u8.consensus_encode(&mut s)?;
            len += self.input.consensus_encode(&mut s)?;
            len += self.output.consensus_encode(&mut s)?;
            for input in &self.input {
                len += input.witness.consensus_encode(&mut s)?;
            }
        }
        len += self.lock_time.consensus_encode(s)?;
        Ok(len)
    }
}

impl Decodable for Transaction {
    fn consensus_decode<D: io::Read>(d: D) -> Result<Self, encode::Error> {
        let mut d = d.take(MAX_VEC_SIZE as u64);
        let version = i32::consensus_decode(&mut d)?;
        let input = Vec::<TxIn>::consensus_decode(&mut d)?;
        // segwit
        if input.is_empty() {
            let segwit_flag = u8::consensus_decode(&mut d)?;
            match segwit_flag {
                // BIP144 input witnesses
                1 => {
                    let mut input = Vec::<TxIn>::consensus_decode(&mut d)?;
                    let output = Vec::<TxOut>::consensus_decode(&mut d)?;
                    for txin in input.iter_mut() {
                        txin.witness = Decodable::consensus_decode(&mut d)?;
                    }
                    if !input.is_empty() && input.iter().all(|input| input.witness.is_empty()) {
                        Err(encode::Error::ParseFailed("witness flag set but no witnesses present"))
                    } else {
                        Ok(Transaction {
                            version,
                            input,
                            output,
                            lock_time: Decodable::consensus_decode(d)?,
                        })
                    }
                }
                // We don't support anything else
                x => Err(encode::Error::UnsupportedSegwitFlag(x)),
            }
        // non-segwit
        } else {
            Ok(Transaction {
                version,
                input,
                output: Decodable::consensus_decode(&mut d)?,
                lock_time: Decodable::consensus_decode(d)?,
            })
        }
    }
}

/// This type is consensus valid but an input including it would prevent the transaction from
/// being relayed on today's Bitcoin network.
#[derive(Debug, Copy, Clone, PartialEq, Eq, PartialOrd, Ord, Hash)]
pub struct NonStandardSighashType(pub u32);

impl fmt::Display for NonStandardSighashType {
    fn fmt(&self, f: &mut fmt::Formatter) -> fmt::Result {
        write!(f, "Non standard sighash type {}", self.0)
    }
}

#[cfg(feature = "std")]
#[cfg_attr(docsrs, doc(cfg(feature = "std")))]
impl error::Error for NonStandardSighashType {}

/// Legacy Hashtype of an input's signature
#[deprecated(since = "0.28.0", note = "Please use [`EcdsaSighashType`] instead")]
pub type SigHashType = EcdsaSighashType;

/// Hashtype of an input's signature, encoded in the last byte of the signature.
///
/// Fixed values so they can be cast as integer types for encoding (see also
/// [`SchnorrSighashType`]).
#[derive(PartialEq, Eq, Debug, Copy, Clone)]
pub enum EcdsaSighashType {
    /// 0x1: Sign all outputs.
    All		= 0x01,
    /// 0x2: Sign no outputs --- anyone can choose the destination.
    None	= 0x02,
    /// 0x3: Sign the output whose index matches this input's index. If none exists,
    /// sign the hash `0000000000000000000000000000000000000000000000000000000000000001`.
    /// (This rule is probably an unintentional C++ism, but it's consensus so we have
    /// to follow it.)
    Single	= 0x03,
    /// 0x81: Sign all outputs but only this input.
    AllPlusAnyoneCanPay		= 0x81,
    /// 0x82: Sign no outputs and only this input.
    NonePlusAnyoneCanPay	= 0x82,
    /// 0x83: Sign one output and only this input (see `Single` for what "one output" means).
    SinglePlusAnyoneCanPay	= 0x83
}
serde_string_impl!(EcdsaSighashType, "a EcdsaSighashType data");

impl fmt::Display for EcdsaSighashType {
    fn fmt(&self, f: &mut fmt::Formatter<'_>) -> fmt::Result {
        let s = match self {
            EcdsaSighashType::All => "SIGHASH_ALL",
            EcdsaSighashType::None => "SIGHASH_NONE",
            EcdsaSighashType::Single => "SIGHASH_SINGLE",
            EcdsaSighashType::AllPlusAnyoneCanPay => "SIGHASH_ALL|SIGHASH_ANYONECANPAY",
            EcdsaSighashType::NonePlusAnyoneCanPay => "SIGHASH_NONE|SIGHASH_ANYONECANPAY",
            EcdsaSighashType::SinglePlusAnyoneCanPay => "SIGHASH_SINGLE|SIGHASH_ANYONECANPAY",
        };
        f.write_str(s)
    }
}

impl str::FromStr for EcdsaSighashType {
    type Err = SighashTypeParseError;

    fn from_str(s: &str) -> Result<Self, Self::Err> {
        match s {
            "SIGHASH_ALL" => Ok(EcdsaSighashType::All),
            "SIGHASH_NONE" => Ok(EcdsaSighashType::None),
            "SIGHASH_SINGLE" => Ok(EcdsaSighashType::Single),
            "SIGHASH_ALL|SIGHASH_ANYONECANPAY" => Ok(EcdsaSighashType::AllPlusAnyoneCanPay),
            "SIGHASH_NONE|SIGHASH_ANYONECANPAY" => Ok(EcdsaSighashType::NonePlusAnyoneCanPay),
            "SIGHASH_SINGLE|SIGHASH_ANYONECANPAY" => Ok(EcdsaSighashType::SinglePlusAnyoneCanPay),
            _ => Err(SighashTypeParseError { unrecognized: s.to_owned() }),
        }
    }
}

impl EcdsaSighashType {
    /// Splits the sighash flag into the "real" sighash flag and the ANYONECANPAY boolean.
    pub(crate) fn split_anyonecanpay_flag(self) -> (EcdsaSighashType, bool) {
        match self {
            EcdsaSighashType::All => (EcdsaSighashType::All, false),
            EcdsaSighashType::None => (EcdsaSighashType::None, false),
            EcdsaSighashType::Single => (EcdsaSighashType::Single, false),
            EcdsaSighashType::AllPlusAnyoneCanPay => (EcdsaSighashType::All, true),
            EcdsaSighashType::NonePlusAnyoneCanPay => (EcdsaSighashType::None, true),
            EcdsaSighashType::SinglePlusAnyoneCanPay => (EcdsaSighashType::Single, true)
        }
    }

    /// Creates a [`EcdsaSighashType`] from a raw `u32`.
    #[deprecated(since="0.28.0", note="please use `from_consensus`")]
    pub fn from_u32_consensus(n: u32) -> EcdsaSighashType {
        EcdsaSighashType::from_consensus(n)
    }

    /// Creates a [`EcdsaSighashType`] from a raw `u32`.
    ///
    /// **Note**: this replicates consensus behaviour, for current standardness rules correctness
    /// you probably want [`Self::from_standard`].
    ///
    /// This might cause unexpected behavior because it does not roundtrip. That is,
    /// `EcdsaSighashType::from_consensus(n) as u32 != n` for non-standard values of `n`. While
    /// verifying signatures, the user should retain the `n` and use it compute the signature hash
    /// message.
    pub fn from_consensus(n: u32) -> EcdsaSighashType {
        // In Bitcoin Core, the SignatureHash function will mask the (int32) value with
        // 0x1f to (apparently) deactivate ACP when checking for SINGLE and NONE bits.
        // We however want to be matching also against on ACP-masked ALL, SINGLE, and NONE.
        // So here we re-activate ACP.
        let mask = 0x1f | 0x80;
        match n & mask {
            // "real" sighashes
            0x01 => EcdsaSighashType::All,
            0x02 => EcdsaSighashType::None,
            0x03 => EcdsaSighashType::Single,
            0x81 => EcdsaSighashType::AllPlusAnyoneCanPay,
            0x82 => EcdsaSighashType::NonePlusAnyoneCanPay,
            0x83 => EcdsaSighashType::SinglePlusAnyoneCanPay,
            // catchalls
            x if x & 0x80 == 0x80 => EcdsaSighashType::AllPlusAnyoneCanPay,
            _ => EcdsaSighashType::All
        }
    }

    /// Creates a [`EcdsaSighashType`] from a raw `u32`.
    #[deprecated(since="0.28.0", note="please use `from_standard`")]
    pub fn from_u32_standard(n: u32) -> Result<EcdsaSighashType, NonStandardSighashType> {
        EcdsaSighashType::from_standard(n)
    }

    /// Creates a [`EcdsaSighashType`] from a raw `u32`.
    ///
    /// # Errors
    ///
    /// If `n` is a non-standard sighash value.
    pub fn from_standard(n: u32) -> Result<EcdsaSighashType, NonStandardSighashType> {
        match n {
            // Standard sighashes, see https://github.com/bitcoin/bitcoin/blob/b805dbb0b9c90dadef0424e5b3bf86ac308e103e/src/script/interpreter.cpp#L189-L198
            0x01 => Ok(EcdsaSighashType::All),
            0x02 => Ok(EcdsaSighashType::None),
            0x03 => Ok(EcdsaSighashType::Single),
            0x81 => Ok(EcdsaSighashType::AllPlusAnyoneCanPay),
            0x82 => Ok(EcdsaSighashType::NonePlusAnyoneCanPay),
            0x83 => Ok(EcdsaSighashType::SinglePlusAnyoneCanPay),
            non_standard => Err(NonStandardSighashType(non_standard))
        }
    }

    /// Converts [`EcdsaSighashType`] to a `u32` sighash flag.
    ///
    /// The returned value is guaranteed to be a valid according to standardness rules.
    pub fn to_u32(self) -> u32 { self as u32 }
}

/// Error returned for failure during parsing one of the sighash types.
///
/// This is currently returned for unrecognized sighash strings.
#[derive(Debug, Clone)]
pub struct SighashTypeParseError {
    /// The unrecognized string we attempted to parse.
    pub unrecognized: String,
}

impl fmt::Display for SighashTypeParseError {
    fn fmt(&self, f: &mut fmt::Formatter) -> fmt::Result {
        write!(f, "Unrecognized SIGHASH string '{}'", self.unrecognized)
    }
}

#[cfg_attr(docsrs, doc(cfg(feature = "std")))]
#[cfg(feature = "std")]
impl ::std::error::Error for SighashTypeParseError {}

#[cfg(test)]
mod tests {
    use super::*;

    use core::str::FromStr;
    use blockdata::constants::WITNESS_SCALE_FACTOR;
    use blockdata::script::Script;
    use consensus::encode::serialize;
    use consensus::encode::deserialize;

    use hashes::Hash;
    use hashes::hex::FromHex;

    use hash_types::*;
    use super::EcdsaSighashType;
    use util::sighash::SighashCache;

    #[test]
    fn test_outpoint() {
        assert_eq!(OutPoint::from_str("i don't care"),
                   Err(ParseOutPointError::Format));
        assert_eq!(OutPoint::from_str("5df6e0e2761359d30a8275058e299fcc0381534545f55cf43e41983f5d4c9456:1:1"),
                   Err(ParseOutPointError::Format));
        assert_eq!(OutPoint::from_str("5df6e0e2761359d30a8275058e299fcc0381534545f55cf43e41983f5d4c9456:"),
                   Err(ParseOutPointError::Format));
        assert_eq!(OutPoint::from_str("5df6e0e2761359d30a8275058e299fcc0381534545f55cf43e41983f5d4c9456:11111111111"),
                   Err(ParseOutPointError::TooLong));
        assert_eq!(OutPoint::from_str("5df6e0e2761359d30a8275058e299fcc0381534545f55cf43e41983f5d4c9456:01"),
                   Err(ParseOutPointError::VoutNotCanonical));
        assert_eq!(OutPoint::from_str("5df6e0e2761359d30a8275058e299fcc0381534545f55cf43e41983f5d4c9456:+42"),
                   Err(ParseOutPointError::VoutNotCanonical));
        assert_eq!(OutPoint::from_str("i don't care:1"),
                   Err(ParseOutPointError::Txid(Txid::from_hex("i don't care").unwrap_err())));
        assert_eq!(OutPoint::from_str("5df6e0e2761359d30a8275058e299fcc0381534545f55cf43e41983f5d4c945X:1"),
                   Err(ParseOutPointError::Txid(Txid::from_hex("5df6e0e2761359d30a8275058e299fcc0381534545f55cf43e41983f5d4c945X").unwrap_err())));
        assert_eq!(OutPoint::from_str("5df6e0e2761359d30a8275058e299fcc0381534545f55cf43e41983f5d4c9456:lol"),
                   Err(ParseOutPointError::Vout(u32::from_str("lol").unwrap_err())));

        assert_eq!(OutPoint::from_str("5df6e0e2761359d30a8275058e299fcc0381534545f55cf43e41983f5d4c9456:42"),
                   Ok(OutPoint{
                       txid: Txid::from_hex("5df6e0e2761359d30a8275058e299fcc0381534545f55cf43e41983f5d4c9456").unwrap(),
                       vout: 42,
                   }));
        assert_eq!(OutPoint::from_str("5df6e0e2761359d30a8275058e299fcc0381534545f55cf43e41983f5d4c9456:0"),
                   Ok(OutPoint{
                       txid: Txid::from_hex("5df6e0e2761359d30a8275058e299fcc0381534545f55cf43e41983f5d4c9456").unwrap(),
                       vout: 0,
                   }));
    }

    #[test]
    fn test_txin() {
        let txin: Result<TxIn, _> = deserialize(&Vec::from_hex("a15d57094aa7a21a28cb20b59aab8fc7d1149a3bdbcddba9c622e4f5f6a99ece010000006c493046022100f93bb0e7d8db7bd46e40132d1f8242026e045f03a0efe71bbb8e3f475e970d790221009337cd7f1f929f00cc6ff01f03729b069a7c21b59b1736ddfee5db5946c5da8c0121033b9b137ee87d5a812d6f506efdd37f0affa7ffc310711c06c7f3e097c9447c52ffffffff").unwrap());
        assert!(txin.is_ok());
    }

    #[test]
    fn test_txin_default() {
        let txin = TxIn::default();
        assert_eq!(txin.previous_output, OutPoint::default());
        assert_eq!(txin.script_sig, Script::new());
        assert_eq!(txin.sequence, 0xFFFFFFFF);
        assert_eq!(txin.previous_output, OutPoint::default());
        assert_eq!(txin.witness.len(), 0 as usize);
    }

    #[test]
    fn test_is_coinbase () {
        use network::constants::Network;
        use blockdata::constants;

        let genesis = constants::genesis_block(Network::Bitcoin);
        assert! (genesis.txdata[0].is_coin_base());
        let tx_bytes = Vec::from_hex("0100000001a15d57094aa7a21a28cb20b59aab8fc7d1149a3bdbcddba9c622e4f5f6a99ece010000006c493046022100f93bb0e7d8db7bd46e40132d1f8242026e045f03a0efe71bbb8e3f475e970d790221009337cd7f1f929f00cc6ff01f03729b069a7c21b59b1736ddfee5db5946c5da8c0121033b9b137ee87d5a812d6f506efdd37f0affa7ffc310711c06c7f3e097c9447c52ffffffff0100e1f505000000001976a9140389035a9225b3839e2bbf32d826a1e222031fd888ac00000000").unwrap();
        let tx: Transaction = deserialize(&tx_bytes).unwrap();
        assert!(!tx.is_coin_base());
    }

    #[test]
    fn test_nonsegwit_transaction() {
        let tx_bytes = Vec::from_hex("0100000001a15d57094aa7a21a28cb20b59aab8fc7d1149a3bdbcddba9c622e4f5f6a99ece010000006c493046022100f93bb0e7d8db7bd46e40132d1f8242026e045f03a0efe71bbb8e3f475e970d790221009337cd7f1f929f00cc6ff01f03729b069a7c21b59b1736ddfee5db5946c5da8c0121033b9b137ee87d5a812d6f506efdd37f0affa7ffc310711c06c7f3e097c9447c52ffffffff0100e1f505000000001976a9140389035a9225b3839e2bbf32d826a1e222031fd888ac00000000").unwrap();
        let tx: Result<Transaction, _> = deserialize(&tx_bytes);
        assert!(tx.is_ok());
        let realtx = tx.unwrap();
        // All these tests aren't really needed because if they fail, the hash check at the end
        // will also fail. But these will show you where the failure is so I'll leave them in.
        assert_eq!(realtx.version, 1);
        assert_eq!(realtx.input.len(), 1);
        // In particular this one is easy to get backward -- in bitcoin hashes are encoded
        // as little-endian 256-bit numbers rather than as data strings.
        assert_eq!(format!("{:x}", realtx.input[0].previous_output.txid),
                   "ce9ea9f6f5e422c6a9dbcddb3b9a14d1c78fab9ab520cb281aa2a74a09575da1".to_string());
        assert_eq!(realtx.input[0].previous_output.vout, 1);
        assert_eq!(realtx.output.len(), 1);
        assert_eq!(realtx.lock_time, 0);

        assert_eq!(format!("{:x}", realtx.txid()),
                   "a6eab3c14ab5272a58a5ba91505ba1a4b6d7a3a9fcbd187b6cd99a7b6d548cb7".to_string());
        assert_eq!(format!("{:x}", realtx.wtxid()),
                   "a6eab3c14ab5272a58a5ba91505ba1a4b6d7a3a9fcbd187b6cd99a7b6d548cb7".to_string());
        assert_eq!(realtx.weight(), tx_bytes.len()*WITNESS_SCALE_FACTOR);
        assert_eq!(realtx.size(), tx_bytes.len());
        assert_eq!(realtx.vsize(), tx_bytes.len());
        assert_eq!(realtx.strippedsize(), tx_bytes.len());
    }

    #[test]
    fn test_segwit_transaction() {
        let tx_bytes = Vec::from_hex(
            "02000000000101595895ea20179de87052b4046dfe6fd515860505d6511a9004cf12a1f93cac7c01000000\
            00ffffffff01deb807000000000017a9140f3444e271620c736808aa7b33e370bd87cb5a078702483045022\
            100fb60dad8df4af2841adc0346638c16d0b8035f5e3f3753b88db122e70c79f9370220756e6633b17fd271\
            0e626347d28d60b0a2d6cbb41de51740644b9fb3ba7751040121028fa937ca8cba2197a37c007176ed89410\
            55d3bcb8627d085e94553e62f057dcc00000000"
        ).unwrap();
        let tx: Result<Transaction, _> = deserialize(&tx_bytes);
        assert!(tx.is_ok());
        let realtx = tx.unwrap();
        // All these tests aren't really needed because if they fail, the hash check at the end
        // will also fail. But these will show you where the failure is so I'll leave them in.
        assert_eq!(realtx.version, 2);
        assert_eq!(realtx.input.len(), 1);
        // In particular this one is easy to get backward -- in bitcoin hashes are encoded
        // as little-endian 256-bit numbers rather than as data strings.
        assert_eq!(format!("{:x}", realtx.input[0].previous_output.txid),
                   "7cac3cf9a112cf04901a51d605058615d56ffe6d04b45270e89d1720ea955859".to_string());
        assert_eq!(realtx.input[0].previous_output.vout, 1);
        assert_eq!(realtx.output.len(), 1);
        assert_eq!(realtx.lock_time, 0);

        assert_eq!(format!("{:x}", realtx.txid()),
                   "f5864806e3565c34d1b41e716f72609d00b55ea5eac5b924c9719a842ef42206".to_string());
        assert_eq!(format!("{:x}", realtx.wtxid()),
                   "80b7d8a82d5d5bf92905b06f2014dd699e03837ca172e3a59d51426ebbe3e7f5".to_string());
        const EXPECTED_WEIGHT: usize = 442;
        assert_eq!(realtx.weight(), EXPECTED_WEIGHT);
        assert_eq!(realtx.size(), tx_bytes.len());
        assert_eq!(realtx.vsize(), 111);
        // Since
        //     size   =                        stripped_size + witness_size
        //     weight = WITNESS_SCALE_FACTOR * stripped_size + witness_size
        // then,
        //     stripped_size = (weight - size) / (WITNESS_SCALE_FACTOR - 1)
        let expected_strippedsize = (EXPECTED_WEIGHT - tx_bytes.len()) / (WITNESS_SCALE_FACTOR - 1);
        assert_eq!(realtx.strippedsize(), expected_strippedsize);
        // Construct a transaction without the witness data.
        let mut tx_without_witness = realtx.clone();
        tx_without_witness.input.iter_mut().for_each(|input| input.witness.clear());
        assert_eq!(tx_without_witness.weight(), expected_strippedsize*WITNESS_SCALE_FACTOR);
        assert_eq!(tx_without_witness.size(), expected_strippedsize);
        assert_eq!(tx_without_witness.vsize(), expected_strippedsize);
        assert_eq!(tx_without_witness.strippedsize(), expected_strippedsize);
    }

    #[test]
    fn test_transaction_version() {
        let tx_bytes = Vec::from_hex("ffffff7f0100000000000000000000000000000000000000000000000000000000000000000000000000ffffffff0100f2052a01000000434104678afdb0fe5548271967f1a67130b7105cd6a828e03909a67962e0ea1f61deb649f6bc3f4cef38c4f35504e51ec112de5c384df7ba0b8d578a4c702b6bf11d5fac00000000").unwrap();
        let tx: Result<Transaction, _> = deserialize(&tx_bytes);
        assert!(tx.is_ok());
        let realtx = tx.unwrap();
        assert_eq!(realtx.version, 2147483647);

        let tx2_bytes = Vec::from_hex("000000800100000000000000000000000000000000000000000000000000000000000000000000000000ffffffff0100f2052a01000000434104678afdb0fe5548271967f1a67130b7105cd6a828e03909a67962e0ea1f61deb649f6bc3f4cef38c4f35504e51ec112de5c384df7ba0b8d578a4c702b6bf11d5fac00000000").unwrap();
        let tx2: Result<Transaction, _> = deserialize(&tx2_bytes);
        assert!(tx2.is_ok());
        let realtx2 = tx2.unwrap();
        assert_eq!(realtx2.version, -2147483648);
    }

    #[test]
    fn tx_no_input_deserialization() {
        let tx_bytes = Vec::from_hex(
            "010000000001000100e1f505000000001976a9140389035a9225b3839e2bbf32d826a1e222031fd888ac00000000"
        ).unwrap();
        let tx: Transaction = deserialize(&tx_bytes).expect("deserialize tx");

        assert_eq!(tx.input.len(), 0);
        assert_eq!(tx.output.len(), 1);

        let reser = serialize(&tx);
        assert_eq!(tx_bytes, reser);
    }

    #[test]
    fn test_ntxid() {
        let tx_bytes = Vec::from_hex("0100000001a15d57094aa7a21a28cb20b59aab8fc7d1149a3bdbcddba9c622e4f5f6a99ece010000006c493046022100f93bb0e7d8db7bd46e40132d1f8242026e045f03a0efe71bbb8e3f475e970d790221009337cd7f1f929f00cc6ff01f03729b069a7c21b59b1736ddfee5db5946c5da8c0121033b9b137ee87d5a812d6f506efdd37f0affa7ffc310711c06c7f3e097c9447c52ffffffff0100e1f505000000001976a9140389035a9225b3839e2bbf32d826a1e222031fd888ac00000000").unwrap();
        let mut tx: Transaction = deserialize(&tx_bytes).unwrap();

        let old_ntxid = tx.ntxid();
        assert_eq!(format!("{:x}", old_ntxid), "c3573dbea28ce24425c59a189391937e00d255150fa973d59d61caf3a06b601d");
        // changing sigs does not affect it
        tx.input[0].script_sig = Script::new();
        assert_eq!(old_ntxid, tx.ntxid());
        // changing pks does
        tx.output[0].script_pubkey = Script::new();
        assert!(old_ntxid != tx.ntxid());
    }

    #[test]
    fn test_txid() {
        // segwit tx from Liquid integration tests, txid/hash from Core decoderawtransaction
        let tx_bytes = Vec::from_hex(
            "01000000000102ff34f95a672bb6a4f6ff4a7e90fa8c7b3be7e70ffc39bc99be3bda67942e836c00000000\
             23220020cde476664d3fa347b8d54ef3aee33dcb686a65ced2b5207cbf4ec5eda6b9b46e4f414d4c934ad8\
             1d330314e888888e3bd22c7dde8aac2ca9227b30d7c40093248af7812201000000232200200af6f6a071a6\
             9d5417e592ed99d256ddfd8b3b2238ac73f5da1b06fc0b2e79d54f414d4c0ba0c8f505000000001976a914\
             dcb5898d9036afad9209e6ff0086772795b1441088ac033c0f000000000017a914889f8c10ff2bd4bb9dab\
             b68c5c0d700a46925e6c87033c0f000000000017a914889f8c10ff2bd4bb9dabb68c5c0d700a46925e6c87\
             033c0f000000000017a914889f8c10ff2bd4bb9dabb68c5c0d700a46925e6c87033c0f000000000017a914\
             889f8c10ff2bd4bb9dabb68c5c0d700a46925e6c87033c0f000000000017a914889f8c10ff2bd4bb9dabb6\
             8c5c0d700a46925e6c87033c0f000000000017a914889f8c10ff2bd4bb9dabb68c5c0d700a46925e6c8703\
             3c0f000000000017a914889f8c10ff2bd4bb9dabb68c5c0d700a46925e6c87033c0f000000000017a91488\
             9f8c10ff2bd4bb9dabb68c5c0d700a46925e6c87033c0f000000000017a914889f8c10ff2bd4bb9dabb68c\
             5c0d700a46925e6c87033c0f000000000017a914889f8c10ff2bd4bb9dabb68c5c0d700a46925e6c870500\
             47304402200380b8663e727d7e8d773530ef85d5f82c0b067c97ae927800a0876a1f01d8e2022021ee611e\
             f6507dfd217add2cd60a8aea3cbcfec034da0bebf3312d19577b8c290147304402207bd9943ce1c2c5547b\
             120683fd05d78d23d73be1a5b5a2074ff586b9c853ed4202202881dcf435088d663c9af7b23efb3c03b9db\
             c0c899b247aa94a74d9b4b3c84f501483045022100ba12bba745af3f18f6e56be70f8382ca8e107d1ed5ce\
             aa3e8c360d5ecf78886f022069b38ebaac8fe6a6b97b497cbbb115f3176f7213540bef08f9292e5a72de52\
             de01695321023c9cd9c6950ffee24772be948a45dc5ef1986271e46b686cb52007bac214395a2102756e27\
             cb004af05a6e9faed81fd68ff69959e3c64ac8c9f6cd0e08fd0ad0e75d2103fa40da236bd82202a985a910\
             4e851080b5940812685769202a3b43e4a8b13e6a53ae050048304502210098b9687b81d725a7970d1eee91\
             ff6b89bc9832c2e0e3fb0d10eec143930b006f02206f77ce19dc58ecbfef9221f81daad90bb4f468df3912\
             12abc4f084fe2cc9bdef01483045022100e5479f81a3ad564103da5e2ec8e12f61f3ac8d312ab68763c1dd\
             d7bae94c20610220789b81b7220b27b681b1b2e87198897376ba9d033bc387f084c8b8310c8539c2014830\
             45022100aa1cc48a2d256c0e556616444cc08ae4959d464e5ffff2ae09e3550bdab6ce9f02207192d5e332\
             9a56ba7b1ead724634d104f1c3f8749fe6081e6233aee3e855817a016953210260de9cc68658c61af984e3\
             ab0281d17cfca1cc035966d335f474932d5e6c5422210355fbb768ce3ce39360277345dbb5f376e706459e\
             5a2b5e0e09a535e61690647021023222ceec58b94bd25925dd9743dae6b928737491bd940fc5dd7c6f5d5f\
             2adc1e53ae00000000"
        ).unwrap();
        let tx: Transaction = deserialize(&tx_bytes).unwrap();

        assert_eq!(format!("{:x}", tx.wtxid()), "d6ac4a5e61657c4c604dcde855a1db74ec6b3e54f32695d72c5e11c7761ea1b4");
        assert_eq!(format!("{:x}", tx.txid()), "9652aa62b0e748caeec40c4cb7bc17c6792435cc3dfe447dd1ca24f912a1c6ec");
        assert_eq!(tx.weight(), 2718);

        // non-segwit tx from my mempool
        let tx_bytes = Vec::from_hex(
            "01000000010c7196428403d8b0c88fcb3ee8d64f56f55c8973c9ab7dd106bb4f3527f5888d000000006a47\
             30440220503a696f55f2c00eee2ac5e65b17767cd88ed04866b5637d3c1d5d996a70656d02202c9aff698f\
             343abb6d176704beda63fcdec503133ea4f6a5216b7f925fa9910c0121024d89b5a13d6521388969209df2\
             7a8469bd565aff10e8d42cef931fad5121bfb8ffffffff02b825b404000000001976a914ef79e7ee9fff98\
             bcfd08473d2b76b02a48f8c69088ac0000000000000000296a273236303039343836393731373233313237\
             3633313032313332353630353838373931323132373000000000"
        ).unwrap();
        let tx: Transaction = deserialize(&tx_bytes).unwrap();

        assert_eq!(format!("{:x}", tx.wtxid()), "971ed48a62c143bbd9c87f4bafa2ef213cfa106c6e140f111931d0be307468dd");
        assert_eq!(format!("{:x}", tx.txid()), "971ed48a62c143bbd9c87f4bafa2ef213cfa106c6e140f111931d0be307468dd");
    }

    #[test]
    #[cfg(feature = "serde")]
    fn test_txn_encode_decode() {
        let tx_bytes = Vec::from_hex("0100000001a15d57094aa7a21a28cb20b59aab8fc7d1149a3bdbcddba9c622e4f5f6a99ece010000006c493046022100f93bb0e7d8db7bd46e40132d1f8242026e045f03a0efe71bbb8e3f475e970d790221009337cd7f1f929f00cc6ff01f03729b069a7c21b59b1736ddfee5db5946c5da8c0121033b9b137ee87d5a812d6f506efdd37f0affa7ffc310711c06c7f3e097c9447c52ffffffff0100e1f505000000001976a9140389035a9225b3839e2bbf32d826a1e222031fd888ac00000000").unwrap();
        let tx: Transaction = deserialize(&tx_bytes).unwrap();
        serde_round_trip!(tx);
    }

    // Test decoding transaction `4be105f158ea44aec57bf12c5817d073a712ab131df6f37786872cfc70734188`
    // from testnet, which is the first BIP144-encoded transaction I encountered.
    #[test]
    #[cfg(feature = "serde")]
    fn test_segwit_tx_decode() {
        let tx_bytes = Vec::from_hex("010000000001010000000000000000000000000000000000000000000000000000000000000000ffffffff3603da1b0e00045503bd5704c7dd8a0d0ced13bb5785010800000000000a636b706f6f6c122f4e696e6a61506f6f6c2f5345475749542fffffffff02b4e5a212000000001976a914876fbb82ec05caa6af7a3b5e5a983aae6c6cc6d688ac0000000000000000266a24aa21a9edf91c46b49eb8a29089980f02ee6b57e7d63d33b18b4fddac2bcd7db2a39837040120000000000000000000000000000000000000000000000000000000000000000000000000").unwrap();
        let tx: Transaction = deserialize(&tx_bytes).unwrap();
        assert_eq!(tx.weight(), 780);
        serde_round_trip!(tx);

        let consensus_encoded = serialize(&tx);
        assert_eq!(consensus_encoded, tx_bytes);
    }

    #[test]
    fn test_sighashtype_fromstr_display() {
        let sighashtypes = vec![
            ("SIGHASH_ALL", EcdsaSighashType::All),
            ("SIGHASH_NONE", EcdsaSighashType::None),
            ("SIGHASH_SINGLE", EcdsaSighashType::Single),
            ("SIGHASH_ALL|SIGHASH_ANYONECANPAY", EcdsaSighashType::AllPlusAnyoneCanPay),
            ("SIGHASH_NONE|SIGHASH_ANYONECANPAY", EcdsaSighashType::NonePlusAnyoneCanPay),
            ("SIGHASH_SINGLE|SIGHASH_ANYONECANPAY", EcdsaSighashType::SinglePlusAnyoneCanPay)
        ];
        for (s, sht) in sighashtypes {
            assert_eq!(sht.to_string(), s);
            assert_eq!(EcdsaSighashType::from_str(s).unwrap(), sht);
        }
        let sht_mistakes = vec![
            "SIGHASH_ALL | SIGHASH_ANYONECANPAY",
            "SIGHASH_NONE |SIGHASH_ANYONECANPAY",
            "SIGHASH_SINGLE| SIGHASH_ANYONECANPAY",
            "SIGHASH_ALL SIGHASH_ANYONECANPAY",
            "SIGHASH_NONE |",
            "SIGHASH_SIGNLE",
            "sighash_none",
            "Sighash_none",
            "SigHash_None",
            "SigHash_NONE",
        ];
        for s in sht_mistakes {
            assert_eq!(EcdsaSighashType::from_str(s).unwrap_err().to_string(), format!("Unrecognized SIGHASH string '{}'", s));
        }
    }

    #[test]
    #[allow(deprecated)]
    fn test_sighashtype_standard() {
        let nonstandard_hashtype = 0x04;
        // This type is not well defined, by consensus it becomes ALL
        assert_eq!(EcdsaSighashType::from_u32_consensus(nonstandard_hashtype), EcdsaSighashType::All);
        // But it's policy-invalid to use it!
        assert_eq!(EcdsaSighashType::from_u32_standard(nonstandard_hashtype), Err(NonStandardSighashType(0x04)));
    }

    #[test]
    fn sighash_single_bug() {
        const SIGHASH_SINGLE: u32 = 3;
        // We need a tx with more inputs than outputs.
        let mut input = Vec::new();
        input.push(TxIn::default());
        input.push(TxIn::default());
        let mut output = Vec::new();
        output.push(TxOut::default());

        let tx = Transaction {
            version: 1,
            lock_time: 0,
            input: input,
            output: output,   // TODO: Use Vec::from([TxOut]) once we bump MSRV.
        };
        let script = Script::new();
        let got = tx.signature_hash(1, &script, SIGHASH_SINGLE);
        let want = Sighash::from_slice(&UINT256_ONE).unwrap();

        assert_eq!(got, want)
    }

    fn run_test_sighash(tx: &str, script: &str, input_index: usize, hash_type: i32, expected_result: &str) {
        let tx: Transaction = deserialize(&Vec::from_hex(tx).unwrap()[..]).unwrap();
        let script = Script::from(Vec::from_hex(script).unwrap());
        let mut raw_expected = Vec::from_hex(expected_result).unwrap();
        raw_expected.reverse();
        let expected_result = Sighash::from_slice(&raw_expected[..]).unwrap();

        let actual_result = if raw_expected[0] % 2 == 0 {
            // tx.signature_hash and cache.legacy_signature_hash are the same, this if helps to test
            // both the codepaths without repeating the test code
            tx.signature_hash(input_index, &script, hash_type as u32)
        } else {
            let cache = SighashCache::new(&tx);
            cache.legacy_signature_hash(input_index, &script, hash_type as u32).unwrap()
        };

        assert_eq!(actual_result, expected_result);
    }

    // These test vectors were stolen from libbtc, which is Copyright 2014 Jonas Schnelli MIT
    // They were transformed by replacing {...} with run_test_sighash(...), then the ones containing
    // OP_CODESEPARATOR in their pubkeys were removed
    #[test]
    fn test_sighash() {
        run_test_sighash("907c2bc503ade11cc3b04eb2918b6f547b0630ab569273824748c87ea14b0696526c66ba740200000004ab65ababfd1f9bdd4ef073c7afc4ae00da8a66f429c917a0081ad1e1dabce28d373eab81d8628de802000000096aab5253ab52000052ad042b5f25efb33beec9f3364e8a9139e8439d9d7e26529c3c30b6c3fd89f8684cfd68ea0200000009ab53526500636a52ab599ac2fe02a526ed040000000008535300516352515164370e010000000003006300ab2ec229", "", 2, 1864164639, "31af167a6cf3f9d5f6875caa4d31704ceb0eba078d132b78dab52c3b8997317e");
        run_test_sighash("a0aa3126041621a6dea5b800141aa696daf28408959dfb2df96095db9fa425ad3f427f2f6103000000015360290e9c6063fa26912c2e7fb6a0ad80f1c5fea1771d42f12976092e7a85a4229fdb6e890000000001abc109f6e47688ac0e4682988785744602b8c87228fcef0695085edf19088af1a9db126e93000000000665516aac536affffffff8fe53e0806e12dfd05d67ac68f4768fdbe23fc48ace22a5aa8ba04c96d58e2750300000009ac51abac63ab5153650524aa680455ce7b000000000000499e50030000000008636a00ac526563ac5051ee030000000003abacabd2b6fe000000000003516563910fb6b5", "65", 0, -1391424484, "48d6a1bd2cd9eec54eb866fc71209418a950402b5d7e52363bfb75c98e141175");
        run_test_sighash("73107cbd025c22ebc8c3e0a47b2a760739216a528de8d4dab5d45cbeb3051cebae73b01ca10200000007ab6353656a636affffffffe26816dffc670841e6a6c8c61c586da401df1261a330a6c6b3dd9f9a0789bc9e000000000800ac6552ac6aac51ffffffff0174a8f0010000000004ac52515100000000", "5163ac63635151ac", 1, 1190874345, "06e328de263a87b09beabe222a21627a6ea5c7f560030da31610c4611f4a46bc");
        run_test_sighash("50818f4c01b464538b1e7e7f5ae4ed96ad23c68c830e78da9a845bc19b5c3b0b20bb82e5e9030000000763526a63655352ffffffff023b3f9c040000000008630051516a6a5163a83caf01000000000553ab65510000000000", "6aac", 0, 946795545, "746306f322de2b4b58ffe7faae83f6a72433c22f88062cdde881d4dd8a5a4e2d");
        run_test_sighash("a93e93440250f97012d466a6cc24839f572def241c814fe6ae94442cf58ea33eb0fdd9bcc1030000000600636a0065acffffffff5dee3a6e7e5ad6310dea3e5b3ddda1a56bf8de7d3b75889fc024b5e233ec10f80300000007ac53635253ab53ffffffff0160468b04000000000800526a5300ac526a00000000", "ac00636a53", 1, 1773442520, "5c9d3a2ce9365bb72cfabbaa4579c843bb8abf200944612cf8ae4b56a908bcbd");
        run_test_sighash("d3b7421e011f4de0f1cea9ba7458bf3486bee722519efab711a963fa8c100970cf7488b7bb0200000003525352dcd61b300148be5d05000000000000000000", "535251536aac536a", 0, -1960128125, "29aa6d2d752d3310eba20442770ad345b7f6a35f96161ede5f07b33e92053e2a");
        run_test_sighash("04bac8c5033460235919a9c63c42b2db884c7c8f2ed8fcd69ff683a0a2cccd9796346a04050200000003655351fcad3a2c5a7cbadeb4ec7acc9836c3f5c3e776e5c566220f7f965cf194f8ef98efb5e3530200000007526a006552526526a2f55ba5f69699ece76692552b399ba908301907c5763d28a15b08581b23179cb01eac03000000075363ab6a516351073942c2025aa98a05000000000765006aabac65abd7ffa6030000000004516a655200000000", "53ac6365ac526a", 1, 764174870, "bf5fdc314ded2372a0ad078568d76c5064bf2affbde0764c335009e56634481b");
        run_test_sighash("c363a70c01ab174230bbe4afe0c3efa2d7f2feaf179431359adedccf30d1f69efe0c86ed390200000002ab51558648fe0231318b04000000000151662170000000000008ac5300006a63acac00000000", "", 0, 2146479410, "191ab180b0d753763671717d051f138d4866b7cb0d1d4811472e64de595d2c70");
        run_test_sighash("8d437a7304d8772210a923fd81187c425fc28c17a5052571501db05c7e89b11448b36618cd02000000026a6340fec14ad2c9298fde1477f1e8325e5747b61b7e2ff2a549f3d132689560ab6c45dd43c3010000000963ac00ac000051516a447ed907a7efffebeb103988bf5f947fc688aab2c6a7914f48238cf92c337fad4a79348102000000085352ac526a5152517436edf2d80e3ef06725227c970a816b25d0b58d2cd3c187a7af2cea66d6b27ba69bf33a0300000007000063ab526553f3f0d6140386815d030000000003ab6300de138f00000000000900525153515265abac1f87040300000000036aac6500000000", "51", 3, -315779667, "b6632ac53578a741ae8c36d8b69e79f39b89913a2c781cdf1bf47a8c29d997a5");
        run_test_sighash("fd878840031e82fdbe1ad1d745d1185622b0060ac56638290ec4f66b1beef4450817114a2c0000000009516a63ab53650051abffffffff37b7a10322b5418bfd64fb09cd8a27ddf57731aeb1f1f920ffde7cb2dfb6cdb70300000008536a5365ac53515369ecc034f1594690dbe189094dc816d6d57ea75917de764cbf8eccce4632cbabe7e116cd0100000003515352ffffffff035777fc000000000003515200abe9140300000000050063005165bed6d10200000000076300536363ab65195e9110", "635265", 0, 1729787658, "6e3735d37a4b28c45919543aabcb732e7a3e1874db5315abb7cc6b143d62ff10");
        run_test_sighash("a63bc673049c75211aa2c09ecc38e360eaa571435fedd2af1116b5c1fa3d0629c269ecccbf0000000008ac65ab516352ac52ffffffffbf1a76fdda7f451a5f0baff0f9ccd0fe9136444c094bb8c544b1af0fa2774b06010000000463535253ffffffff13d6b7c3ddceef255d680d87181e100864eeb11a5bb6a3528cb0d70d7ee2bbbc02000000056a0052abab951241809623313b198bb520645c15ec96bfcc74a2b0f3db7ad61d455cc32db04afc5cc702000000016309c9ae25014d9473020000000004abab6aac3bb1e803", "", 3, -232881718, "6e48f3da3a4ac07eb4043a232df9f84e110485d7c7669dd114f679c27d15b97e");
        run_test_sighash("4c565efe04e7d32bac03ae358d63140c1cfe95de15e30c5b84f31bb0b65bb542d637f49e0f010000000551abab536348ae32b31c7d3132030a510a1b1aacf7b7c3f19ce8dc49944ef93e5fa5fe2d356b4a73a00100000009abac635163ac00ab514c8bc57b6b844e04555c0a4f4fb426df139475cd2396ae418bc7015820e852f711519bc202000000086a00510000abac52488ff4aec72cbcfcc98759c58e20a8d2d9725aa4a80f83964e69bc4e793a4ff25cd75dc701000000086a52ac6aac5351532ec6b10802463e0200000000000553005265523e08680100000000002f39a6b0", "", 3, 70712784, "c6076b6a45e6fcfba14d3df47a34f6aadbacfba107e95621d8d7c9c0e40518ed");
        run_test_sighash("fd22692802db8ae6ab095aeae3867305a954278f7c076c542f0344b2591789e7e33e4d29f4020000000151ffffffffb9409129cfed9d3226f3b6bab7a2c83f99f48d039100eeb5796f00903b0e5e5e0100000006656552ac63abd226abac0403e649000000000007abab51ac5100ac8035f10000000000095165006a63526a52510d42db030000000007635365ac6a63ab24ef5901000000000453ab6a0000000000", "536a52516aac6a", 1, 309309168, "7ca0f75e6530ec9f80d031fc3513ca4ecd67f20cb38b4dacc6a1d825c3cdbfdb");
        run_test_sighash("a43f85f701ffa54a3cc57177510f3ea28ecb6db0d4431fc79171cad708a6054f6e5b4f89170000000008ac6a006a536551652bebeaa2013e779c05000000000665ac5363635100000000", "ac", 0, 2028978692, "58294f0d7f2e68fe1fd30c01764fe1619bcc7961d68968944a0e263af6550437");
        run_test_sighash("c2b0b99001acfecf7da736de0ffaef8134a9676811602a6299ba5a2563a23bb09e8cbedf9300000000026300ffffffff042997c50300000000045252536a272437030000000007655353ab6363ac663752030000000002ab6a6d5c900000000000066a6a5265abab00000000", "52ac525163515251", 0, -894181723, "8b300032a1915a4ac05cea2f7d44c26f2a08d109a71602636f15866563eaafdc");
        run_test_sighash("82f9f10304c17a9d954cf3380db817814a8c738d2c811f0412284b2c791ec75515f38c4f8c020000000265ab5729ca7db1b79abee66c8a757221f29280d0681355cb522149525f36da760548dbd7080a0100000001510b477bd9ce9ad5bb81c0306273a3a7d051e053f04ecf3a1dbeda543e20601a5755c0cfae030000000451ac656affffffff71141a04134f6c292c2e0d415e6705dfd8dcee892b0d0807828d5aeb7d11f5ef0300000001520b6c6dc802a6f3dd0000000000056aab515163bfb6800300000000015300000000", "", 3, -635779440, "d55ed1e6c53510f2608716c12132a11fb5e662ec67421a513c074537eeccc34b");
        run_test_sighash("2074bad5011847f14df5ea7b4afd80cd56b02b99634893c6e3d5aaad41ca7c8ee8e5098df003000000026a6affffffff018ad59700000000000900ac656a526551635300000000", "65635265", 0, -1804671183, "663c999a52288c9999bff36c9da2f8b78d5c61b8347538f76c164ccba9868d0a");
        run_test_sighash("7100b11302e554d4ef249ee416e7510a485e43b2ba4b8812d8fe5529fe33ea75f36d392c4403000000020000ffffffff3d01a37e075e9a7715a657ae1bdf1e44b46e236ad16fd2f4c74eb9bf370368810000000007636553ac536365ffffffff01db696a0400000000065200ac656aac00000000", "63005151", 0, -1210499507, "b9c3aee8515a4a3b439de1ffc9c156824bda12cb75bfe5bc863164e8fd31bd7a");
        run_test_sighash("02c1017802091d1cb08fec512db7b012fe4220d57a5f15f9e7676358b012786e1209bcff950100000004acab6352ffffffff799bc282724a970a6fea1828984d0aeb0f16b67776fa213cbdc4838a2f1961a3010000000951516a536552ab6aabffffffff016c7b4b03000000000865abac5253ac5352b70195ad", "65655200516a", 0, -241626954, "be567cb47170b34ff81c66c1142cb9d27f9b6898a384d6dfc4fce16b75b6cb14");
        run_test_sighash("4504cb1904c7a4acf375ddae431a74de72d5436efc73312cf8e9921f431267ea6852f9714a01000000066a656a656553a2fbd587c098b3a1c5bd1d6480f730a0d6d9b537966e20efc0e352d971576d0f87df0d6d01000000016321aeec3c4dcc819f1290edb463a737118f39ab5765800547522708c425306ebfca3f396603000000055300ac656a1d09281d05bfac57b5eb17eb3fa81ffcedfbcd3a917f1be0985c944d473d2c34d245eb350300000007656a51525152ac263078d9032f470f0500000000066aac00000052e12da60200000000003488410200000000076365006300ab539981e432", "52536a52526a", 1, -31909119, "f0a2deee7fd8a3a9fad6927e763ded11c940ee47e9e6d410f94fda5001f82e0c");
        run_test_sighash("14bc7c3e03322ec0f1311f4327e93059c996275302554473104f3f7b46ca179bfac9ef753503000000016affffffff9d405eaeffa1ca54d9a05441a296e5cc3a3e32bb8307afaf167f7b57190b07e00300000008abab51ab5263abab45533aa242c61bca90dd15d46079a0ab0841d85df67b29ba87f2393cd764a6997c372b55030000000452005263ffffffff0250f40e02000000000651516a0063630e95ab0000000000046a5151ac00000000", "6a65005151", 0, -1460947095, "aa418d096929394c9147be8818d8c9dafe6d105945ab9cd7ec682df537b5dd79");
        run_test_sighash("a08ff466049fb7619e25502ec22fedfb229eaa1fe275aa0b5a23154b318441bf547989d0510000000005ab5363636affffffff2b0e335cb5383886751cdbd993dc0720817745a6b1c9b8ab3d15547fc9aafd03000000000965656a536a52656a532b53d10584c290d3ac1ab74ab0a19201a4a039cb59dc58719821c024f6bf2eb26322b33f010000000965ac6aac0053ab6353ffffffff048decba6ebbd2db81e416e39dde1f821ba69329725e702bcdea20c5cc0ecc6402000000086363ab5351ac6551466e377b0468c0fa00000000000651ab53ac6a513461c6010000000008636a636365535100eeb3dc010000000006526a52ac516a43f362010000000005000063536500000000", "0063516a", 1, -1158911348, "f6a1ecb50bd7c2594ebecea5a1aa23c905087553e40486dade793c2f127fdfae");
        run_test_sighash("f10a0356031cd569d652dbca8e7a4d36c8da33cdff428d003338602b7764fe2c96c505175b010000000465ac516affffffffbb54563c71136fa944ee20452d78dc87073ac2365ba07e638dce29a5d179da600000000003635152ffffffff9a411d8e2d421b1e6085540ee2809901e590940bbb41532fa38bd7a16b68cc350100000007535251635365636195df1603b61c45010000000002ab65bf6a310400000000026352fcbba10200000000016aa30b7ff0", "5351", 0, 1552495929, "9eb8adf2caecb4bf9ac59d7f46bd20e83258472db2f569ee91aba4cf5ee78e29");
        run_test_sighash("c3325c9b012f659466626ca8f3c61dfd36f34670abc054476b7516a1839ec43cd0870aa0c0000000000753525265005351e7e3f04b0112650500000000000363ac6300000000", "acac", 0, -68961433, "5ca70e727d91b1a42b78488af2ed551642c32d3de4712a51679f60f1456a8647");
        run_test_sighash("b500ca48011ec57c2e5252e5da6432089130603245ffbafb0e4c5ffe6090feb629207eeb0e010000000652ab6a636aab8302c9d2042b44f40500000000015278c05a050000000004ac5251524be080020000000007636aac63ac5252c93a9a04000000000965ab6553636aab5352d91f9ddb", "52005100", 0, -2024394677, "49c8a6940a461cc7225637f1e512cdd174c99f96ec05935a59637ededc77124c");
        run_test_sighash("f52ff64b02ee91adb01f3936cc42e41e1672778962b68cf013293d649536b519bc3271dd2c00000000020065afee11313784849a7c15f44a61cd5fd51ccfcdae707e5896d131b082dc9322a19e12858501000000036aac654e8ca882022deb7c020000000006006a515352abd3defc0000000000016300000000", "63520063", 0, 1130989496, "7f208df9a5507e98c62cebc5c1e2445eb632e95527594929b9577b53363e96f6");
        run_test_sighash("ab7d6f36027a7adc36a5cf7528fe4fb5d94b2c96803a4b38a83a675d7806dda62b380df86a0000000003000000ffffffff5bc00131e29e22057c04be854794b4877dda42e416a7a24706b802ff9da521b20000000007ac6a0065ac52ac957cf45501b9f06501000000000500ac6363ab25f1110b", "00526500536a635253", 0, 911316637, "5fa09d43c8aef6f6fa01c383a69a5a61a609cd06e37dce35a39dc9eae3ddfe6c");
        run_test_sighash("f940888f023dce6360263c850372eb145b864228fdbbb4c1186174fa83aab890ff38f8c9a90300000000ffffffff01e80ccdb081e7bbae1c776531adcbfb77f2e5a7d0e5d0d0e2e6c8758470e85f00000000020053ffffffff03b49088050000000004656a52ab428bd604000000000951630065ab63ac636a0cbacf0400000000070063ac5265ac53d6e16604", "ac63", 0, 39900215, "713ddeeefcfe04929e7b6593c792a4efbae88d2b5280d1f0835d2214eddcbad6");
        run_test_sighash("530ecd0b01ec302d97ef6f1b5a6420b9a239714013e20d39aa3789d191ef623fc215aa8b940200000005ac5351ab6a3823ab8202572eaa04000000000752ab6a51526563fd8a270100000000036a006581a798f0", "525153656a0063", 0, 1784562684, "fe42f73a8742676e640698222b1bd6b9c338ff1ccd766d3d88d7d3c6c6ac987e");
        run_test_sighash("5d781d9303acfcce964f50865ddfddab527ea971aee91234c88e184979985c00b4de15204b0100000003ab6352a009c8ab01f93c8ef2447386c434b4498538f061845862c3f9d5751ad0fce52af442b3a902000000045165ababb909c66b5a3e7c81b3c45396b944be13b8aacfc0204f3f3c105a66fa8fa6402f1b5efddb01000000096a65ac636aacab656ac3c677c402b79fa4050000000004006aab5133e35802000000000751ab635163ab0078c2e025", "6aac51636a6a005265", 0, -882306874, "551ce975d58647f10adefb3e529d9bf9cda34751627ec45e690f135ef0034b95");
        run_test_sighash("a9c57b1a018551bcbc781b256642532bbc09967f1cbe30a227d352a19365d219d3f11649a3030000000451655352b140942203182894030000000006ab00ac6aab654add350400000000003d379505000000000553abacac00e1739d36", "5363", 0, -1069721025, "6da32416deb45a0d720a1dbe6d357886eabc44029dd5db74d50feaffbe763245");
        run_test_sighash("05c4fb94040f5119dc0b10aa9df054871ed23c98c890f1e931a98ffb0683dac45e98619fdc0200000007acab6a525263513e7495651c9794c4d60da835d303eb4ee6e871f8292f6ad0b32e85ef08c9dc7aa4e03c9c010000000500ab52acacfffffffffee953259cf14ced323fe8d567e4c57ba331021a1ef5ac2fa90f7789340d7c550100000007ac6aacac6a6a53ffffffff08d9dc820d00f18998af247319f9de5c0bbd52a475ea587f16101af3afab7c210100000003535363569bca7c0468e34f00000000000863536353ac51ac6584e319010000000006650052ab6a533debea030000000003ac0053ee7070020000000006ac52005253ac00000000", "6351005253", 2, 1386916157, "76c4013c40bfa1481badd9d342b6d4b8118de5ab497995fafbf73144469e5ff0");
        run_test_sighash("ca66ae10049533c2b39f1449791bd6d3f039efe0a121ab7339d39ef05d6dcb200ec3fb2b3b020000000465006a53ffffffff534b8f97f15cc7fb4f4cea9bf798472dc93135cd5b809e4ca7fe4617a61895980100000000ddd83c1dc96f640929dd5e6f1151dab1aa669128591f153310d3993e562cc7725b6ae3d903000000046a52536582f8ccddb8086d8550f09128029e1782c3f2624419abdeaf74ecb24889cc45ac1a64492a0100000002516a4867b41502ee6ccf03000000000752acacab52ab6a4b7ba80000000000075151ab0052536300000000", "6553", 2, -62969257, "8085e904164ab9a8c20f58f0d387f6adb3df85532e11662c03b53c3df8c943cb");
        run_test_sighash("ba646d0b0453999f0c70cb0430d4cab0e2120457bb9128ed002b6e9500e9c7f8d7baa20abe0200000001652a4e42935b21db02b56bf6f08ef4be5adb13c38bc6a0c3187ed7f6197607ba6a2c47bc8a03000000040052516affffffffa55c3cbfc19b1667594ac8681ba5d159514b623d08ed4697f56ce8fcd9ca5b0b00000000096a6a5263ac655263ab66728c2720fdeabdfdf8d9fb2bfe88b295d3b87590e26a1e456bad5991964165f888c03a0200000006630051ac00acffffffff0176fafe0100000000070063acac65515200000000", "63", 1, 2002322280, "9db4e320208185ee70edb4764ee195deca00ba46412d5527d9700c1cf1c3d057");
        run_test_sighash("2ddb8f84039f983b45f64a7a79b74ff939e3b598b38f436def7edd57282d0803c7ef34968d02000000026a537eb00c4187de96e6e397c05f11915270bcc383959877868ba93bac417d9f6ed9f627a7930300000004516551abffffffffacc12f1bb67be3ae9f1d43e55fda8b885340a0df1175392a8bbd9f959ad3605003000000025163ffffffff02ff0f4700000000000070bd99040000000003ac53abf8440b42", "", 2, -393923011, "0133f1a161363b71dfb3a90065c7128c56bd0028b558b610142df79e055ab5c7");
        run_test_sighash("b21fc15403b4bdaa994204444b59323a7b8714dd471bd7f975a4e4b7b48787e720cbd1f5f00000000000ffffffff311533001cb85c98c1d58de0a5fbf27684a69af850d52e22197b0dc941bc6ca9030000000765ab6363ab5351a8ae2c2c7141ece9a4ff75c43b7ea9d94ec79b7e28f63e015ac584d984a526a73fe1e04e0100000007526352536a5365ffffffff02a0a9ea030000000002ab52cfc4f300000000000465525253e8e0f342", "000000", 1, 1305253970, "d1df1f4bba2484cff8a816012bb6ec91c693e8ca69fe85255e0031711081c46a");
        run_test_sighash("f821a042036ad43634d29913b77c0fc87b4af593ac86e9a816a9d83fd18dfcfc84e1e1d57102000000076a63ac52006351ffffffffbcdaf490fc75086109e2f832c8985716b3a624a422cf9412fe6227c10585d21203000000095252abab5352ac526affffffff2efed01a4b73ad46c7f7bc7fa3bc480f8e32d741252f389eaca889a2e9d2007e000000000353ac53ffffffff032ac8b3020000000009636300000063516300d3d9f2040000000006510065ac656aafa5de0000000000066352ab5300ac9042b57d", "525365", 1, 667065611, "0d17a92c8d5041ba09b506ddf9fd48993be389d000aad54f9cc2a44fcc70426b");
        run_test_sighash("d62f183e037e0d52dcf73f9b31f70554bce4f693d36d17552d0e217041e01f15ad3840c838000000000963acac6a6a6a63ab63ffffffffabdfb395b6b4e63e02a763830f536fc09a35ff8a0cf604021c3c751fe4c88f4d0300000006ab63ab65ac53aa4d30de95a2327bccf9039fb1ad976f84e0b4a0936d82e67eafebc108993f1e57d8ae39000000000165ffffffff04364ad30500000000036a005179fd84010000000007ab636aac6363519b9023030000000008510065006563ac6acd2a4a02000000000000000000", "52", 1, 595020383, "da8405db28726dc4e0f82b61b2bfd82b1baa436b4e59300305cc3b090b157504");
        run_test_sighash("44c200a5021238de8de7d80e7cce905606001524e21c8d8627e279335554ca886454d692e6000000000500acac52abbb8d1dc876abb1f514e96b21c6e83f429c66accd961860dc3aed5071e153e556e6cf076d02000000056553526a51870a928d0360a580040000000004516a535290e1e302000000000851ab6a00510065acdd7fc5040000000007515363ab65636abb1ec182", "6363", 0, -785766894, "ed53cc766cf7cb8071cec9752460763b504b2183442328c5a9761eb005c69501");
        run_test_sighash("d682d52d034e9b062544e5f8c60f860c18f029df8b47716cabb6c1b4a4b310a0705e754556020000000400656a0016eeb88eef6924fed207fba7ddd321ff3d84f09902ff958c815a2bf2bb692eb52032c4d803000000076365ac516a520099788831f8c8eb2552389839cfb81a9dc55ecd25367acad4e03cfbb06530f8cccf82802701000000085253655300656a53ffffffff02d543200500000000056a510052ac03978b05000000000700ac51525363acfdc4f784", "", 2, -696035135, "e1a256854099907050cfee7778f2018082e735a1f1a3d91437584850a74c87bb");
        run_test_sighash("e8c0dec5026575ddf31343c20aeeca8770afb33d4e562aa8ee52eeda6b88806fdfd4fe0a97030000000953acabab65ab516552ffffffffdde122c2c3e9708874286465f8105f43019e837746686f442666629088a970e0010000000153ffffffff01f98eee0100000000025251fe87379a", "63", 1, 633826334, "abe441209165d25bc6d8368f2e7e7dc21019056719fef1ace45542aa2ef282e2");
        run_test_sighash("b288c331011c17569293c1e6448e33a64205fc9dc6e35bc756a1ac8b97d18e912ea88dc0770200000007635300ac6aacabfc3c890903a3ccf8040000000004656500ac9c65c9040000000009ab6a6aabab65abac63ac5f7702000000000365005200000000", "526a63", 0, 1574937329, "0dd1bd5c25533bf5f268aa316ce40f97452cca2061f0b126a59094ca5b65f7a0");
        run_test_sighash("6b68ba00023bb4f446365ea04d68d48539aae66f5b04e31e6b38b594d2723ab82d44512460000000000200acffffffff5dfc6febb484fff69c9eeb7c7eb972e91b6d949295571b8235b1da8955f3137b020000000851ac6352516a535325828c8a03365da801000000000800636aabac6551ab0f594d03000000000963ac536365ac63636a45329e010000000005abac53526a00000000", "005151", 0, 1317038910, "42f5ba6f5fe1e00e652a08c46715871dc4b40d89d9799fd7c0ea758f86eab6a7");
        run_test_sighash("046ac25e030a344116489cc48025659a363da60bc36b3a8784df137a93b9afeab91a04c1ed020000000951ab0000526a65ac51ffffffff6c094a03869fde55b9a8c4942a9906683f0a96e2d3e5a03c73614ea3223b2c29020000000500ab636a6affffffff3da7aa5ecef9071600866267674b54af1740c5aeb88a290c459caa257a2683cb0000000004ab6565ab7e2a1b900301b916030000000005abac63656308f4ed03000000000852ab53ac63ac51ac73d620020000000003ab00008deb1285", "6a", 2, 1299505108, "f79e6b776e2592bad45ca328c54abf14050c241d8f822d982c36ea890fd45757");
        run_test_sighash("ff5400dd02fec5beb9a396e1cbedc82bedae09ed44bae60ba9bef2ff375a6858212478844b03000000025253ffffffff01e46c203577a79d1172db715e9cc6316b9cfc59b5e5e4d9199fef201c6f9f0f000000000900ab6552656a5165acffffffff02e8ce62040000000002515312ce3e00000000000251513f119316", "", 0, 1541581667, "1e0da47eedbbb381b0e0debbb76e128d042e02e65b11125e17fd127305fc65cd");
        run_test_sighash("b54bf5ac043b62e97817abb892892269231b9b220ba08bc8dbc570937cd1ea7cdc13d9676c010000000451ab5365a10adb7b35189e1e8c00b86250f769319668189b7993d6bdac012800f1749150415b2deb0200000003655300ffffffff60b9f4fb9a7e17069fd00416d421f804e2ef2f2c67de4ca04e0241b9f9c1cc5d0200000003ab6aacfffffffff048168461cce1d40601b42fbc5c4f904ace0d35654b7cc1937ccf53fe78505a0100000008526563525265abacffffffff01dbf4e6040000000007acac656553636500000000", "63", 2, 882302077, "f5b38b0f06e246e47ce622e5ee27d5512c509f8ac0e39651b3389815eff2ab93");
        run_test_sighash("ebf628b30360bab3fa4f47ce9e0dcbe9ceaf6675350e638baff0c2c197b2419f8e4fb17e16000000000452516365ac4d909a79be207c6e5fb44fbe348acc42fc7fe7ef1d0baa0e4771a3c4a6efdd7e2c118b0100000003acacacffffffffa6166e9101f03975721a3067f1636cc390d72617be72e5c3c4f73057004ee0ee010000000863636a6a516a5252c1b1e82102d8d54500000000000153324c900400000000015308384913", "0063516a51", 1, -1658428367, "eb2d8dea38e9175d4d33df41f4087c6fea038a71572e3bad1ea166353bf22184");
        run_test_sighash("d6a8500303f1507b1221a91adb6462fb62d741b3052e5e7684ea7cd061a5fc0b0e93549fa50100000004acab65acfffffffffdec79bf7e139c428c7cfd4b35435ae94336367c7b5e1f8e9826fcb0ebaaaea30300000000ffffffffd115fdc00713d52c35ea92805414bd57d1e59d0e6d3b79a77ee18a3228278ada020000000453005151ffffffff040231510300000000085100ac6a6a000063c6041c0400000000080000536a6563acac138a0b04000000000263abd25fbe03000000000900656a00656aac510000000000", "ac526aac6a00", 1, -2007972591, "13d12a51598b34851e7066cd93ab8c5212d60c6ed2dae09d91672c10ccd7f87c");
        run_test_sighash("e92492cc01aec4e62df67ea3bc645e2e3f603645b3c5b353e4ae967b562d23d6e043badecd0100000003acab65ffffffff02c7e5ea040000000002ab52e1e584010000000005536365515195d16047", "6551", 0, -424930556, "93c34627f526d73f4bea044392d1a99776b4409f7d3d835f23b03c358f5a61c2");
        run_test_sighash("b28d5f5e015a7f24d5f9e7b04a83cd07277d452e898f78b50aae45393dfb87f94a26ef57720200000008ababac630053ac52ffffffff046475ed040000000008ab5100526363ac65c9834a04000000000251abae26b30100000000040000ac65ceefb900000000000000000000", "ac6551ac6a536553", 0, -1756558188, "5848d93491044d7f21884eef7a244fe7d38886f8ae60df49ce0dfb2a342cd51a");
        run_test_sighash("efb8b09801f647553b91922a5874f8e4bb2ed8ddb3536ed2d2ed0698fac5e0e3a298012391030000000952ac005263ac52006affffffff04cdfa0f050000000007ac53ab51abac65b68d1b02000000000553ab65ac00d057d50000000000016a9e1fda010000000007ac63ac536552ac00000000", "6aac", 0, 1947322973, "603a9b61cd30fcea43ef0a5c18b88ca372690b971b379ee9e01909c336280511");
        run_test_sighash("67761f2a014a16f3940dcb14a22ba5dc057fcffdcd2cf6150b01d516be00ef55ef7eb07a830100000004636a6a51ffffffff01af67bd050000000008526553526300510000000000", "6a00", 0, 1570943676, "079fa62e9d9d7654da8b74b065da3154f3e63c315f25751b4d896733a1d67807");
        run_test_sighash("ec02fbee03120d02fde12574649660c441b40d330439183430c6feb404064d4f507e704f3c0100000000ffffffffe108d99c7a4e5f75cc35c05debb615d52fac6e3240a6964a29c1704d98017fb60200000002ab63fffffffff726ec890038977adfc9dadbeaf5e486d5fcb65dc23acff0dd90b61b8e2773410000000002ac65e9dace55010f881b010000000005ac00ab650000000000", "51ac525152ac6552", 2, -1564046020, "3f988922d8cd11c7adff1a83ce9499019e5ab5f424752d8d361cf1762e04269b");
        run_test_sighash("33b03bf00222c7ca35c2f8870bbdef2a543b70677e413ce50494ac9b22ea673287b6aa55c50000000005ab00006a52ee4d97b527eb0b427e4514ea4a76c81e68c34900a23838d3e57d0edb5410e62eeb8c92b6000000000553ac6aacac42e59e170326245c000000000009656553536aab516aabb1a10603000000000852ab52ab6a516500cc89c802000000000763ac6a63ac516300000000", "", 0, 557416556, "41bead1b073e1e9fee065dd612a617ca0689e8f9d3fed9d0acfa97398ebb404c");
        run_test_sighash("813eda1103ac8159850b4524ef65e4644e0fc30efe57a5db0c0365a30446d518d9b9aa8fdd0000000003656565c2f1e89448b374b8f12055557927d5b33339c52228f7108228149920e0b77ef0bcd69da60000000006abac00ab63ab82cdb7978d28630c5e1dc630f332c4245581f787936f0b1e84d38d33892141974c75b4750300000004ac53ab65ffffffff0137edfb02000000000000000000", "0063", 1, -1948560575, "71dfcd2eb7f2e6473aed47b16a6d5fcbd0af22813d892e9765023151e07771ec");
        run_test_sighash("9e45d9aa0248c16dbd7f435e8c54ae1ad086de50c7b25795a704f3d8e45e1886386c653fbf01000000025352fb4a1acefdd27747b60d1fb79b96d14fb88770c75e0da941b7803a513e6d4c908c6445c7010000000163ffffffff014069a8010000000001520a794fb3", "51ac005363", 1, -719113284, "0d31a221c69bd322ef7193dd7359ddfefec9e0a1521d4a8740326d46e44a5d6a");
        run_test_sighash("c3efabba03cb656f154d1e159aa4a1a4bf9423a50454ebcef07bc3c42a35fb8ad84014864d0000000000d1cc73d260980775650caa272e9103dc6408bdacaddada6b9c67c88ceba6abaa9caa2f7d020000000553536a5265ffffffff9f946e8176d9b11ff854b76efcca0a4c236d29b69fb645ba29d406480427438e01000000066a0065005300ffffffff040419c0010000000003ab6a63cdb5b6010000000009006300ab5352656a63f9fe5e050000000004acac5352611b980100000000086a00acac00006a512d7f0c40", "0053", 0, -59089911, "c503001c16fbff82a99a18d88fe18720af63656fccd8511bca1c3d0d69bd7fc0");
        run_test_sighash("efb55c2e04b21a0c25e0e29f6586be9ef09f2008389e5257ebf2f5251051cdc6a79fce2dac020000000351006affffffffaba73e5b6e6c62048ba5676d18c33ccbcb59866470bb7911ccafb2238cfd493802000000026563ffffffffe62d7cb8658a6eca8a8babeb0f1f4fa535b62f5fc0ec70eb0111174e72bbec5e0300000009abababac516365526affffffffbf568789e681032d3e3be761642f25e46c20322fa80346c1146cb47ac999cf1b0300000000b3dbd55902528828010000000001ab0aac7b0100000000015300000000", "acac52", 3, 1638140535, "e84444d91580da41c8a7dcf6d32229bb106f1be0c811b2292967ead5a96ce9d4");
        run_test_sighash("91d3b21903629209b877b3e1aef09cd59aca6a5a0db9b83e6b3472aceec3bc2109e64ab85a0200000003530065ffffffffca5f92de2f1b7d8478b8261eaf32e5656b9eabbc58dcb2345912e9079a33c4cd010000000700ab65ab00536ad530611da41bbd51a389788c46678a265fe85737b8d317a83a8ff7a839debd18892ae5c80300000007ab6aac65ab51008b86c501038b8a9a05000000000263525b3f7a040000000007ab535353ab00abd4e3ff04000000000665ac51ab65630b7b656f", "6551525151516a00", 2, 499657927, "ef4bd7622eb7b2bbbbdc48663c1bc90e01d5bde90ff4cb946596f781eb420a0c");
        run_test_sighash("ceecfa6c02b7e3345445b82226b15b7a097563fa7d15f3b0c979232b138124b62c0be007890200000009abac51536a63525253ffffffffbae481ccb4f15d94db5ec0d8854c24c1cc8642bd0c6300ede98a91ca13a4539a0200000001ac50b0813d023110f5020000000006acabac526563e2b0d0040000000009656aac0063516a536300000000", "0063526500", 0, -1862053821, "e1600e6df8a6160a79ac32aa40bb4644daa88b5f76c0d7d13bf003327223f70c");
        run_test_sighash("f06f64af04fdcb830464b5efdb3d5ee25869b0744005375481d7b9d7136a0eb8828ad1f0240200000003516563fffffffffd3ba192dabe9c4eb634a1e3079fca4f072ee5ceb4b57deb6ade5527053a92c5000000000165ffffffff39f43401a36ba13a5c6dd7f1190e793933ae32ee3bf3e7bfb967be51e681af760300000009650000536552636a528e34f50b21183952cad945a83d4d56294b55258183e1627d6e8fb3beb8457ec36cadb0630000000005abab530052334a7128014bbfd10100000000085352ab006a63656afc424a7c", "53650051635253ac00", 2, 313255000, "d309da5afd91b7afa257cfd62df3ca9df036b6a9f4b38f5697d1daa1f587312b");
        run_test_sighash("6dfd2f98046b08e7e2ef5fff153e00545faf7076699012993c7a30cb1a50ec528281a9022f030000000152ffffffff1f535e4851920b968e6c437d84d6ecf586984ebddb7d5db6ae035bd02ba222a8010000000651006a53ab51605072acb3e17939fa0737bc3ee43bc393b4acd58451fc4ffeeedc06df9fc649828822d5010000000253525a4955221715f27788d302382112cf60719be9ae159c51f394519bd5f7e70a4f9816c7020200000009526a6a51636aab656a36d3a5ff0445548e0100000000086a6a00516a52655167030b050000000004ac6a63525cfda8030000000000e158200000000000010000000000", "535263ac6a65515153", 3, 585774166, "72b7da10704c3ca7d1deb60c31b718ee12c70dc9dfb9ae3461edce50789fe2ba");
        run_test_sighash("2a45cd1001bf642a2315d4a427eddcc1e2b0209b1c6abd2db81a800c5f1af32812de42032702000000050051525200ffffffff032177db050000000005530051abac49186f000000000004ab6aab00645c0000000000000765655263acabac00000000", "6a65", 0, -1774715722, "6a9ac3f7da4c7735fbc91f728b52ecbd602233208f96ac5592656074a5db118a");
        run_test_sighash("ca816e7802cd43d66b9374cd9bf99a8da09402d69c688d8dcc5283ace8f147e1672b757e020200000005516aabab5240fb06c95c922342279fcd88ba6cd915933e320d7becac03192e0941e0345b79223e89570300000004005151ac353ecb5d0264dfbd010000000005ac6aacababd5d70001000000000752ac53ac6a5151ec257f71", "63ac", 1, 774695685, "cc180c4f797c16a639962e7aec58ec4b209853d842010e4d090895b22e7a7863");
        run_test_sighash("b42b955303942fedd7dc77bbd9040aa0de858afa100f399d63c7f167b7986d6c2377f66a7403000000066aac00525100ffffffff0577d04b64880425a3174055f94191031ad6b4ca6f34f6da9be7c3411d8b51fc000000000300526a6391e1cf0f22e45ef1c44298523b516b3e1249df153590f592fcb5c5fc432dc66f3b57cb03000000046a6aac65ffffffff0393a6c9000000000004516a65aca674ac0400000000046a525352c82c370000000000030053538e577f89", "", 1, -1237094944, "566953eb806d40a9fb684d46c1bf8c69dea86273424d562bd407b9461c8509af");
        run_test_sighash("92c9fe210201e781b72554a0ed5e22507fb02434ddbaa69aff6e74ea8bad656071f1923f3f02000000056a63ac6a514470cef985ba83dcb8eee2044807bedbf0d983ae21286421506ae276142359c8c6a34d68020000000863ac63525265006aa796dd0102ca3f9d05000000000800abab52ab535353cd5c83010000000007ac00525252005322ac75ee", "5165", 0, 97879971, "6e6307cef4f3a9b386f751a6f40acebab12a0e7e17171d2989293cbec7fd45c2");
        run_test_sighash("ccca1d5b01e40fe2c6b3ee24c660252134601dab785b8f55bd6201ffaf2fddc7b3e2192325030000000365535100496d4703b4b66603000000000665535253ac633013240000000000015212d2a502000000000951abac636353636a5337b82426", "0052", 0, -1691630172, "577bf2b3520b40aef44899a20d37833f1cded6b167e4d648fc5abe203e43b649");
        run_test_sighash("bc1a7a3c01691e2d0c4266136f12e391422f93655c71831d90935fbda7e840e50770c61da20000000008635253abac516353ffffffff031f32aa020000000003636563786dbc0200000000003e950f00000000000563516a655184b8a1de", "51536a", 0, -1627072905, "730bc25699b46703d7718fd5f5c34c4b5f00f594a9968ddc247fa7d5175124ed");
        run_test_sighash("076d209e02d904a6c40713c7225d23e7c25d4133c3c3477828f98c7d6dbd68744023dbb66b030000000753ab00536565acffffffff10975f1b8db8861ca94c8cc7c7cff086ddcd83e10b5fffd4fc8f2bdb03f9463c0100000000ffffffff029dff76010000000006526365530051a3be6004000000000000000000", "515253ac65acacac", 1, -1207502445, "66c488603b2bc53f0d22994a1f0f66fb2958203102eba30fe1d37b27a55de7a5");
        run_test_sighash("cac6382d0462375e83b67c7a86c922b569a7473bfced67f17afd96c3cd2d896cf113febf9e0300000003006a53ffffffffaa4913b7eae6821487dd3ca43a514e94dcbbf350f8cc4cafff9c1a88720711b800000000096a6a525300acac6353ffffffff184fc4109c34ea27014cc2c1536ef7ed1821951797a7141ddacdd6e429fae6ff01000000055251655200ffffffff9e7b79b4e6836e290d7b489ead931cba65d1030ccc06f20bd4ca46a40195b33c030000000008f6bc8304a09a2704000000000563655353511dbc73050000000000cf34c500000000000091f76e0000000000085200ab00005100abd07208cb", "0063656a", 2, -1488731031, "bf078519fa87b79f40abc38f1831731422722c59f88d86775535f209cb41b9b1");
        run_test_sighash("1711146502c1a0b82eaa7893976fefe0fb758c3f0e560447cef6e1bde11e42de91a125f71c030000000015bd8c04703b4030496c7461482481f290c623be3e76ad23d57a955807c9e851aaaa20270300000000d04abaf20326dcb7030000000001632225350400000000075263ac00520063dddad9020000000000af23d148", "52520053510063", 0, 1852122830, "e33d5ee08c0f3c130a44d7ce29606450271b676f4a80c52ab9ffab00cecf67f8");
        run_test_sighash("22d81c740469695a6a83a9a4824f77ecff8804d020df23713990afce2b72591ed7de98500502000000065352526a6a6affffffff90dc85e118379b1005d7bbc7d2b8b0bab104dad7eaa49ff5bead892f17d8c3ba010000000665656300ab51ffffffff965193879e1d5628b52005d8560a35a2ba57a7f19201a4045b7cbab85133311d0200000003ac005348af21a13f9b4e0ad90ed20bf84e4740c8a9d7129632590349afc03799414b76fd6e826200000000025353ffffffff04a0d40d04000000000060702700000000000652655151516ad31f1502000000000365ac0069a1ac0500000000095100655300ab53525100000000", "51636a52ac", 0, -1644680765, "add7f5da27262f13da6a1e2cc2feafdc809bd66a67fb8ae2a6f5e6be95373b6f");
        run_test_sighash("a27dcbc801e3475174a183586082e0914c314bc9d79d1570f29b54591e5e0dff07fbb45a7f0000000004ac53ab51ffffffff027347f5020000000005535351ab63d0e5c9030000000009ac65ab6a63515200ab7cd632ed", "ac63636553", 0, -686435306, "883a6ea3b2cc53fe8a803c229106366ca14d25ffbab9fef8367340f65b201da6");
        run_test_sighash("0728c606014c1fd6005ccf878196ba71a54e86cc8c53d6db500c3cc0ac369a26fac6fcbc210000000005ab53ac5365ba9668290182d7870100000000066a000053655100000000", "65", 0, 1789961588, "ab6baa6da3b2bc853868d166f8996ad31d63ef981179f9104f49968fd61c8427");
        run_test_sighash("ed3bb93802ddbd08cb030ef60a2247f715a0226de390c9c1a81d52e83f8674879065b5f87d0300000003ab6552ffffffff04d2c5e60a21fb6da8de20bf206db43b720e2a24ce26779bca25584c3f765d1e0200000008ab656a6aacab00ab6e946ded025a811d04000000000951abac6352ac00ab5143cfa3030000000005635200636a00000000", "5352ac650065535300", 1, -668727133, "e9995065e1fddef72a796eef5274de62012249660dc9d233a4f24e02a2979c87");
        run_test_sighash("59f4629d030fa5d115c33e8d55a79ea3cba8c209821f979ed0e285299a9c72a73c5bba00150200000002636affffffffd8aca2176df3f7a96d0dc4ee3d24e6cecde1582323eec2ebef9a11f8162f17ac0000000007ab6565acab6553ffffffffeebc10af4f99c7a21cbc1d1074bd9f0ee032482a71800f44f26ee67491208e0403000000065352ac656351ffffffff0434e955040000000004ab515152caf2b305000000000365ac007b1473030000000003ab530033da970500000000060051536a5253bb08ab51", "", 2, 396340944, "0e9c47973ef2c292b2252c623f465bbb92046fe0b893eebf4e1c9e02cb01c397");
        run_test_sighash("33a98004029d262f951881b20a8d746c8c707ea802cd2c8b02a33b7e907c58699f97e42be80100000007ac53536552abacdee04cc01d205fd8a3687fdf265b064d42ab38046d76c736aad8865ca210824b7c622ecf02000000070065006a536a6affffffff01431c5d010000000000270d48ee", "", 1, 921554116, "ff9d7394002f3f196ea25472ea6c46f753bd879a7244795157bb7235c9322902");
        run_test_sighash("aac18f2b02b144ed481557c53f2146ae523f24fcde40f3445ab0193b6b276c315dc2894d2300000000075165650000636a233526947dbffc76aec7db1e1baa6868ad4799c76e14794dcbaaec9e713a83967f6a65170200000005abac6551ab27d518be01b652a30000000000015300000000", "52ac5353", 1, 1559377136, "59fc2959bb7bb24576cc8a237961ed95bbb900679d94da6567734c4390cb6ef5");
        run_test_sighash("5ab79881033555b65fe58c928883f70ce7057426fbdd5c67d7260da0fe8b1b9e6a2674cb850300000009ac516aac6aac006a6affffffffa5be9223b43c2b1a4d120b5c5b6ec0484f637952a3252181d0f8e813e76e11580200000000e4b5ceb8118cb77215bbeedc9a076a4d087bb9cd1473ea32368b71daeeeacc451ec209010000000005acac5153aced7dc34e02bc5d11030000000005ac5363006a54185803000000000552ab00636a00000000", "5100", 1, 1927062711, "e9f53d531c12cce1c50abed4ac521a372b4449b6a12f9327c80020df6bff66c0");
        run_test_sighash("6c2c8fac0124b0b7d4b610c3c5b91dee32b7c927ac71abdf2d008990ca1ac40de0dfd530660300000006ababac5253656bd7eada01d847ec000000000004ac52006af4232ec8", "6a6a6a0051", 0, -340809707, "fb51eb9d7e47d32ff2086205214f90c7c139e08c257a64829ae4d2b301071c6a");
        run_test_sighash("0e803682024f79337b25c98f276d412bc27e56a300aa422c42994004790cee213008ff1b8303000000080051ac65ac655165f421a331892b19a44c9f88413d057fea03c3c4a6c7de4911fe6fe79cf2e9b3b10184b1910200000005525163630096cb1c670398277204000000000253acf7d5d502000000000963536a6a636a5363ab381092020000000002ac6a911ccf32", "6565", 1, -1492094009, "f0672638a0e568a919e9d8a9cbd7c0189a3e132940beeb52f111a89dcc2daa2c");
        run_test_sighash("7d71669d03022f9dd90edac323cde9e56354c6804c6b8e687e9ae699f46805aafb8bcaa636000000000253abffffffff698a5fdd3d7f2b8b000c68333e4dd58fa8045b3e2f689b889beeb3156cecdb490300000009525353abab0051acabc53f0aa821cdd69b473ec6e6cf45cf9b38996e1c8f52c27878a01ec8bb02e8cb31ad24e500000000055353ab0052ffffffff0447a23401000000000565ab53ab5133aaa0030000000006515163656563057d110300000000056a6aacac52cf13b5000000000003526a5100000000", "6a6a51", 1, -1349253507, "722efdd69a7d51d3d77bed0ac5544502da67e475ea5857cd5af6bdf640a69945");
        run_test_sighash("9ff618e60136f8e6bb7eabaaac7d6e2535f5fba95854be6d2726f986eaa9537cb283c701ff02000000026a65ffffffff012d1c0905000000000865ab00ac6a516a652f9ad240", "51515253635351ac", 0, 1571304387, "659cd3203095d4a8672646add7d77831a1926fc5b66128801979939383695a79");
        run_test_sighash("09adb2e90175ca0e816326ae2dce7750c1b27941b16f6278023dbc294632ab97977852a09d030000000465ab006affffffff027739cf0100000000075151ab63ac65ab8a5bb601000000000653ac5151520011313cdc", "ac", 0, -76831756, "478ee06501b4965b40bdba6cbaad9b779b38555a970912bb791b86b7191c54bc");
        run_test_sighash("fd22ebaa03bd588ad16795bea7d4aa7f7d48df163d75ea3afebe7017ce2f350f6a0c1cb0bb00000000086aabac5153526363ffffffff488e0bb22e26a565d77ba07178d17d8f85702630ee665ec35d152fa05af3bda10200000004515163abffffffffeb21035849e85ad84b2805e1069a91bb36c425dc9c212d9bae50a95b6bfde1200300000001ab5df262fd02b69848040000000008ab6363636a6363ace23bf2010000000007655263635253534348c1da", "006353526563516a00", 0, -1491036196, "92364ba3c7a85d4e88885b8cb9b520dd81fc29e9d2b750d0790690e9c1246673");
        run_test_sighash("b04154610363fdade55ceb6942d5e5a723323863b48a0cb04fdcf56210717955763f56b08d0300000009ac526a525151635151ffffffff93a176e76151a9eabdd7af00ef2af72f9e7af5ecb0aa4d45d00618f394cdd03c030000000074d818b332ebe05dc24c44d776cf9d275c61f471cc01efce12fd5a16464157f1842c65cb00000000066a0000ac6352d3c4134f01d8a1c0030000000005520000005200000000", "5200656a656351", 2, -9757957, "6e3e5ba77f760b6b5b5557b13043f1262418f3dd2ce7f0298b012811fc8ad5bc");
        run_test_sighash("94533db7015e70e8df715066efa69dbb9c3a42ff733367c18c22ff070392f988f3b93920820000000006535363636300ce4dac3e03169af80300000000080065ac6a53ac65ac39c050020000000006abacab6aacac708a02050000000005ac5251520000000000", "6553", 0, -360458507, "5418cf059b5f15774836edd93571e0eed3855ba67b2b08c99dccab69dc87d3e9");
        run_test_sighash("c8597ada04f59836f06c224a2640b79f3a8a7b41ef3efa2602592ddda38e7597da6c639fee0300000009005251635351acabacffffffff4c518f347ee694884b9d4072c9e916b1a1f0a7fc74a1c90c63fdf8e5a185b6ae02000000007113af55afb41af7518ea6146786c7c726641c68c8829a52925e8d4afd07d8945f68e7230300000008ab00ab65ab650063ffffffffc28e46d7598312c420e11dfaae12add68b4d85adb182ae5b28f8340185394b63000000000165ffffffff04dbabb7010000000000ee2f6000000000000852ab6500ab6a51acb62a27000000000009ac53515300ac006a6345fb7505000000000752516a0051636a00000000", "", 3, 15199787, "0d66003aff5bf78cf492ecbc8fd40c92891acd58d0a271be9062e035897f317e");
        run_test_sighash("c33028b301d5093e1e8397270d75a0b009b2a6509a01861061ab022ca122a6ba935b8513320200000000ffffffff013bcf5a0500000000015200000000", "", 0, -513413204, "6b1459536f51482f5dbf42d7e561896557461e1e3b6bf67871e2b51faae2832c");
        run_test_sighash("43b2727901a7dd06dd2abf690a1ccedc0b0739cb551200796669d9a25f24f71d8d101379f50300000000ffffffff0418e031040000000000863d770000000000085352ac526563ac5174929e040000000004ac65ac00ec31ac0100000000066a51ababab5300000000", "65", 0, -492874289, "154ff7a9f0875edcfb9f8657a0b98dd9600fabee3c43eb88af37cf99286d516c");
        run_test_sighash("fe6ddf3a02657e42a7496ef170b4a8caf245b925b91c7840fd28e4a22c03cb459cb498b8d603000000065263656a650071ce6bf8d905106f9f1faf6488164f3decac65bf3c5afe1dcee20e6bc3cb6d052561985a030000000163295b117601343dbb0000000000026563dba521df", "", 1, -1696179931, "d9684685c99ce48f398fb467a91a1a59629a850c429046fb3071f1fa9a5fe816");
        run_test_sighash("c61523ef0129bb3952533cbf22ed797fa2088f307837dd0be1849f20decf709cf98c6f032f03000000026563c0f1d378044338310400000000066363516a5165a14fcb0400000000095163536a6a00ab53657271d60200000000001d953f0500000000010000000000", "53516353005153", 0, 1141615707, "7e975a72db5adaa3c48d525d9c28ac11cf116d0f8b16ce08f735ad75a80aec66");
        run_test_sighash("ba3dac6c0182562b0a26d475fe1e36315f0913b6869bdad0ecf21f1339a5fcbccd32056c840200000000ffffffff04300351050000000000220ed405000000000851abac636565ac53dbbd19020000000007636363ac6a52acbb005a0500000000016abd0c78a8", "63006a635151005352", 0, 1359658828, "47bc8ab070273e1f4a0789c37b45569a6e16f3f3092d1ce94dddc3c34a28f9f4");
        run_test_sighash("ac27e7f5025fc877d1d99f7fc18dd4cadbafa50e34e1676748cc89c202f93abf36ed46362101000000036300abffffffff958cd5381962b765e14d87fc9524d751e4752dd66471f973ed38b9d562e525620100000003006500ffffffff02b67120050000000004ac51516adc330c0300000000015200000000", "656352", 1, 15049991, "f3374253d64ac264055bdbcc32e27426416bd595b7c7915936c70f839e504010");
        run_test_sighash("7e50207303146d1f7ad62843ae8017737a698498d4b9118c7a89bb02e8370307fa4fada41d000000000753006300005152b7afefc85674b1104ba33ef2bf37c6ed26316badbc0b4aa6cb8b00722da4f82ff3555a6c020000000900ac656363ac51ac52ffffffff93fab89973bd322c5d7ad7e2b929315453e5f7ada3072a36d8e33ca8bebee6e0020000000300acab930da52b04384b04000000000004650052ac435e380200000000076a6a515263ab6aa9494705000000000600ab6a525252af8ba90100000000096565acab526353536a279b17ad", "acac005263536aac63", 1, -34754133, "4e6357da0057fb7ff79da2cc0f20c5df27ff8b2f8af4c1709e6530459f7972b0");
        run_test_sighash("5a59e0b9040654a3596d6dab8146462363cd6549898c26e2476b1f6ae42915f73fd9aedfda00000000036363abffffffff9ac9e9ca90be0187be2214251ff08ba118e6bf5e2fd1ba55229d24e50a510d53010000000165ffffffff41d42d799ac4104644969937522873c0834cc2fcdab7cdbecd84d213c0e96fd60000000000ffffffffd838db2c1a4f30e2eaa7876ef778470f8729fcf258ad228b388df2488709f8410300000000fdf2ace002ceb6d903000000000265654c1310040000000003ac00657e91c0ec", "536a63ac", 0, 82144555, "98ccde2dc14d14f5d8b1eeea5364bd18fc84560fec2fcea8de4d88b49c00695e");
        run_test_sighash("156ebc8202065d0b114984ee98c097600c75c859bfee13af75dc93f57c313a877efb09f230010000000463536a51ffffffff81114e8a697be3ead948b43b5005770dd87ffb1d5ccd4089fa6c8b33d3029e9c03000000066a5251656351ffffffff01a87f140000000000050000ac51ac00000000", "00", 0, -362221092, "a903c84d8c5e71134d1ab6dc1e21ac307c4c1a32c90c90f556f257b8a0ec1bf5");
        run_test_sighash("6d97a9a5029220e04f4ccc342d8394c751282c328bf1c132167fc05551d4ca4da4795f6d4e02000000076a0052ab525165ffffffff9516a205e555fa2a16b73e6db6c223a9e759a7e09c9a149a8f376c0a7233fa1b0100000007acab51ab63ac6affffffff04868aed04000000000652ac65ac536a396edf01000000000044386c0000000000076aab5363655200894d48010000000001ab8ebefc23", "6351526aac51", 1, 1943666485, "f0bd4ca8e97203b9b4e86bc24bdc8a1a726db5e99b91000a14519dc83fc55c29");
        run_test_sighash("05921d7c048cf26f76c1219d0237c226454c2a713c18bf152acc83c8b0647a94b13477c07f0300000003ac526afffffffff2f494453afa0cabffd1ba0a626c56f90681087a5c1bd81d6adeb89184b27b7402000000036a6352ffffffff0ad10e2d3ce355481d1b215030820da411d3f571c3f15e8daf22fe15342fed04000000000095f29f7b93ff814a9836f54dc6852ec414e9c4e16a506636715f569151559100ccfec1d100000000055263656a53ffffffff04f4ffef010000000008ac6a6aabacabab6a0e6689040000000006ab536a5352abe364d005000000000965536363655251ab53807e00010000000004526aab63f18003e3", "6363ac51", 3, -375891099, "001b0b176f0451dfe2d9787b42097ceb62c70d324e925ead4c58b09eebdf7f67");
        run_test_sighash("b9b44d9f04b9f15e787d7704e6797d51bc46382190c36d8845ec68dfd63ee64cf7a467b21e00000000096aac00530052ab636aba1bcb110a80c5cbe073f12c739e3b20836aa217a4507648d133a8eedd3f02cb55c132b203000000076a000063526352b1c288e3a9ff1f2da603f230b32ef7c0d402bdcf652545e2322ac01d725d75f5024048ad0100000000ffffffffffd882d963be559569c94febc0ef241801d09dc69527c9490210f098ed8203c700000000056a006300ab9109298d01719d9a0300000000066a52ab006365d7894c5b", "ac6351650063636a", 3, -622355349, "ac87b1b93a6baab6b2c6624f10e8ebf6849b0378ef9660a3329073e8f5553c8d");
        run_test_sighash("ff60473b02574f46d3e49814c484081d1adb9b15367ba8487291fc6714fd6e3383d5b335f001000000026a6ae0b82da3dc77e5030db23d77b58c3c20fa0b70aa7d341a0f95f3f72912165d751afd57230300000008ac536563516a6363ffffffff04f86c0200000000000553acab636ab13111000000000003510065f0d3f305000000000951ab516a65516aabab730a3a010000000002515200000000", "ac6a", 1, 1895032314, "0767e09bba8cd66d55915677a1c781acd5054f530d5cf6de2d34320d6c467d80");
        run_test_sighash("f218026204f4f4fc3d3bd0eada07c57b88570d544a0436ae9f8b753792c0c239810bb30fbc0200000002536affffffff8a468928d6ec4cc10aa0f73047697970e99fa64ae8a3b4dca7551deb0b639149010000000851ab520052650051ffffffffa98dc5df357289c9f6873d0f5afcb5b030d629e8f23aa082cf06ec9a95f3b0cf0000000000ffffffffea2c2850c5107705fd380d6f29b03f533482fd036db88739122aac9eff04e0aa010000000365536a03bd37db034ac4c4020000000007515152655200ac33b27705000000000151efb71e0000000000007b65425b", "515151", 3, -1772252043, "de35c84a58f2458c33f564b9e58bc57c3e028d629f961ad1b3c10ee020166e5a");
        run_test_sighash("48e7d42103b260b27577b70530d1ac2fed2551e9dd607cbcf66dca34bb8c03862cf8f5fd5401000000075151526aacab00ffffffff1e3d3b841552f7c6a83ee379d9d66636836673ce0b0eda95af8f2d2523c91813030000000665acac006365ffffffff388b3c386cd8c9ef67c83f3eaddc79f1ff910342602c9152ffe8003bce51b28b0100000008636363006a636a52ffffffff04b8f67703000000000852005353ac6552520cef720200000000085151ab6352ab00ab5096d6030000000005516a005100662582020000000001ac6c137280", "6a65", 1, 1513618429, "e2fa3e1976aed82c0987ab30d4542da2cb1cffc2f73be13480132da8c8558d5c");
        run_test_sighash("91ebc4cf01bc1e068d958d72ee6e954b196f1d85b3faf75a521b88a78021c543a06e056279000000000265ab7c12df0503832121030000000000cc41a6010000000005ab5263516540a951050000000006ab63ab65acac00000000", "526a0065636a6a6aac", 0, -614046478, "7de4ba875b2e584a7b658818c112e51ee5e86226f5a80e5f6b15528c86400573");
        run_test_sighash("3cd4474201be7a6c25403bf00ca62e2aa8f8f4f700154e1bb4d18c66f7bb7f9b975649f0dc0100000006535151535153ffffffff01febbeb000000000006005151006aac00000000", "", 0, -1674687131, "6b77ca70cc452cc89acb83b69857cda98efbfc221688fe816ef4cb4faf152f86");
        run_test_sighash("92fc95f00307a6b3e2572e228011b9c9ed41e58ddbaefe3b139343dbfb3b34182e9fcdc3f50200000002acab847bf1935fde8bcfe41c7dd99683289292770e7f163ad09deff0e0665ed473cd2b56b0f40300000006516551ab6351294dab312dd87b9327ce2e95eb44b712cfae0e50fda15b07816c8282e8365b643390eaab01000000026aacffffffff016e0b6b040000000001ac00000000", "650065acac005300", 2, -1885164012, "bd7d26bb3a98fc8c90c972500618bf894cb1b4fe37bf5481ff60eef439d3b970");
        run_test_sighash("4db591ab018adcef5f4f3f2060e41f7829ce3a07ea41d681e8cb70a0e37685561e4767ac3b0000000005000052acabd280e63601ae6ef20000000000036a636326c908f7", "ac6a51526300630052", 0, 862877446, "355ccaf30697c9c5b966e619a554d3323d7494c3ea280a9b0dfb73f953f5c1cb");
        run_test_sighash("c80abebd042cfec3f5c1958ee6970d2b4586e0abec8305e1d99eb9ee69ecc6c2cbd76374380000000007ac53006300ac510acee933b44817db79320df8094af039fd82111c7726da3b33269d3820123694d849ee5001000000056a65ab526562699bea8530dc916f5d61f0babea709dac578774e8a4dcd9c640ec3aceb6cb2443f24f302000000020063ea780e9e57d1e4245c1e5df19b4582f1bf704049c5654f426d783069bcc039f2d8fa659f030000000851ab53635200006a8d00de0b03654e8500000000000463ab635178ebbb0400000000055100636aab239f1d030000000006ab006300536500000000", "6565ac515100", 3, 1460851377, "b35bb1b72d02fab866ed6bbbea9726ab32d968d33a776686df3ac16aa445871e");
        run_test_sighash("0337b2d5043eb6949a76d6632b8bb393efc7fe26130d7409ef248576708e2d7f9d0ced9d3102000000075352636a5163007034384dfa200f52160690fea6ce6c82a475c0ef1caf5c9e5a39f8f9ddc1c8297a5aa0eb02000000026a51ffffffff38e536298799631550f793357795d432fb2d4231f4effa183c4e2f61a816bcf0030000000463ac5300706f1cd3454344e521fde05b59b96e875c8295294da5d81d6cc7efcfe8128f150aa54d6503000000008f4a98c704c1561600000000000072cfa6000000000000e43def01000000000100cf31cc0500000000066365526a6500cbaa8e2e", "", 3, 2029506437, "7615b4a7b3be865633a31e346bc3db0bcc410502c8358a65b8127089d81b01f8");
        run_test_sighash("cbc79b10020b15d605680a24ee11d8098ad94ae5203cb6b0589e432832e20c27b72a926af20300000006ab65516a53acbb854f3146e55c508ece25fa3d99dbfde641a58ed88c051a8a51f3dacdffb1afb827814b02000000026352c43e6ef30302410a020000000000ff4bd90100000000065100ab63000008aa8e0400000000095265526565ac5365abc52c8a77", "53526aac0051", 0, 202662340, "984efe0d8d12e43827b9e4b27e97b3777ece930fd1f589d616c6f9b71dab710e");
        run_test_sighash("4e8594d803b1d0a26911a2bcdd46d7cbc987b7095a763885b1a97ca9cbb747d32c5ab9aa91030000000353ac53a0cc4b215e07f1d648b6eeb5cdbe9fa32b07400aa773b9696f582cebfd9930ade067b2b200000000060065abab6500fc99833216b8e27a02defd9be47fafae4e4a97f52a9d2a210d08148d2a4e5d02730bcd460100000004516351ac37ce3ae1033baa55040000000006006a636a63acc63c990400000000025265eb1919030000000005656a6a516a00000000", "", 1, -75217178, "04c5ee48514cd033b82a28e336c4d051074f477ef2675ce0ce4bafe565ee9049");
        run_test_sighash("44e1a2b4010762af23d2027864c784e34ef322b6e24c70308a28c8f2157d90d17b99cd94a401000000085163656565006300ffffffff0198233d020000000002000000000000", "52525153656365", 0, 1119696980, "d9096de94d70c6337da6202e6e588166f31bff5d51bb5adc9468594559d65695");
        run_test_sighash("44ca65b901259245abd50a745037b17eb51d9ce1f41aa7056b4888285f48c6f26cb97b7a25020000000552636363abffffffff047820350400000000040053acab14f3e603000000000652635100ab630ce66c03000000000001bdc704000000000765650065ac51ac3e886381", "51", 0, -263340864, "ed5622ac642d11f90e68c0feea6a2fe36d880ecae6b8c0d89c4ea4b3d162bd90");
        run_test_sighash("cfa147d2017fe84122122b4dda2f0d6318e59e60a7207a2d00737b5d89694d480a2c26324b0000000006006351526552ffffffff0456b5b804000000000800516aab525363ab166633000000000004655363ab254c0e02000000000952ab6a6a00ab525151097c1b020000000009656a52ac6300530065ad0d6e50", "6a535165ac6a536500", 0, -574683184, "f926d4036eac7f019a2b0b65356c4ee2fe50e089dd7a70f1843a9f7bc6997b35");
        run_test_sighash("91c5d5f6022fea6f230cc4ae446ce040d8313071c5ac1749c82982cc1988c94cb1738aa48503000000016a19e204f30cb45dd29e68ff4ae160da037e5fc93538e21a11b92d9dd51cf0b5efacba4dd70000000005656a6aac51ffffffff03db126905000000000953006a53ab6563636a36a273030000000006656a52656552b03ede00000000000352516500000000", "530052526a00", 1, 1437328441, "255c125b60ee85f4718b2972174c83588ee214958c3627f51f13b5fb56c8c317");
        run_test_sighash("03f20dc202c886907b607e278731ebc5d7373c348c8c66cac167560f19b341b782dfb634cb03000000076a51ac6aab63abea3e8de7adb9f599c9caba95aa3fa852e947fc88ed97ee50e0a0ec0d14d164f44c0115c10100000004ab5153516fdd679e0414edbd000000000005ac636a53512021f2040000000007006a0051536a52c73db2050000000005525265ac5369046e000000000003ab006a1ef7bd1e", "52656a", 0, 1360223035, "5a0a05e32ce4cd0558aabd5d79cd5fcbffa95c07137506e875a9afcba4bef5a2");
        run_test_sighash("d9611140036881b61e01627078512bc3378386e1d4761f959d480fdb9d9710bebddba2079d020000000763536aab5153ab819271b41e228f5b04daa1d4e72c8e1955230accd790640b81783cfc165116a9f535a74c000000000163ffffffffa2e7bb9a28e810624c251ff5ba6b0f07a356ac082048cf9f39ec036bba3d431a02000000076a000000ac65acffffffff01678a820000000000085363515153ac635100000000", "535353", 2, -82213851, "52b9e0778206af68998cbc4ebdaad5a9469e04d0a0a6cef251abfdbb74e2f031");
        run_test_sighash("98b3a0bf034233afdcf0df9d46ac65be84ef839e58ee9fa59f32daaa7d684b6bdac30081c60200000007636351acabababffffffffc71cf82ded4d1593e5825618dc1d5752ae30560ecfaa07f192731d68ea768d0f0100000006650052636563f3a2888deb5ddd161430177ce298242c1a86844619bc60ca2590d98243b5385bc52a5b8f00000000095365acacab520052ac50d4722801c3b8a60300000000035165517e563b65", "51", 1, -168940690, "b6b684e2d2ecec8a8dce4ed3fc1147f8b2e45732444222aa8f52d860c2a27a9d");
        run_test_sighash("97be4f7702dc20b087a1fdd533c7de762a3f2867a8f439bddf0dcec9a374dfd0276f9c55cc0300000000cdfb1dbe6582499569127bda6ca4aaff02c132dc73e15dcd91d73da77e92a32a13d1a0ba0200000002ab51ffffffff048cfbe202000000000900516351515363ac535128ce0100000000076aac5365ab6aabc84e8302000000000863536a53ab6a6552f051230500000000066aac535153510848d813", "ac51", 0, 229541474, "e5da9a416ea883be1f8b8b2d178463633f19de3fa82ae25d44ffb531e35bdbc8");
        run_test_sighash("085b6e04040b5bff81e29b646f0ed4a45e05890a8d32780c49d09643e69cdccb5bd81357670100000001abffffffffa5c981fe758307648e783217e3b4349e31a557602225e237f62b636ec26df1a80300000004650052ab4792e1da2930cc90822a8d2a0a91ea343317bce5356b6aa8aae6c3956076aa33a5351a9c0300000004abac5265e27ddbcd472a2f13325cc6be40049d53f3e266ac082172f17f6df817db1936d9ff48c02b000000000152ffffffff021aa7670500000000085353635163ab51ac14d584000000000001aca4d136cc", "6a525300536352536a", 0, -1398925877, "41ecca1e8152ec55074f4c39f8f2a7204dda48e9ec1e7f99d5e7e4044d159d43");
        run_test_sighash("eec32fff03c6a18b12cd7b60b7bdc2dd74a08977e53fdd756000af221228fe736bd9c42d870100000007005353ac515265ffffffff037929791a188e9980e8b9cc154ad1b0d05fb322932501698195ab5b219488fc02000000070063510065ab6a0bfc176aa7e84f771ea3d45a6b9c24887ceea715a0ff10ede63db8f089e97d927075b4f1000000000551abab63abffffffff02eb933c000000000000262c420000000000036563632549c2b6", "6352", 2, 1480445874, "ff8a4016dfdd918f53a45d3a1f62b12c407cd147d68ca5c92b7520e12c353ff5");
        run_test_sighash("3ab70f4604e8fc7f9de395ec3e4c3de0d560212e84a63f8d75333b604237aa52a10da17196000000000763526a6553ac63a25de6fd66563d71471716fe59087be0dde98e969e2b359282cf11f82f14b00f1c0ac70f02000000050052516aacdffed6bb6889a13e46956f4b8af20752f10185838fd4654e3191bf49579c961f5597c36c0100000005ac636363abc3a1785bae5b8a1b4be5d0cbfadc240b4f7acaa7dfed6a66e852835df5eb9ac3c553766801000000036a65630733b7530218569602000000000952006a6a6a51acab52777f06030000000007ac0063530052abc08267c9", "000000536aac0000", 1, 1919096509, "df1c87cf3ba70e754d19618a39fdbd2970def0c1bfc4576260cba5f025b87532");
        run_test_sighash("bdb6b4d704af0b7234ced671c04ba57421aba7ead0a117d925d7ebd6ca078ec6e7b93eea6600000000026565ffffffff3270f5ad8f46495d69b9d71d4ab0238cbf86cc4908927fbb70a71fa3043108e6010000000700516a65655152ffffffff6085a0fdc03ae8567d0562c584e8bfe13a1bd1094c518690ebcb2b7c6ce5f04502000000095251530052536a53aba576a37f2c516aad9911f687fe83d0ae7983686b6269b4dd54701cb5ce9ec91f0e6828390300000000ffffffff04cc76cc020000000002656a01ffb702000000000253ab534610040000000009acab006565516a00521f55f5040000000000389dfee9", "6a525165", 0, 1336204763, "71c294523c48fd7747eebefbf3ca06e25db7b36bff6d95b41c522fecb264a919");
        run_test_sighash("54258edd017d22b274fbf0317555aaf11318affef5a5f0ae45a43d9ca4aa652c6e85f8a040010000000953ac65ab5251656500ffffffff03321d450000000000085265526a51526a529ede8b030000000003635151ce6065020000000001534c56ec1b", "acac", 0, 2094130012, "110d90fea9470dfe6c5048f45c3af5e8cc0cb77dd58fd13d338268e1c24b1ccc");
        run_test_sighash("ce0d322e04f0ffc7774218b251530a7b64ebefca55c90db3d0624c0ff4b3f03f918e8cf6f60300000003656500ffffffff9cce943872da8d8af29022d0b6321af5fefc004a281d07b598b95f6dcc07b1830200000007abab515351acab8d926410e69d76b7e584aad1470a97b14b9c879c8b43f9a9238e52a2c2fefc2001c56af8010000000400ab5253cd2cd1fe192ce3a93b5478af82fa250c27064df82ba416dfb0debf4f0eb307a746b6928901000000096500abacac6a0063514214524502947efc0200000000035251652c40340100000000096a6aab52000052656a5231c54c", "51", 2, -2090320538, "0322ca570446869ec7ec6ad66d9838cff95405002d474c0d3c17708c7ee039c6");
        run_test_sighash("233cd90b043916fc41eb870c64543f0111fb31f3c486dc72457689dea58f75c16ae59e9eb2000000000500536a6a6affffffff9ae30de76be7cd57fb81220fce78d74a13b2dbcad4d023f3cadb3c9a0e45a3ce000000000965ac6353ac5165515130834512dfb293f87cb1879d8d1b20ebad9d7d3d5c3e399a291ce86a3b4d30e4e32368a9020000000453005165ffffffff26d84ae93eb58c81158c9b3c3cbc24a84614d731094f38d0eea8686dec02824d0300000005636a65abacf02c784001a0bd5d03000000000900655351ab65ac516a416ef503", "", 1, -295106477, "b79f31c289e95d9dadec48ebf88e27c1d920661e50d090e422957f90ff94cb6e");
        run_test_sighash("9200e26b03ff36bc4bf908143de5f97d4d02358db642bd5a8541e6ff709c420d1482d471b70000000008abab65536a636553ffffffff61ba6d15f5453b5079fb494af4c48de713a0c3e7f6454d7450074a2a80cb6d880300000007ac6a00ab5165515dfb7574fbce822892c2acb5d978188b1d65f969e4fe874b08db4c791d176113272a5cc10100000000ffffffff0420958d000000000009ac63516a0063516353dd885505000000000465ac00007b79e901000000000066d8bf010000000005525252006a00000000", "ac5152", 0, 2089531339, "89ec7fab7cfe7d8d7d96956613c49dc48bf295269cfb4ea44f7333d88c170e62");
        run_test_sighash("45f335ba01ce2073a8b0273884eb5b48f56df474fc3dff310d9706a8ac7202cf5ac188272103000000025363ffffffff049d859502000000000365ab6a8e98b1030000000002ac51f3a80603000000000752535151ac00000306e30300000000020051b58b2b3a", "", 0, 1899564574, "78e01310a228f645c23a2ad0acbb8d91cedff4ecdf7ca997662c6031eb702b11");
        run_test_sighash("94083c840288d40a6983faca876d452f7c52a07de9268ad892e70a81e150d602a773c175ad03000000007ec3637d7e1103e2e7e0c61896cbbf8d7e205b2ecc93dd0d6d7527d39cdbf6d335789f660300000000ffffffff019e1f7b03000000000800ac0051acac0053539cb363", "", 1, -183614058, "a17b66d6bb427f42653d08207a22b02353dd19ccf2c7de6a9a3a2bdb7c49c9e7");
        run_test_sighash("30e0d4d20493d0cd0e640b757c9c47a823120e012b3b64c9c1890f9a087ae4f2001ca22a61010000000152f8f05468303b8fcfaad1fb60534a08fe90daa79bff51675472528ebe1438b6f60e7f60c10100000009526aab6551ac510053ffffffffaaab73957ea2133e32329795221ed44548a0d3a54d1cf9c96827e7cffd1706df0200000009ab00526a005265526affffffffd19a6fe54352015bf170119742821696f64083b5f14fb5c7d1b5a721a3d7786801000000085265abababac53abffffffff020f39bd030000000004ab6aac52049f6c050000000004ab52516aba5b4c60", "6a6365516a6a655253", 0, -624256405, "8e221a6c4bf81ca0d8a0464562674dcd14a76a32a4b7baf99450dd9195d411e6");
        run_test_sighash("5c0ac112032d6885b7a9071d3c5f493aa16c610a4a57228b2491258c38de8302014276e8be030000000300ab6a17468315215262ad5c7393bb5e0c5a6429fd1911f78f6f72dafbbbb78f3149a5073e24740300000003ac5100ffffffff33c7a14a062bdea1be3c9c8e973f54ade53fe4a69dcb5ab019df5f3345050be00100000008ac63655163526aab428defc0033ec36203000000000765516365536a00ae55b2000000000002ab53f4c0080400000000095265516a536563536a00000000", "6a005151006a", 2, 272749594, "91082410630337a5d89ff19145097090f25d4a20bdd657b4b953927b2f62c73b");
        run_test_sighash("e3683329026720010b08d4bec0faa244f159ae10aa582252dd0f3f80046a4e145207d54d31000000000852acac52656aacac3aaf2a5017438ad6adfa3f9d05f53ebed9ceb1b10d809d507bcf75e0604254a8259fc29c020000000653526552ab51f926e52c04b44918030000000000f7679c0100000000090000525152005365539e3f48050000000009516500ab635363ab008396c905000000000253650591024f", "6a6365", 0, 908746924, "458aec3b5089a585b6bad9f99fd37a2b443dc5a2eefac2b7e8c5b06705efc9db");
        run_test_sighash("00b20fd104dd59705b84d67441019fa26c4c3dec5fd3b50eca1aa549e750ef9ddb774dcabe000000000651ac656aac65ffffffff52d4246f2db568fc9eea143e4d260c698a319f0d0670f84c9c83341204fde48b0200000000ffffffffb8aeabb85d3bcbc67b132f1fd815b451ea12dcf7fc169c1bc2e2cf433eb6777a03000000086a51ac6aab6563acd510d209f413da2cf036a31b0def1e4dcd8115abf2e511afbcccb5ddf41d9702f28c52900100000006ac52ab6a0065ffffffff039c8276000000000008ab53655200656a52401561010000000003acab0082b7160100000000035100ab00000000", "535265", 1, -947367579, "3212c6d6dd8d9d3b2ac959dec11f4638ccde9be6ed5d36955769294e23343da0");
        run_test_sighash("624d28cb02c8747915e9af2b13c79b417eb34d2fa2a73547897770ace08c6dd9de528848d3030000000651ab63abab533c69d3f9b75b6ef8ed2df50c2210fd0bf4e889c42477d58682f711cbaece1a626194bb85030000000765acab53ac5353ffffffff018cc280040000000009abacabac52636352ac6859409e", "ac51ac", 1, 1005144875, "919144aada50db8675b7f9a6849c9d263b86450570293a03c245bd1e3095e292");
        run_test_sighash("8f28471d02f7d41b2e70e9b4c804f2d90d23fb24d53426fa746bcdcfffea864925bdeabe3e0200000001acffffffff76d1d35d04db0e64d65810c808fe40168f8d1f2143902a1cc551034fd193be0e0000000001acffffffff048a5565000000000005005151516afafb610400000000045263ac53648bb30500000000086363516a6a5165513245de01000000000000000000", "6a0053510053", 1, -1525137460, "305fc8ff5dc04ebd9b6448b03c9a3d945a11567206c8d5214666b30ec6d0d6cc");
        run_test_sighash("10ec50d7046b8b40e4222a3c6449490ebe41513aad2eca7848284a08f3069f3352c2a9954f0000000009526aac656352acac53ffffffff0d979f236155aa972472d43ee6f8ce22a2d052c740f10b59211454ff22cb7fd00200000007acacacab63ab53ffffffffbbf97ebde8969b35725b2e240092a986a2cbfd58de48c4475fe077bdd493a20c010000000663ab5365ababffffffff4600722d33b8dba300d3ad037bcfc6038b1db8abfe8008a15a1de2da2264007302000000035351ac6dbdafaf020d0ccf04000000000663ab6a51ab6ae06e5e0200000000036aabab00000000", "", 0, -1658960232, "2420dd722e229eccafae8508e7b8d75c6920bfdb3b5bac7cb8e23419480637c2");
        run_test_sighash("43559290038f32fda86580dd8a4bc4422db88dd22a626b8bd4f10f1c9dd325c8dc49bf479f01000000026351ffffffff401339530e1ed3ffe996578a17c3ec9d6fccb0723dd63e7b3f39e2c44b976b7b0300000006ab6a65656a51ffffffff6fb9ba041c96b886482009f56c09c22e7b0d33091f2ac5418d05708951816ce7000000000551ac525100ffffffff020921e40500000000035365533986f40500000000016a00000000", "52ac51", 0, 1769771809, "02040283ef2291d8e1f79bb71bdabe7c1546c40d7ed615c375643000a8b9600d");
        run_test_sighash("35b6fc06047ebad04783a5167ab5fc9878a00c4eb5e7d70ef297c33d5abd5137a2dea9912402000000036aacacffffffff21dc291763419a584bdb3ed4f6f8c60b218aaa5b99784e4ba8acfec04993e50c03000000046a00ac6affffffff69e04d77e4b662a82db71a68dd72ef0af48ca5bebdcb40f5edf0caf591bb41020200000000b5db78a16d93f5f24d7d932f93a29bb4b784febd0cbb1943f90216dc80bba15a0567684b000000000853ab52ab5100006a1be2208a02f6bdc103000000000265ab8550ea04000000000365636a00000000", "", 0, -1114114836, "1c8655969b241e717b841526f87e6bd68b2329905ba3fc9e9f72526c0b3ea20c");
        run_test_sighash("f35befbc03faf8c25cc4bc0b92f6239f477e663b44b83065c9cb7cf231243032cf367ce3130000000005ab65526a517c4c334149a9c9edc39e29276a4b3ffbbab337de7908ea6f88af331228bd90086a6900ba020000000151279d19950d2fe81979b72ce3a33c6d82ebb92f9a2e164b6471ac857f3bbd3c0ea213b542010000000953ab51635363520065052657c20300a9ba04000000000452636a6a0516ea020000000008535253656365ababcfdd3f01000000000865ac516aac00530000000000", "", 2, -99793521, "c834a5485e68dc13edb6c79948784712122440d7fa5bbaa5cd2fc3d4dac8185d");
        run_test_sighash("d3da18520216601acf885414538ce2fb4d910997eeb91582cac42eb6982c9381589587794f0300000000fffffffff1b1c9880356852e10cf41c02e928748dd8fae2e988be4e1c4cb32d0bfaea6f7000000000465ab6aabffffffff02fb0d69050000000002ababeda8580500000000085163526565ac52522b913c95", "ac", 1, -1247973017, "99b32b5679d91e0f9cdd6737afeb07459806e5acd7630c6a3b9ab5d550d0c003");
        run_test_sighash("8218eb740229c695c252e3630fc6257c42624f974bc856b7af8208df643a6c520ef681bfd00000000002510066f30f270a09b2b420e274c14d07430008e7886ec621ba45665057120afce58befca96010300000004525153ab84c380a9015d96100000000000076a5300acac526500000000", "ac005263", 0, -1855679695, "5071f8acf96aea41c7518bd1b5b6bbe16258b529df0c03f9e374b83c66b742c6");
        run_test_sighash("1123e7010240310013c74e5def60d8e14dd67aedff5a57d07a24abc84d933483431b8cf8ea0300000003530051fc6775ff1a23c627a2e605dd2560e84e27f4208300071e90f4589e762ad9c9fe8d0da95e020000000465655200ffffffff04251598030000000004ab65ab639d28d90400000000096563636aacac525153474df801000000000851525165ac51006a75e23b040000000000e5bd3a4a", "6363636565", 0, -467124448, "9cb0dd04e9fe287b112e94a1647590d27e8b164ca13c4fe70c610fd13f82c2fd");
        run_test_sighash("3b937e05032b8895d2f4945cb7e3679be2fbd15311e2414f4184706dbfc0558cf7de7b4d000000000001638b91a12668a3c3ce349788c961c26aa893c862f1e630f18d80e7843686b6e1e6fc396310000000000852635353ab65ac51eeb09dd1c9605391258ee6f74b9ae17b5e8c2ef010dc721c5433dcdc6e93a1593e3b6d1700000000085365ac6553526351ffffffff0308b18e04000000000253acb6dd00040000000008536aac5153ac516ab0a88201000000000500ac006500804e3ff2", "", 0, 416167343, "595a3c02254564634e8085283ec4ea7c23808da97ce9c5da7aecd7b553e7fd7f");
        run_test_sighash("a48f27ca047997470da74c8ee086ddad82f36d9c22e790bd6f8603ee6e27ad4d3174ea875403000000095153ac636aab6aacabffffffffefc936294e468d2c9a99e09909ba599978a8c0891ad47dc00ba424761627cef202000000056a51630053ffffffff304cae7ed2d3dbb4f2fbd679da442aed06221ffda9aee460a28ceec5a9399f4e0200000000f5bddf82c9c25fc29c5729274c1ff0b43934303e5f595ce86316fc66ad263b96ca46ab8d0100000003536500d7cf226b0146b00c04000000000200ac5c2014ce", "515100636563", 0, 1991799059, "9c051a7092fe17fa62b1720bc2c4cb2ffc1527d9fb0b006d2e142bb8fe07bf3c");
        run_test_sighash("180cd53101c5074cf0b7f089d139e837fe49932791f73fa2342bd823c6df6a2f72fe6dba1303000000076a6a63ac53acabffffffff03853bc1020000000007ac526a6a6a6a003c4a8903000000000453515163a0fbbd030000000005ab656a5253253d64cf", "ac65", 0, -1548453970, "4d8efb3b99b9064d2f6be33b194a903ffabb9d0e7baa97a48fcec038072aac06");
        run_test_sighash("c21ec8b60376c47e057f2c71caa90269888d0ffd5c46a471649144a920d0b409e56f190b700000000008acac6a526a536365ffffffff5d315d9da8bf643a9ba11299450b1f87272e6030fdb0c8adc04e6c1bfc87de9a0000000000ea43a9a142e5830c96b0ce827663af36b23b0277244658f8f606e95384574b91750b8e940000000007516a63ac0063acffffffff023c61be0400000000055165ab5263313cc8020000000006006a53526551ed8c3d56", "6a", 1, 1160627414, "a638cc17fd91f4b1e77877e8d82448c84b2a4e100df1373f779de7ad32695112");
        run_test_sighash("b8fd394001ed255f49ad491fecc990b7f38688e9c837ccbc7714ddbbf5404f42524e68c18f0000000007ab6353535363ab081e15ee02706f7d050000000008515200535351526364c7ec040000000005636a53acac9206cbe1", "655352ac", 0, -1251578838, "8e0697d8cd8a9ccea837fd798cc6c5ed29f6fbd1892ee9bcb6c944772778af19");
        run_test_sighash("e42a76740264677829e30ed610864160c7f97232c16528fe5610fc08814b21c34eefcea69d010000000653006a6a0052ffffffff647046cf44f217d040e6a8ff3f295312ab4dd5a0df231c66968ad1c6d8f4428000000000025352ffffffff0199a7f900000000000000000000", "655263006a005163", 1, 1122505713, "7cda43f1ff9191c646c56a4e29b1a8c6cb3f7b331da6883ef2f0480a515d0861");
        run_test_sighash("a2dfa4690214c1ab25331815a5128f143219de51a47abdc7ce2d367e683eeb93960a31af9f010000000363636affffffff8be0628abb1861b078fcc19c236bc4cc726fa49068b88ad170adb2a97862e7460200000004ac655363ffffffff0441f11103000000000153dbab0c000000000009ab53ac5365526aab63abbb95050000000004ab52516a29a029040000000003ac526a00000000", "6a52ac63", 1, -1302210567, "913060c7454e6c80f5ba3835454b54db2188e37dc4ce72a16b37d11a430b3d23");
        run_test_sighash("9dbc591f04521670af83fb3bb591c5d4da99206f5d38e020289f7db95414390dddbbeb56680100000004ac5100acffffffffb6a40b5e29d5e459f8e72d39f800089529f0889006cad3d734011991da8ef09d0100000009526a5100acab536a515fc427436df97cc51dc8497642ffc868857ee245314d28b356bd70adba671bd6071301fc0000000000ffffffff487efde2f620566a9b017b2e6e6d42525e4070f73a602f85c6dfd58304518db30000000005516353006a8d8090180244904a0200000000046a65656ab1e9c203000000000451ab63aba06a5449", "", 0, -1414953913, "bae189eb3d64aedbc28a6c28f6c0ccbd58472caaf0cf45a5aabae3e031dd1fea");
        run_test_sighash("1345fb2c04bb21a35ae33a3f9f295bece34650308a9d8984a989dfe4c977790b0c21ff9a7f0000000006ac52ac6a0053ffffffff7baee9e8717d81d375a43b691e91579be53875350dfe23ba0058ea950029fcb7020000000753ab53ab63ab52ffffffff684b6b3828dfb4c8a92043b49b8cb15dd3a7c98b978da1d314dce5b9570dadd202000000086353ab6a5200ac63d1a8647bf667ceb2eae7ec75569ca249fbfd5d1b582acfbd7e1fcf5886121fca699c011d0100000003ac006affffffff049b1eb00300000000001e46dc0100000000080065ab6a6a630065ca95b40300000000030051520c8499010000000006ab6aac526a6500000000", "53526aac636300", 2, 1809978100, "cfeaa36790bc398783d4ca45e6354e1ea52ee74e005df7f9ebd10a680e9607bf");
        run_test_sighash("7d75dc8f011e5f9f7313ba6aedef8dbe10d0a471aca88bbfc0c4a448ce424a2c5580cda1560300000003ab5152ffffffff01997f8e0200000000096552ac6a65656563530d93bbcc", "00656a6563", 0, 1414485913, "ec91eda1149f75bffb97612569a78855498c5d5386d473752a2c81454f297fa7");
        run_test_sighash("1459179504b69f01c066e8ade5e124c748ae5652566b34ed673eea38568c483a5a4c4836ca0100000008ac5352006563656affffffff5d4e037880ab1975ce95ea378d2874dcd49d5e01e1cdbfae3343a01f383fa35800000000095251ac52ac6aac6500ffffffff7de3ae7d97373b7f2aeb4c55137b5e947b2d5fb325e892530cb589bc4f92abd503000000086563ac53ab520052ffffffffb4db36a32d6e543ef49f4bafde46053cb85b2a6c4f0e19fa0860d9083901a1190300000003ab51531bbcfe5504a6dbda040000000008536a5365abac6500d660c80300000000096565abab6a53536a6a54e84e010000000003acac52df2ccf0500000000025351220c857e", "", 2, 1879181631, "3aad18a209fab8db44954eb55fd3cc7689b5ec9c77373a4d5f4dae8f7ae58d14");
        run_test_sighash("cabb1b06045a895e6dcfc0c1e971e94130c46feace286759f69a16d298c8b0f6fd0afef8f20300000004ac006352ffffffffa299f5edac903072bfb7d29b663c1dd1345c2a33546a508ba5cf17aab911234602000000056a65515365ffffffff89a20dc2ee0524b361231092a070ace03343b162e7162479c96b757739c8394a0300000002abab92ec524daf73fabee63f95c1b79fa8b84e92d0e8bac57295e1d0adc55dc7af5534ebea410200000001534d70e79b04674f6f00000000000600abacab53517d60cc0200000000035265ab96c51d040000000004ac6300ac62a787050000000008006a516563ab63639e2e7ff7", "6551ac6351ac", 3, 1942663262, "d0c4a780e4e0bc22e2f231e23f01c9d536b09f6e5be51c123d218e906ec518be");
        run_test_sighash("8b96d7a30132f6005b5bd33ea82aa325e2bcb441f46f63b5fca159ac7094499f380f6b7e2e00000000076aacabac6300acffffffff0158056700000000000465005100c319e6d0", "52006a", 0, -1100733473, "fb4bd26a91b5cf225dd3f170eb09bad0eac314bc1e74503cc2a3f376833f183e");
        run_test_sighash("112191b7013cfbe18a175eaf09af7a43cbac2c396f3695bbe050e1e5f4250603056d60910e02000000001c8a5bba03738a22010000000005525352656a77a149010000000002510003b52302000000000351ac52722be8e6", "65ac6565", 0, -1847972737, "8e795aeef18f510d117dfa2b9f4a2bd2e2847a343205276cedd2ba14548fd63f");
        run_test_sighash("ce6e1a9e04b4c746318424705ea69517e5e0343357d131ad55d071562d0b6ebfedafd6cb840100000003656553ffffffff67bd2fa78e2f52d9f8900c58b84c27ef9d7679f67a0a6f78645ce61b883fb8de000000000100d699a56b9861d99be2838e8504884af4d30b909b1911639dd0c5ad47c557a0773155d4d303000000046a5151abffffffff9fdb84b77c326921a8266854f7bbd5a71305b54385e747fe41af8a397e78b7fa010000000863acac6a51ab00ac0d2e9b9d049b8173010000000007ac53526a650063ba9b7e010000000008526a00525263acac0ab3fd030000000000ea8a0303000000000200aca61a97b9", "", 1, -1276952681, "b6ed4a3721be3c3c7305a5128c9d418efa58e419580cec0d83f133a93e3a22c5");
        run_test_sighash("2f7353dd02e395b0a4d16da0f7472db618857cd3de5b9e2789232952a9b154d249102245fd030000000151617fd88f103280b85b0a198198e438e7cab1a4c92ba58409709997cc7a65a619eb9eec3c0200000003636aabffffffff0397481c0200000000045300636a0dc97803000000000009d389030000000003ac6a53134007bb", "0000536552526a", 0, -1912746174, "30c4cd4bd6b291f7e9489cc4b4440a083f93a7664ea1f93e77a9597dab8ded9c");
        run_test_sighash("89e7928c04363cb520eff4465251fd8e41550cbd0d2cdf18c456a0be3d634382abcfd4a2130200000006ac516a6a656355042a796061ed72db52ae47d1607b1ceef6ca6aea3b7eea48e7e02429f382b378c4e51901000000085351ab6352ab5252ffffffff53631cbda79b40183000d6ede011c778f70147dc6fa1aed3395d4ce9f7a8e69701000000096a6553ab52516a52abad0de418d80afe059aab5da73237e0beb60af4ac490c3394c12d66665d1bac13bdf29aa8000000000153f2b59ab6027a33eb040000000007005351ac5100ac88b941030000000003ab0052e1e8a143", "63656a", 0, 1258533326, "b575a04b0bb56e38bbf26e1a396a76b99fb09db01527651673a073a75f0a7a34");
        run_test_sighash("ca356e2004bea08ec2dd2df203dc275765dc3f6073f55c46513a588a7abcc4cbde2ff011c7020000000553525100003aefec4860ef5d6c1c6be93e13bd2d2a40c6fb7361694136a7620b020ecbaca9413bcd2a030000000965ac00536352535100ace4289e00e97caaea741f2b89c1143060011a1f93090dc230bee3f05e34fbd8d8b6c399010000000365526affffffff48fc444238bda7a757cb6a98cb89fb44338829d3e24e46a60a36d4e24ba05d9002000000026a53ffffffff03d70b440200000000056a6a526aac853c97010000000002515335552202000000000351635300000000", "0052", 3, -528192467, "fc93cc056c70d5e033933d730965f36ad81ef64f1762e57f0bc5506c5b507e24");
        run_test_sighash("82d4fa65017958d53e562fac073df233ab154bd0cf6e5a18f57f4badea8200b217975e31030200000004636aab51ac0891a204227cc9050000000006635200655365bfef8802000000000865650051635252acfc2d09050000000006ab65ac51516380195e030000000007ac52525352510063d50572", "53", 0, -713567171, "e095003ca82af89738c1863f0f5488ec56a96fb81ea7df334f9344fcb1d0cf40");
        run_test_sighash("75f6949503e0e47dd70426ef32002d6cdb564a45abedc1575425a18a8828bf385fa8e808e600000000036aabab82f9fd14e9647d7a1b5284e6c55169c8bd228a7ea335987cef0195841e83da45ec28aa2e0300000002516350dc6fe239d150efdb1b51aa288fe85f9b9f741c72956c11d9dcd176889963d699abd63f0000000001ab429a63f502777d20010000000007abac52ac516a53d081d9020000000003acac630c3cc3a8", "535152516551510000", 1, 973814968, "c6ec1b7cb5c16a1bfd8a3790db227d2acc836300534564252b57bd66acf95092");
        run_test_sighash("e86a24bc03e4fae784cdf81b24d120348cb5e52d937cd9055402fdba7e43281e482e77a1c100000000046363006affffffffa5447e9bdcdab22bd20d88b19795d4c8fb263fbbf7ce8f4f9a85f865953a6325020000000663ac53535253ffffffff9f8b693bc84e0101fc73748e0513a8cecdc264270d8a4ee1a1b6717607ee1eaa00000000026a513417bf980158d82c020000000009005253005351acac5200000000", "6353516365536a6a", 2, -563792735, "508129278ef07b43112ac32faf00170ad38a500eed97615a860fd58baaad174b");
        run_test_sighash("536bc5e60232eb60954587667d6bcdd19a49048d67a027383cc0c2a29a48b960dc38c5a0370300000005ac636300abffffffff8f1cfc102f39b1c9348a2195d496e602c77d9f57e0769dabde7eaaedf9c69e250100000006acabab6a6351ffffffff0432f56f0400000000046a5365517fd54b0400000000035265539484e4050000000003536a5376dc25020000000008ac536aab6aab536ab978e686", "ac0051006a006a006a", 0, -273074082, "f151f1ec305f698d9fdce18ea292b145a58d931f1518cf2a4c83484d9a429638");
        run_test_sighash("fab796ee03f737f07669160d1f1c8bf0800041157e3ac7961fea33a293f976d79ce49c02ab0200000003ac5252eb097ea1a6d1a7ae9dace338505ba559e579a1ee98a2e9ad96f30696d6337adcda5a85f403000000096500abab656a6a656396d5d41a9b11f571d91e4242ddc0cf2420eca796ad4882ef1251e84e42b930398ec69dd80100000005526551ac6a8e5d0de804f763bb0400000000015288271a010000000001acf2bf2905000000000300ab51c9641500000000000952655363636365ac5100000000", "00ac536552", 0, -1854521113, "f3bbab70b759fe6cfae1bf349ce10716dbc64f6e9b32916904be4386eb461f1f");
        run_test_sighash("f2b539a401e4e8402869d5e1502dbc3156dbce93583f516a4947b333260d5af1a34810c6a00200000003525363ffffffff01d305e2000000000005acab535200a265fe77", "", 0, -1435650456, "41617b27321a830c712638dbb156dae23d4ef181c7a06728ccbf3153ec53d7dd");
        run_test_sighash("9f10b1d8033aee81ac04d84ceee0c03416a784d1017a2af8f8a34d2f56b767aea28ff88c8f02000000025352ffffffff748cb29843bea8e9c44ed5ff258df1faf55fbb9146870b8d76454786c4549de100000000016a5ba089417305424d05112c0ca445bc7107339083e7da15e430050d578f034ec0c589223b0200000007abac53ac6565abffffffff025a4ecd010000000006636563ab65ab40d2700000000000056a6553526333fa296c", "", 0, -395044364, "20fd0eee5b5716d6cbc0ddf852614b686e7a1534693570809f6719b6fcb0a626");
        run_test_sighash("ff2ecc09041b4cf5abb7b760e910b775268abee2792c7f21cc5301dd3fecc1b4233ee70a2c0200000009acac5300006a51526affffffffeb39c195a5426afff38379fc85369771e4933587218ef4968f3f05c51d6b7c92000000000165453a5f039b8dbef7c1ffdc70ac383b481f72f99f52b0b3a5903c825c45cfa5d2c0642cd50200000001654b5038e6c49daea8c0a9ac8611cfe904fc206dad03a41fb4e5b1d6d85b1ecad73ecd4c0102000000096a51000053ab656565bdb5548302cc719200000000000452655265214a3603000000000300ab6a00000000", "52516a006a63", 1, -2113289251, "37ed6fae36fcb3360c69cac8b359daa62230fc1419b2cf992a32d8f3e079dcff");
        run_test_sighash("70a8577804e553e462a859375957db68cfdf724d68caeacf08995e80d7fa93db7ebc04519d02000000045352ab53619f4f2a428109c5fcf9fee634a2ab92f4a09dc01a5015e8ecb3fc0d9279c4a77fb27e900000000006ab6a51006a6affffffff3ed1a0a0d03f25c5e8d279bb5d931b7eb7e99c8203306a6c310db113419a69ad010000000565516300abffffffff6bf668d4ff5005ef73a1b0c51f32e8235e67ab31fe019bf131e1382050b39a630000000004536a6563ffffffff02faf0bb00000000000163cf2b4b05000000000752ac635363acac15ab369f", "ac", 0, -1175809030, "1c9d6816c20865849078f9777544b5ddf37c8620fe7bd1618e4b72fb72dddca1");
        run_test_sighash("a3604e5304caa5a6ba3c257c20b45dcd468f2c732a8ca59016e77b6476ac741ce8b16ca8360200000004acac6553ffffffff695e7006495517e0b79bd4770f955040610e74d35f01e41c9932ab8ccfa3b55d0300000007ac5253515365acffffffff6153120efc5d73cd959d72566fc829a4eb00b3ef1a5bd3559677fb5aae116e38000000000400abab52c29e7abd06ff98372a3a06227386609adc7665a602e511cadcb06377cc6ac0b8f63d4fdb03000000055100acabacffffffff04209073050000000009ab5163ac525253ab6514462e05000000000952abacab636300656a20672c0400000000025153b276990000000000056565ab6a5300000000", "5351", 0, 1460890590, "249c4513a49076c6618aabf736dfd5ae2172be4311844a62cf313950b4ba94be");
        run_test_sighash("c6a72ed403313b7d027f6864e705ec6b5fa52eb99169f8ea7cd884f5cdb830a150cebade870100000009ac63ab516565ab6a51ffffffff398d5838735ff43c390ca418593dbe43f3445ba69394a6d665b5dc3b4769b5d700000000075265acab515365ffffffff7ee5616a1ee105fd18189806a477300e2a9cf836bf8035464e8192a0d785eea3030000000700ac6a51516a52ffffffff018075fd0000000000015100000000", "005251acac5252", 2, -656067295, "2cc1c7514fdc512fd45ca7ba4f7be8a9fe6d3318328bc1a61ae6e7675047e654");
        run_test_sighash("93c12cc30270fc4370c960665b8f774e07942a627c83e58e860e38bd6b0aa2cb7a2c1e060901000000036300abffffffff4d9b618035f9175f564837f733a2b108c0f462f28818093372eec070d9f0a5440300000001acffffffff039c2137020000000001525500990100000000055265ab636a07980e0300000000005ba0e9d1", "656a5100", 1, 18954182, "6beca0e0388f824ca33bf3589087a3c8ad0857f9fe7b7609ae3704bef0eb83e2");
        run_test_sighash("97bddc63015f1767619d56598ad0eb5c7e9f880b24a928fea1e040e95429c930c1dc653bdb0100000008ac53acac00005152aaa94eb90235ed10040000000000287bdd0400000000016a8077673a", "acac6a536352655252", 0, -813649781, "5990b139451847343c9bb89cdba0e6daee6850b60e5b7ea505b04efba15f5d92");
        run_test_sighash("cc3c9dd303637839fb727270261d8e9ddb8a21b7f6cbdcf07015ba1e5cf01dc3c3a327745d0300000000d2d7804fe20a9fca9659a0e49f258800304580499e8753046276062f69dbbde85d17cd2201000000096352536a520000acabffffffffbc75dfa9b5f81f3552e4143e08f485dfb97ae6187330e6cd6752de6c21bdfd21030000000600ab53650063ffffffff0313d0140400000000096565515253526aacac167f0a040000000008acab00535263536a9a52f8030000000006abab5151ab63f75b66f2", "6a635353636a65ac65", 1, 377286607, "dbc7935d718328d23d73f8a6dc4f53a267b8d4d9816d0091f33823bd1f0233e9");
        run_test_sighash("236f91b702b8ffea3b890700b6f91af713480769dda5a085ae219c8737ebae90ff25915a3203000000056300ac6300811a6a10230f12c9faa28dae5be2ebe93f37c06a79e76214feba49bb017fb25305ff84eb020000000100ffffffff041e351703000000000351ac004ff53e050000000003ab53636c1460010000000000cb55f701000000000651520051ab0000000000", "acac636a6aac5300", 0, 406448919, "793a3d3c37f6494fab79ff10c16702de002f63e34be25dd8561f424b0ea938c4");
        run_test_sighash("c47d5ad60485cb2f7a825587b95ea665a593769191382852f3514a486d7a7a11d220b62c54000000000663655253acab8c3cf32b0285b040e50dcf6987ddf7c385b3665048ad2f9317b9e0c5ba0405d8fde4129b00000000095251ab00ac65635300ffffffff549fe963ee410d6435bb2ed3042a7c294d0c7382a83edefba8582a2064af3265000000000152fffffffff7737a85e0e94c2d19cd1cde47328ece04b3e33cd60f24a8a345da7f2a96a6d0000000000865ab6a0051656aab28ff30d5049613ea020000000005ac51000063f06df1050000000008ac63516aabac5153afef5901000000000700656500655253688bc00000000000086aab5352526a53521ff1d5ff", "51ac52", 2, -1296011911, "0c1fd44476ff28bf603ad4f306e8b6c7f0135a441dc3194a6f227cb54598642a");
        run_test_sighash("0b43f122032f182366541e7ee18562eb5f39bc7a8e5e0d3c398f7e306e551cdef773941918030000000863006351ac51acabffffffffae586660c8ff43355b685dfa8676a370799865fbc4b641c5a962f0849a13d8250100000005abab63acabffffffff0b2b6b800d8e77807cf130de6286b237717957658443674df047a2ab18e413860100000008ab6aac655200ab63ffffffff04f1dbca03000000000800635253ab656a52a6eefd0300000000036365655d8ca90200000000005a0d530400000000015300000000", "65ac65acac", 0, 351448685, "86f26e23822afd1bdfc9fff92840fc1e60089f12f54439e3ab9e5167d0361dcf");
        run_test_sighash("af1c4ab301ec462f76ee69ba419b1b2557b7ded639f3442a3522d4f9170b2d6859765c3df402000000016affffffff01a5ca6c000000000008ab52536aab00005300000000", "6a6351", 0, 110304602, "e88ed2eea9143f2517b15c03db00767eb01a5ce12193b99b964a35700607e5f4");
        run_test_sighash("0bfd34210451c92cdfa02125a62ba365448e11ff1db3fb8bc84f1c7e5615da40233a8cd368010000000252ac9a070cd88dec5cf9aed1eab10d19529720e12c52d3a21b92c6fdb589d056908e43ea910e0200000009ac516a52656a6a5165ffffffffc3edcca8d2f61f34a5296c405c5f6bc58276416c720c956ff277f1fb81541ddd00000000030063abffffffff811247905cdfc973d179c03014c01e37d44e78f087233444dfdce1d1389d97c302000000065163000063ab1724a26e02ca37c902000000000851ab53525352ac529012a90100000000085200525253535353fa32575b", "5352ac6351", 1, -1087700448, "b8f1e1f35e3e1368bd17008c756e59cced216b3c699bcd7bebdb5b6c8eec4697");
        run_test_sighash("467a3e7602e6d1a7a531106791845ec3908a29b833598e41f610ef83d02a7da3a1900bf2960000000005ab6a636353ffffffff031db6dac6f0bafafe723b9199420217ad2c94221b6880654f2b35114f44b1df010000000965ab52636a63ac6352ffffffff02b3b95c0100000000026300703216030000000001ab3261c0aa", "6a", 0, 2110869267, "3078b1d1a7713c6d101c64afe35adfae0977a5ab4c7e07a0b170b041258adbf2");
        run_test_sighash("8713bc4f01b411149d575ebae575f5dd7e456198d61d238695df459dd9b86c4e3b2734b62e0300000004abac6363ffffffff03b58049050000000002ac653c714c04000000000953656a005151526a527b5a9e03000000000652ac5100525300000000", "52", 0, -647281251, "0e0bed1bf2ff255aef6e5c587f879ae0be6222ab33bd75ee365ec6fbb8acbe38");
        run_test_sighash("b5a7df6102107beded33ae7f1dec0531d4829dff7477260925aa2cba54119b7a07d92d5a1d02000000046a516a52803b625c334c1d2107a326538a3db92c6c6ae3f7c3516cd90a09b619ec6f58d10e77bd6703000000056563006a63ffffffff0117484b03000000000853acab52526a65abc1b548a1", "ac006a525100", 0, 2074359913, "680336db57347d8183b8898cd27a83f1ba5884155aeae5ce20b4840b75e12871");
        run_test_sighash("49eb2178020a04fca08612c34959fd41447319c190fb7ffed9f71c235aa77bec28703aa1820200000003ac6353abaff326071f07ec6b77fb651af06e8e8bd171068ec96b52ed584de1d71437fed186aecf0300000001acffffffff03da3dbe02000000000652ac63ac6aab8f3b680400000000096a536a65636a53516a5175470100000000016500000000", "6a536365", 0, 1283691249, "c670219a93234929f662ecb9aa148a85a2d281e83f4e53d10509461cdea47979");
        run_test_sighash("0f96cea9019b4b3233c0485d5b1bad770c246fe8d4a58fb24c3b7dfdb3b0fd90ea4e8e947f0300000006006a5163515303571e1e01906956030000000005ab635353abadc0fbbe", "acac", 0, -1491469027, "716a8180e417228f769dcb49e0491e3fda63badf3d5ea0ceeac7970d483dd7e2");
        run_test_sighash("148e68480196eb52529af8e83e14127cbfdbd4a174e60a86ac2d86eac9665f46f4447cf7aa01000000045200ac538f8f871401cf240c0300000000065252ab52656a5266cf61", "", 0, -344314825, "eacc47c5a53734d6ae3aedbc6a7c0a75a1565310851b29ef0342dc4745ceb607");
        run_test_sighash("6c7913f902aa3f5f939dd1615114ce961beda7c1e0dd195be36a2f0d9d047c28ac62738c3a020000000453abac00ffffffff477bf2c5b5c6733881447ac1ecaff3a6f80d7016eee3513f382ad7f554015b970100000007ab6563acab5152ffffffff04e58fe1040000000009ab00526aabab526553e59790010000000002ab525a834b03000000000035fdaf0200000000086551ac65515200ab00000000", "63ac53", 1, 1285478169, "1536da582a0b6de017862445e91ba14181bd6bf953f4de2f46b040d351a747c9");
        run_test_sighash("3320f6730132f830c4681d0cae542188e4177cad5d526fae84565c60ceb5c0118e844f90bd030000000163ffffffff0257ec5a040000000005525251ac6538344d000000000002515200000000", "5352656a53ac516a65", 0, 788050308, "3afacaca0ef6be9d39e71d7b1b118994f99e4ea5973c9107ca687d28d8eba485");
        run_test_sighash("c13aa4b702eedd7cde09d0416e649a890d40e675aa9b5b6d6912686e20e9b9e10dbd40abb1000000000863ab6353515351ac11d24dc4cc22ded7cdbc13edd3f87bd4b226eda3e4408853a57bcd1becf2df2a1671fd1600000000045165516affffffff01baea300100000000076aab52ab53005300000000", "0065", 0, -1195908377, "241a23e7b1982d5f78917ed97a8678087acbbffe7f624b81df78a5fe5e41e754");
        run_test_sighash("a2692fff03b2387f5bacd5640c86ba7df574a0ee9ed7f66f22c73cccaef3907eae791cbd230200000004536363abffffffff4d9fe7e5b375de88ba48925d9b2005447a69ea2e00495a96eafb2f144ad475b40000000008000053000052636537259bee3cedd3dcc07c8f423739690c590dc195274a7d398fa196af37f3e9b4a1413f810000000006ac63acac52abffffffff04c65fe60200000000075151536365ab657236fc020000000009005263ab00656a6a5195b8b6030000000007ac5165636aac6a7d7b66010000000002acab00000000", "51", 2, -826546582, "925037c7dc7625f3f12dc83904755a37016560de8e1cdd153c88270a7201cf15");
        run_test_sighash("2c5b003201b88654ac2d02ff6762446cb5a4af77586f05e65ee5d54680cea13291efcf930d0100000005ab536a006a37423d2504100367000000000004536a515335149800000000000152166aeb03000000000452510063226c8e03000000000000000000", "635251", 0, 1060344799, "7e058ca5dd07640e4aae7dea731cfb7d7fef1bfd0d6d7b6ce109d041f4ca2a31");
        run_test_sighash("f981b9e104acb93b9a7e2375080f3ea0e7a94ce54cd8fb25c57992fa8042bdf4378572859f0100000002630008604febba7e4837da77084d5d1b81965e0ea0deb6d61278b6be8627b0d9a2ecd7aeb06a0300000005ac5353536a42af3ef15ce7a2cd60482fc0d191c4236e66b4b48c9018d7dbe4db820f5925aad0e8b52a0300000008ab0063510052516301863715efc8608bf69c0343f18fb81a8b0c720898a3563eca8fe630736c0440a179129d03000000086aac6a52ac6a63ac44fec4c00408320a03000000000062c21c030000000007ac6a655263006553835f0100000000015303cd60000000000005535263536558b596e0", "00", 0, -2140385880, "49870a961263354c9baf108c6979b28261f99b374e97605baa532d9fa3848797");
        run_test_sighash("c4b702e502f1a54f235224f0e6de961d2e53b506ab45b9a40805d1dacd35148f0acf24ca5e00000000085200ac65ac53acabf34ba6099135658460de9d9b433b84a8562032723635baf21ca1db561dce1c13a06f4407000000000851ac006a63516aabffffffff02a853a603000000000163d17a67030000000005ab63006a5200000000", "ac5363515153", 1, 480734903, "5c46f7ac3d6460af0da28468fcc5b3c87f2b9093d0f837954b7c8174b4d7b6e7");
        run_test_sighash("9b83f78704f492b9b353a3faad8d93f688e885030c274856e4037818848b99e490afef27770200000000ffffffff36b60675a5888c0ef4d9e11744ecd90d9fe9e6d8abb4cff5666c898fdce98d9e00000000056aab656352596370fca7a7c139752971e169a1af3e67d7656fc4fc7fd3b98408e607c2f2c836c9f27c030000000653ac51ab6300a0761de7e158947f401b3595b7dc0fe7b75fa9c833d13f1af57b9206e4012de0c41b8124030000000953656a53ab53510052242e5f5601bf83b301000000000465516a6300000000", "63515200ac656365", 3, -150879312, "9cf05990421ea853782e4a2c67118e03434629e7d52ab3f1d55c37cf7d72cdc4");
        run_test_sighash("f492a9da04f80b679708c01224f68203d5ea2668b1f442ebba16b1aa4301d2fe5b4e2568f3010000000953005351525263ab65ffffffff93b34c3f37d4a66df255b514419105b56d7d60c24bf395415eda3d3d8aa5cd0101000000020065ffffffff9dba34dabdc4f1643b372b6b77fdf2b482b33ed425914bb4b1a61e4fad33cf390000000002ab52ffffffffbbf3dc82f397ef3ee902c5146c8a80d9a1344fa6e38b7abce0f157be7adaefae0000000009515351005365006a51ffffffff021359ba010000000000403fea0200000000095200ac6353abac635300000000", "00ac51acacac", 0, -2115078404, "fd44fc98639ca32c927929196fc3f3594578f4c4bd248156a25c04a65bf3a9f3");
        run_test_sighash("2f73e0b304f154d3a00fde2fdd40e791295e28d6cb76af9c0fd8547acf3771a02e3a92ba37030000000852ac6351ab6565639aa95467b065cec61b6e7dc4d6192b5536a7c569315fb43f470078b31ed22a55dab8265f02000000080065636a6aab6a53ffffffff9e3addbff52b2aaf9fe49c67017395198a9b71f0aa668c5cb354d06c295a691a0100000000ffffffff45c2b4019abaf05c5e484df982a4a07459204d1343a6ee5badade358141f8f990300000007ac516a6aacac6308655cd601f3bc2f0000000000015200000000", "", 0, -2082053939, "9a95e692e1f78efd3e46bb98f178a1e3a0ef60bd0301d9f064c0e5703dc879c2");
        run_test_sighash("5a60b9b503553f3c099f775db56af3456330f1e44e67355c4ab290d22764b9144a7b5f959003000000030052acbd63e0564decc8659aa53868be48c1bfcda0a8c9857b0db32a217bc8b46d9e7323fe9649020000000553ac6551abd0ecf806211db989bead96c09c7f3ec5f73c1411d3329d47d12f9e46678f09bac0dc383e0200000000ffffffff01494bb202000000000500516551ac00000000", "ac", 0, 1169947809, "62a36c6e8da037202fa8aeae03e533665376d5a4e0a854fc4624a75ec52e4eb1");
        run_test_sighash("e3649aa40405e6ffe377dbb1bbbb672a40d8424c430fa6512c6165273a2b9b6afa9949ec430200000007630052ab655153a365f62f2792fa90c784efe3f0981134d72aac0b1e1578097132c7f0406671457c332b84020000000353ab6ad780f40cf51be22bb4ff755434779c7f1def4999e4f289d2bd23d142f36b66fbe5cfbb4b01000000076a5252abac52ab1430ffdc67127c9c0fc97dcd4b578dab64f4fb9550d2b59d599773962077a563e8b6732c02000000016affffffff04cb2687000000000002ab636e320904000000000252acf70e9401000000000100dc3393050000000006ab0063536aacbc231765", "65520053", 3, -2016196547, "f64f805f0ff7f237359fa6b0e58085f3c766d1859003332223444fd29144112a");
        run_test_sighash("4c4be7540344050e3044f0f1d628039a334a7c1f7b4573469cfea46101d6888bb6161fe9710200000000ffffffffac85a4fdad641d8e28523f78cf5b0f4dc74e6c5d903c10b358dd13a5a1fd8a06000000000163e0ae75d05616b72467b691dc207fe2e65ea35e2eadb7e06ea442b2adb9715f212c0924f10200000000ffffffff0194ddfe02000000000265ac00000000", "00006500", 1, -479922562, "d66924d49f03a6960d3ca479f3415d638c45889ce9ab05e25b65ac260b51d634");
        run_test_sighash("202c18eb012bc0a987e69e205aea63f0f0c089f96dd8f0e9fcde199f2f37892b1d4e6da90302000000055352ac6565ffffffff0257e5450100000000025300ad257203000000000000000000", "520052ac6a005265", 0, 168054797, "502967a6f999f7ee25610a443caf8653dda288e6d644a77537bcc115a8a29894");
        run_test_sighash("32fa0b0804e6ea101e137665a041cc2350b794e59bf42d9b09088b01cde806ec1bbea077df0200000008515153650000006506a11c55904258fa418e57b88b12724b81153260d3f4c9f080439789a391ab147aabb0fa0000000007000052ac51ab510986f2a15c0d5e05d20dc876dd2dafa435276d53da7b47c393f20900e55f163b97ce0b800000000008ab526a520065636a8087df7d4d9c985fb42308fb09dce704650719140aa6050e8955fa5d2ea46b464a333f870000000009636300636a6565006affffffff01994a0d040000000002536500000000", "516563530065", 2, -163068286, "f58637277d2bc42e18358dc55f7e87e7043f5e33f4ce1fc974e715ef0d3d1c2a");
        run_test_sighash("ae23424d040cd884ebfb9a815d8f17176980ab8015285e03fdde899449f4ae71e04275e9a80100000007ab006553530053ffffffff018e06db6af519dadc5280c07791c0fd33251500955e43fe4ac747a4df5c54df020000000251ac330e977c0fec6149a1768e0d312fdb53ed9953a3737d7b5d06aad4d86e9970346a4feeb5030000000951ab51ac6563ab526a67cabc431ee3d8111224d5ecdbb7d717aa8fe82ce4a63842c9bd1aa848f111910e5ae1eb0100000004ac515300bfb7e0d7048acddc030000000009636a5253636a655363a3428e040000000001525b99c6050000000004655265ab717e6e020000000000d99011eb", "ac6a6a516565", 1, -716251549, "b098eb9aff1bbd375c70a0cbb9497882ab51f3abfebbf4e1f8d74c0739dc7717");
        run_test_sighash("030f44fc01b4a9267335a95677bd190c1c12655e64df74addc53b753641259af1a54146baa020000000152e004b56c04ba11780300000000026a53f125f001000000000251acd2cc7c03000000000763536563655363c9b9e50500000000015200000000", "ac", 0, -1351818298, "19dd32190ed2a37be22f0224a9b55b91e37290577c6c346d36d32774db0219a3");
        run_test_sighash("c05f448f02817740b30652c5681a3b128322f9dc97d166bd4402d39c37c0b14506d8adb5890300000003536353ffffffffa188b430357055ba291c648f951cd2f9b28a2e76353bef391b71a889ba68d5fc02000000056565526a6affffffff02745f73010000000001ab3ec34c0400000000036aac5200000000", "516551510053", 0, -267877178, "3a1c6742d4c374f061b1ebe330b1e169a113a19792a1fdde979b53e094cc4a3c");
        run_test_sighash("163ba45703dd8c2c5a1c1f8b806afdc710a2a8fc40c0138e2d83e329e0e02a9b6c837ff6b8000000000700655151ab6a522b48b8f134eb1a7e6f5a6fa319ce9d11b36327ba427b7d65ead3b4a6a69f85cda8bbcd22030000000563656552acffffffffdbcf4955232bd11eef0cc6954f3f6279675b2956b9bcc24f08c360894027a60201000000066500006500abffffffff04d0ce9d0200000000008380650000000000015233f360040000000003006aabedcf0801000000000000000000", "000065006500ac", 0, 216965323, "9afe3f4978df6a86e9a8ebd62ef6a9d48a2203f02629349f1864ef2b8b92fd55");
        run_test_sighash("fe647f950311bf8f3a4d90afd7517df306e04a344d2b2a2fea368935faf11fa6882505890d0000000005ab5100516affffffff43c140947d9778718919c49c0535667fc6cc727f5876851cb8f7b6460710c7f60100000000ffffffffce4aa5d90d7ab93cbec2e9626a435afcf2a68dd693c15b0e1ece81a9fcbe025e0300000000ffffffff02f34806020000000002515262e54403000000000965635151ac655363636de5ce24", "6a005100ac516351", 2, 989643518, "818a7ceaf963f52b5c48a7f01681ac6653c26b63a9f491856f090d9d60f2ffe3");
        run_test_sighash("cef7316804c3e77fe67fc6207a1ea6ae6eb06b3bf1b3a4010a45ae5c7ad677bb8a4ebd16d90200000009ac536a5152ac5263005301ab8a0da2b3e0654d31a30264f9356ba1851c820a403be2948d35cafc7f9fe67a06960300000006526a63636a53ffffffffbada0d85465199fa4232c6e4222df790470c5b7afd54704595a48eedd7a4916b030000000865ab63ac006a006ab28dba4ad55e58b5375053f78b8cdf4879f723ea4068aed3dd4138766cb4d80aab0aff3d0300000003ac6a00ffffffff010f5dd6010000000006ab006aab51ab00000000", "", 1, 889284257, "d0f32a6db43378af84b063a6706d614e2d647031cf066997c48c04de3b493a94");
        run_test_sighash("7b3ff28004ba3c7590ed6e36f45453ebb3f16636fe716acb2418bb2963df596a50ed954d2e03000000065251515265abffffffff706ee16e32e22179400c9841013971645dabf63a3a6d2d5feb42f83aa468983e030000000653ac51ac5152ffffffffa03a16e5e5de65dfa848b9a64ee8bf8656cc1f96b06a15d35bd5f3d32629876e020000000043c1a3965448b3b46f0f0689f1368f3b2981208a368ec5c30defb35595ef9cf95ffd10e902000000036aac65253a5bbe042e907204000000000800006565656352634203b4020000000002656336b3b7010000000001ab7a063f0100000000026500a233cb76", "006551636a53ac5251", 1, -1144216171, "68c7bd717b399b1ee33a6562a916825a2fed3019cdf4920418bb72ffd7403c8c");
        run_test_sighash("1be8ee5604a9937ebecffc832155d9ba7860d0ca451eaced58ca3688945a31d93420c27c460100000006abac5300535288b65458af2f17cbbf7c5fbcdcfb334ffd84c1510d5500dc7d25a43c36679b702e850f7c0200000003005300ffffffff7c237281cb859653eb5bb0a66dbb7aeb2ac11d99ba9ed0f12c766a8ae2a2157203000000086aabac526365acabfffffffff09d3d6639849f442a6a52ad10a5d0e4cb1f4a6b22a98a8f442f60280c9e5be80200000007ab00ab6565ab52ffffffff0398fe83030000000005526aababacbdd6ec010000000005535252ab6a82c1e6040000000001652b71c40c", "6563526353656351", 2, -853634888, "0d936cceda2f56c7bb87d90a7b508f6208577014ff280910a710580357df25f3");
        run_test_sighash("9e0f99c504fbca858c209c6d9371ddd78985be1ab52845db0720af9ae5e2664d352f5037d4010000000552ac53636affffffff0e0ce866bc3f5b0a49748f597c18fa47a2483b8a94cef1d7295d9a5d36d31ae7030000000663515263ac635bb5d1698325164cdd3f7f3f7831635a3588f26d47cc30bf0fefd56cd87dc4e84f162ab702000000036a6365ffffffff85c2b1a61de4bcbd1d5332d5f59f338dd5e8accbc466fd860f96eef1f54c28ec030000000165ffffffff04f5cabd010000000007000052ac526563c18f1502000000000465510051dc9157050000000008655363ac525253ac506bb600000000000865656a53ab63006a00000000", "006a6a0052", 0, 1186324483, "2f9b7348600336512686e7271c53015d1cb096ab1a5e0bce49acd35bceb42bc8");
        run_test_sighash("11ce51f90164b4b54b9278f0337d95c50d16f6828fcb641df9c7a041a2b274aa70b1250f2b0000000008ab6a6a65006551524c9fe7f604af44be050000000005525365006521f79a0300000000015306bb4e04000000000265ac99611a05000000000765acab656500006dc866d0", "", 0, -1710478768, "cfa4b7573559b3b199478880c8013fa713ca81ca8754a3fd68a6d7ee6147dc5a");
        run_test_sighash("86bc233e02ba3c647e356558e7252481a7769491fb46e883dd547a4ce9898fc9a1ca1b77790000000006ab5351abab51f0c1d09c37696d5c7c257788f5dff5583f4700687bcb7d4acfb48521dc953659e325fa390300000003acac5280f29523027225af03000000000963abac0065ab65acab7e59d90400000000016549dac846", "53006aac52acac", 0, 711159875, "880330ccde00991503ea598a6dfd81135c6cda9d317820352781417f89134d85");
        run_test_sighash("beac155d03a853bf18cd5c490bb2a245b3b2a501a3ce5967945b0bf388fec2ba9f04c03d68030000000012fe96283aec4d3aafed8f888b0f1534bd903f9cd1af86a7e64006a2fa0d2d30711af770010000000163ffffffffd963a19d19a292104b9021c535d3e302925543fb3b5ed39fb2124ee23a9db00302000000056500ac63acffffffff01ad67f503000000000300ac5189f78db2", "53536a636500", 2, 748992863, "bde3dd0575164d7ece3b5783ce0783ffddb7df98f178fe6468683230314f285a");
        run_test_sighash("489ebbf10478e260ba88c0168bd7509a651b36aaee983e400c7063da39c93bf28100011f280100000004abab63ab2fc856f05f59b257a4445253e0d91b6dffe32302d520ac8e7f6f2467f7f6b4b65f2f59e903000000096353abacab6351656affffffff0122d9480db6c45a2c6fd68b7bc57246edffbf6330c39ccd36aa3aa45ec108fc030000000265ab9a7e78a69aadd6b030b12602dff0739bbc346b466c7c0129b34f50ae1f61e634e11e9f3d0000000006516a53525100ffffffff011271070000000000086563ab6353536352c4dd0e2c", "", 0, -293358504, "4eba3055bc2b58765593ec6e11775cea4b6493d8f785e28d01e2d5470ea71575");
        run_test_sighash("6911195d04f449e8eade3bc49fd09b6fb4b7b7ec86529918b8593a9f6c34c2f2d301ec378b000000000263ab49162266af054643505b572c24ff6f8e4c920e601b23b3c42095881857d00caf56b28acd030000000565525200ac3ac4d24cb59ee8cfec0950312dcdcc14d1b360ab343e834004a5628d629642422f3c5acc02000000035100accf99b663e3c74787aba1272129a34130668a877cc6516bfb7574af9fa6d07f9b4197303400000000085351ab5152635252ffffffff042b3c95000000000000ff92330200000000046a5252ab884a2402000000000853530065520063000d78be03000000000953abab52ab53ac65aba72cb34b", "6a", 2, -637739405, "6b80d74eb0e7ee59d14f06f30ba7d72a48d3a8ff2d68d3b99e770dec23e9284f");
        run_test_sighash("746347cf03faa548f4c0b9d2bd96504d2e780292730f690bf0475b188493fb67ca58dcca4f0000000002005336e3521bfb94c254058e852a32fc4cf50d99f9cc7215f7c632b251922104f638aa0b9d080100000008656aac5351635251ffffffff4da22a678bb5bb3ad1a29f97f6f7e5b5de11bb80bcf2f7bb96b67b9f1ac44d09030000000365ababffffffff036f02b30000000000076353ab6aac63ac50b72a050000000002acaba8abf804000000000663006a6a6353797eb999", "acac5100", 1, -1484493812, "164c32a263f357e385bd744619b91c3f9e3ce6c256d6a827d6defcbdff38fa75");
        run_test_sighash("e17149010239dd33f847bf1f57896db60e955117d8cf013e7553fae6baa9acd3d0f1412ad90200000006516500516500cb7b32a8a67d58dddfb6ceb5897e75ef1c1ff812d8cd73875856487826dec4a4e2d2422a0100000004ac525365196dbb69039229270400000000070000535351636a8b7596020000000006ab51ac52655131e99d040000000003516551ee437f5c", "ac656a53", 1, 1102662601, "8858bb47a042243f369f27d9ab4a9cd6216adeac1c1ac413ed0890e46f23d3f3");
        run_test_sighash("144971940223597a2d1dec49c7d4ec557e4f4bd207428618bafa3c96c411752d494249e1fb0100000004526a5151ffffffff340a545b1080d4f7e2225ff1c9831f283a7d4ca4d3d0a29d12e07d86d6826f7f0200000003006553ffffffff03c36965000000000000dfa9af00000000000451636aac7f7d140300000000016300000000", "", 1, -108117779, "c84fcaf9d779df736a26cc3cabd04d0e61150d4d5472dd5358d6626e610be57f");
        run_test_sighash("2aee6b9a02172a8288e02fac654520c9dd9ab93cf514d73163701f4788b4caeeb9297d2e250300000004ab6363008fb36695528d7482710ea2926412f877a3b20acae31e9d3091406bfa6b62ebf9d9d2a6470100000009535165536a63520065ffffffff03f7b560050000000003acab6a9a8338050000000000206ce90000000000056552516a5100000000", "5252", 1, -1102319963, "fa4676c374ae3a417124b4c970d1ed3319dc3ac91fb36efca1aa9ed981a8aa1b");
        run_test_sighash("9554595203ad5d687f34474685425c1919e3d2cd05cf2dac89d5f33cd3963e5bb43f8706480100000000ffffffff9de2539c2fe3000d59afbd376cb46cefa8bd01dbc43938ff6089b63d68acdc2b02000000096553655251536a6500fffffffff9695e4016cd4dfeb5f7dadf00968e6a409ef048f81922cec231efed4ac78f5d010000000763abab6a5365006caaf0070162cc640200000000045163ab5100000000", "", 0, -1105256289, "e8e10ed162b1a43bfd23bd06b74a6c2f138b8dc1ab094ffb2fa11d5b22869bee");
        run_test_sighash("04f51f2a0484cba53d63de1cb0efdcb222999cdf2dd9d19b3542a896ca96e23a643dfc45f00200000007acac53510063002b091fd0bfc0cfb386edf7b9e694f1927d7a3cf4e1d2ce937c1e01610313729ef6419ae7030000000165a3372a913c59b8b3da458335dc1714805c0db98992fd0d93f16a7f28c55dc747fe66a5b503000000095351ab65ab52536351ffffffff5650b318b3e236802a4e41ed9bc0a19c32b7aa3f9b2cda1178f84499963a0cde000000000165ffffffff0383954f04000000000553ac536363a8fc90030000000000a2e315000000000005acab00ab5100000000", "0053", 2, -1424653648, "a5bc0356f56b2b41a2314ec05bee7b91ef57f1074bcd2efc4da442222269d1a3");
        run_test_sighash("53dc1a88046531c7b57a35f4d9adf101d068bf8d63fbbedaf4741dba8bc5e92c8725def571030000000453655251fcdf116a226b3ec240739c4c7493800e4edfe67275234e371a227721eac43d3d9ecaf1b50300000003ac0052ffffffff2c9279ffeea4718d167e9499bd067600715c14484e373ef93ae4a31d2f5671ab0000000009516553ac636a6a65001977752eeba95a8f16b88c571a459c2f2a204e23d48cc7090e4f4cc35846ca7fc0a455ce00000000055165ac0063188143f80205972902000000000765ac63ac516353c7b6a50000000000036a510000000000", "655351536a", 0, 103806788, "b276584d3514e5b4e058167c41dc02915b9d97f6795936a51f40e894ed8508bc");
        run_test_sighash("5a06cb4602dcfc85f49b8d14513f33c48f67146f2ee44959bbca092788e6823b2719f3160b0200000001ab3c013f2518035b9ea635f9a1c74ec1a3fb7496a160f46aae2e09bfc5cd5111a0f20969e003000000015158c89ab7049f20d6010000000008ac6a52abac53515349765e00000000000300ab638292630100000000045351ab0086da09010000000006656a6365525300000000", "526a63", 1, 1502936586, "bdfaff8a4e775379c5dc26e024968efa805f923de53fa8272dd53ec582afa0c5");
        run_test_sighash("ca9d84fa0129011e1bf27d7cb71819650b59fb292b053d625c6f02b0339249b498ff7fd4b601000000025352ffffffff032173a0040000000008525253abab5152639473bb030000000009005153526a53535151d085bd0000000000086a5365ab5165655300000000", "005152ac51", 0, 580353445, "c629d93b02037f40aa110e46d903edb34107f64806aa0c418d435926feef68b8");
        run_test_sighash("e3cdbfb4014d90ae6a4401e85f7ac717adc2c035858bf6ff48979dd399d155bce1f150daea0300000002ac51a67a0d39017f6c71040000000005535200535200000000", "", 0, -1899950911, "c1c7df8206e661d593f6455db1d61a364a249407f88e99ecad05346e495b38d7");
        run_test_sighash("b2b6b9ab0283d9d73eeae3d847f41439cd88279c166aa805e44f8243adeb3b09e584efb1df00000000026300ffffffff7dfe653bd67ca094f8dab51007c6adaced09de2af745e175b9714ca1f5c68d050000000003ac6500aa8e596903fd3f3204000000000553ac6a6a533a2e210500000000075253acabab526392d0ee020000000008520065635200ab5200000000", "65acacac65005365", 0, 28298553, "39c2aaa2496212b3ab120ab7d7f37c5e852bfe38d20f5226413a2268663eeae8");
        run_test_sighash("4314339e01de40faabcb1b970245a7f19eedbc17c507dac86cf986c2973715035cf95736ae0200000007abababababab65bde67b900151510b04000000000853ac00655200535300000000", "52", 0, 399070095, "47585dc25469d04ff3a60939d0a03779e3e81a411bf0ca18b91bb925ebd30718");
        run_test_sighash("f063171b03e1830fdc1d685a30a377537363ccafdc68b42bf2e3acb908dac61ee24b37595c020000000765ac5100ab6aacf447bc8e037b89d6cadd62d960cc442d5ced901d188867b5122b42a862929ce45e7b628d010000000253aba009a1ba42b00f1490b0b857052820976c675f335491cda838fb7934d5eea0257684a2a202000000001e83cf2401a7f777030000000008ab6553526a53526a00000000", "", 2, 1984790332, "c19caada8e71535e29a86fa29cfd9b74a0c7412003fc722a121005e461e01636");
        run_test_sighash("cf7bdc250249e22cbe23baf6b648328d31773ea0e771b3b76a48b4748d7fbd390e88a004d30000000003ac536a4ab8cce0e097136c90b2037f231b7fde2063017facd40ed4e5896da7ad00e9c71dd70ae600000000096a0063516352525365ffffffff01b71e3e00000000000300536a00000000", "", 1, 546970113, "6a815ba155270af102322c882f26d22da11c5330a751f520807936b320b9af5d");
        run_test_sighash("ac7a125a0269d35f5dbdab9948c48674616e7507413cd10e1acebeaf85b369cd8c88301b7c030000000963656aac6a530053abffffffffed94c39a582e1a46ce4c6bffda2ccdb16cda485f3a0d94b06206066da12aecfe010000000752abab63536363ef71dcfb02ee07fa0400000000016a6908c802000000000751656a6551abac688c2c2d", "6a6351526551", 0, 858400684, "552ff97d7924f51cda6d1b94be53483153ef725cc0a3a107adbef220c753f9a6");
        run_test_sighash("3a1f454a03a4591e46cf1f7605a3a130b631bf4dfd81bd2443dc4fac1e0a224e74112884fe0000000005516aac6a53a87e78b55548601ffc941f91d75eab263aa79cd498c88c37fdf275a64feff89fc1710efe03000000016a39d7ef6f2a52c00378b4f8f8301853b61c54792c0f1c4e2cd18a08cb97a7668caa008d970200000002656affffffff017642b20100000000096a63535253abac6a6528271998", "51", 2, 1459585400, "e9a7f21fc2d38be7be47095fbc8f1bf8923660aa4d71df6d797ae0ba5ca4d5b0");
        run_test_sighash("6269e0fa0173e76e89657ca495913f1b86af5b8f1c1586bcd6c960aede9bc759718dfd5044000000000352ac530e2c7bd90219849b000000000007ab00ab6a53006319f281000000000007ab00515165ac5200000000", "6a", 0, -2039568300, "62094f98234a05bf1b9c7078c5275ed085656856fb5bdfd1b48090e86b53dd85");
        run_test_sighash("eb2bc00604815b9ced1c604960d54beea4a3a74b5c0035d4a8b6bfec5d0c9108f143c0e99a0000000000ffffffff22645b6e8da5f11d90e5130fd0a0df8cf79829b2647957471d881c2372c527d8010000000263acffffffff1179dbaf17404109f706ae27ad7ba61e860346f63f0c81cb235d2b05d14f2c1003000000025300264cb23aaffdc4d6fa8ec0bb94eff3a2e50a83418a8e9473a16aaa4ef8b855625ed77ef40100000003ac51acf8414ad404dd328901000000000652526500006ab6261c000000000002526a72a4c9020000000006ac526500656586d2e7000000000006656aac00ac5279cd8908", "51", 1, -399279379, "d37532e7b2b8e7db5c7c534197600397ebcc15a750e3af07a3e2d2e4f84b024f");
        run_test_sighash("eba8b0de04ac276293c272d0d3636e81400b1aaa60db5f11561480592f99e6f6fa13ad387002000000070053acab536563bebb23d66fd17d98271b182019864a90e60a54f5a615e40b643a54f8408fa8512cfac927030000000963ac6a6aabac65ababffffffff890a72192bc01255058314f376bab1dc72b5fea104c154a15d6faee75dfa5dba020000000100592b3559b0085387ac7575c05b29b1f35d9a2c26a0c27903cc0f43e7e6e37d5a60d8305a030000000252abffffffff0126518f05000000000000000000", "005300635252635351", 1, 664344756, "26dc2cba4bd5334e5c0b3a520b44cc1640c6b923d10e576062f1197171724097");
        run_test_sighash("185cda1a01ecf7a8a8c28466725b60431545fc7a3367ab68e34d486e8ea85ee3128e0d8384000000000465ac63abec88b7bb031c56eb04000000000965636a51005252006a7c78d5040000000007acac63abac51ac3024a40500000000086300526a51abac51464c0e8c", "0065535265515352", 0, 1594558917, "b5280b9610c0625a65b36a8c2402a95019a7bbb9dd3de77f7c3cb1d82c3263ba");
        run_test_sighash("92c9fb780138abc472e589d5b59489303f234acc838ca66ffcdf0164517a8679bb622a4267020000000153468e373d04de03fa020000000009ac006a5265ab5163006af649050000000007515153006a00658ceb59030000000001ac36afa0020000000009ab53006351ab51000000000000", "6a", 0, 2059357502, "e2358dfb51831ee81d7b0bc602a65287d6cd2dbfacf55106e2bf597e22a4b573");
        run_test_sighash("6f62138301436f33a00b84a26a0457ccbfc0f82403288b9cbae39986b34357cb2ff9b889b302000000045253655335a7ff6701bac9960400000000086552ab656352635200000000", "6aac51", 0, 1444414211, "502a2435fd02898d2ff3ab08a3c19078414b32ec9b73d64a944834efc9dae10c");
        run_test_sighash("9981143a040a88c2484ac3abe053849e72d04862120f424f373753161997dd40505dcb4783030000000700536365536565a2e10da3f4b1c1ad049d97b33f0ae0ea48c5d7c30cc8810e144ad93be97789706a5ead180100000003636a00ffffffffbdcbac84c4bcc87f03d0ad83fbe13b369d7e42ddb3aecf40870a37e814ad8bb5010000000963536a5100636a53abffffffff883609905a80e34202101544f69b58a0b4576fb7391e12a769f890eef90ffb72020000000651656352526affffffff04243660000000000004ab5352534a9ce001000000000863656363ab6a53652df19d030000000003ac65acedc51700000000000000000000", "ac6300acac", 2, 293672388, "7ba99b289c04718a7283f150d831175ed6303081e191a0608ea81f78926c5bdf");
        run_test_sighash("49f7d0b6037bba276e910ad3cd74966c7b3bc197ffbcfefd6108d6587006947e97789835ea0300000008526a52006a650053ffffffff8d7b6c07cd10f4c4010eac7946f61aff7fb5f3920bdf3467e939e58a1d4100ab03000000076aac63ac535351ffffffff8f48c3ba2d52ad67fbcdc90d8778f3c8a3894e3c35b9730562d7176b81af23c80100000003ab5265ffffffff0301e3ef0300000000046a525353e899ac0500000000075153ab6a65abac259bea0400000000007b739972", "53516aacac6aac", 1, 955403557, "5d366a7f4346ae18aeb7c9fc4dab5af71173184aa20ed22fcb4ea8511ad25449");
        run_test_sighash("58a4fed801fbd8d92db9dfcb2e26b6ff10b120204243fee954d7dcb3b4b9b53380e7bb8fb60100000003006351ffffffff02a0795b050000000006536351ac6aac2718d00200000000075151acabac515354d21ba1", "005363515351", 0, -1322430665, "bbee941bbad950424bf40e3623457db47f60ed29deaa43c99dec702317cb3326");
        run_test_sighash("17fad0d303da0d764fedf9f2887a91ea625331b28704940f41e39adf3903d8e75683ef6d46020000000151ffffffffff376eea4e880bcf0f03d33999104aafed2b3daf4907950bb06496af6b51720a020000000900636a63525253525196521684f3b08497bad2c660b00b43a6a517edc58217876eb5e478aa3b5fda0f29ee1bea00000000046aacab6affffffff03dde8e2050000000007ac5365ac51516a14772e000000000005630000abacbbb360010000000006ab5251ab656a50f180f0", "0053", 0, -1043701251, "a3bdf8771c8990971bff9b4e7d59b7829b067ed0b8d3ac1ec203429811384668");
        run_test_sighash("5a2257df03554550b774e677f348939b37f8e765a212e566ce6b60b4ea8fed4c9504b7f7d1000000000653655265ab5258b67bb931df15b041177cf9599b0604160b79e30f3d7a594e7826bae2c29700f6d8f8f40300000005515300ac6a159cf8808a41f504eb5c2e0e8a9279f3801a5b5d7bc6a70515fbf1c5edc875bb4c9ffac500000000050063510052ffffffff0422a90105000000000965006a650000516a006417d2020000000006526363ab00524d969d0100000000035153acc4f077040000000005ac5200636500000000", "6a52", 1, -1482463464, "37b794b05d0687c9b93d5917ab068f6b2f0e38406ff04e7154d104fc1fb14cdc");
        run_test_sighash("e0032ad601269154b3fa72d3888a3151da0aed32fb2e1a15b3ae7bee57c3ddcffff76a1321010000000100110d93ae03f5bd080100000000075263516a6551002871e60100000000046a005252eaa753040000000004ab6aab526e325c71", "630052", 0, -1857873018, "ea117348e94de86381bb8ad1c7f93b8c623f0272104341701bb54e6cb433596c");
        run_test_sighash("014b2a5304d46764817aca180dca50f5ab25f2e0d5749f21bb74a2f8bf6b8b7b3fa8189cb7030000000965ac5165ab6a51ac6360ecd91e8abc7e700a4c36c1a708a494c94bb20cbe695c408543146566ab22be43beae9103000000045163ab00ffffffffffa48066012829629a9ec06ccd4905a05df0e2b745b966f6a269c9c8e13451fc00000000026565ffffffffc40ccadc21e65fe8a4b1e072f4994738ccaf4881ae6fede2a2844d7da4d199ab02000000065152ab536aabffffffff01b6e054030000000004515352ab3e063432", "", 0, 1056459916, "a7aff48f3b8aeb7a4bfe2e6017c80a84168487a69b69e46681e0d0d8e63a84b6");
        run_test_sighash("1201ab5d04f89f07c0077abd009762e59db4bb0d86048383ba9e1dad2c9c2ad96ef660e6d00200000007ab6a65ac5200652466fa5143ab13d55886b6cdc3d0f226f47ec1c3020c1c6e32602cd3428aceab544ef43e00000000086a6a6a526a6a5263ffffffffd5be0b0be13ab75001243749c839d779716f46687e2e9978bd6c9e2fe457ee48020000000365abab1e1bac0f72005cf638f71a3df2e3bbc0fa35bf00f32d9c7dc9c39a5e8909f7d53170c8ae0200000008ab6a51516363516affffffff02f0a6210500000000036300ac867356010000000009acab65ac6353536a659356d367", "ac53535252", 0, 917543338, "418acc156c2bc76a5d7baa58db29f1b4cf6c266c9222ed167ef5b4d47f0e0f41");
        run_test_sighash("344fa11e01c19c4dd232c77742f0dd0aeb3695f18f76da627628741d0ee362b0ea1fb3a2180200000007635151005100529bab25af01937c1f0500000000055153ab53656e7630af", "6351005163ac51", 0, -629732125, "228ca52a0a376fe0527a61cfa8da6d7baf87486bba92d49dfd3899cac8a1034f");
        run_test_sighash("b2fda1950191358a2b855f5626a0ebc830ab625bea7480f09f9cd3b388102e35c0f303124c030000000565ac65ab53ffffffff03f9c5ec04000000000765ab51516551650e2b9f0500000000045365525284e8f6040000000001ac00000000", "ac51655253", 0, 1433027632, "d2fa7e13c34cecda5105156bd2424c9b84ee0a07162642b0706f83243ff811a8");
        run_test_sighash("a4a6bbd201aa5d882957ac94f2c74d4747ae32d69fdc765add4acc2b68abd1bdb8ee333d6e0300000008516a6552515152abffffffff02c353cb040000000007ac6351ab51536588bd320500000000066552525253ac00000000", "", 0, 1702060459, "499da7d74032388f820645191ac3c8d20f9dba8e8ded7fa3a5401ea2942392a1");
        run_test_sighash("83a583d204d926f2ee587a83dd526cf1e25a44bb668e45370798f91a2907d184f7cddcbbc7030000000700ab6565536a539f71d3776300dffdfa0cdd1c3784c9a1f773e34041ca400193612341a9c42df64e3f550e01000000050052515251ffffffff52dab2034ab0648553a1bb8fc4e924b2c89ed97c18dfc8a63e248b454035564b01000000015139ab54708c7d4d2c2886290f08a5221cf69592a810fd1979d7b63d35c271961e710424fd0300000005ac65ac5251ffffffff01168f7c030000000000a85e5fb0", "6a536353656a00", 0, 179595345, "5350a31ac954a0b49931239d0ecafbf34d035a537fd0c545816b8fdc355e9961");
        run_test_sighash("ffd35d51042f290108fcb6ea49a560ba0a6560f9181da7453a55dfdbdfe672dc800b39e7320200000006630065516a65f2166db2e3827f44457e86dddfd27a8af3a19074e216348daa0204717d61825f198ec0030100000006ab51abab00abffffffffdf41807adb7dff7db9f14d95fd6dc4e65f8402c002d009a3f1ddedf6f4895fc8030000000500ab006a65a5a848345052f860620abd5fcd074195548ce3bd0839fa9ad8642ed80627bf43a0d47dbd010000000765ab006a656a53b38cdd6502a186da05000000000765ab00ab006a53527c0e0100000000085365ab51acacac52534bd1b1", "6a635253ac0000", 0, 1095082149, "3c05473a816621a3613f0e903faa1a1e44891dd40862b029e41fc520776350fa");
        run_test_sighash("6c9a4b98013c8f1cae1b1df9f0f2de518d0c50206a0ab871603ac682155504c0e0ce946f460100000000ffffffff04e9266305000000000753535100ac6aacded39e04000000000365ac6ab93ccd010000000002515397bf3d050000000003ab636300000000", "63520052ac656353", 0, -352633155, "936eff8cdfd771be24124da87c7b24feb48da7cbc2c25fb5ba13d1a23255d902");
        run_test_sighash("c4b80f850323022205b3e1582f1ed097911a81be593471a8dce93d5c3a7bded92ef6c7c1260100000002006affffffff70294d62f37c3da7c5eae5d67dce6e1b28fedd7316d03f4f48e1829f78a88ae801000000096a5200530000516351f6b7b544f7c39189d3a2106ca58ce4130605328ce7795204be592a90acd81bef517d6f170200000000ffffffff012ab8080000000000075100006365006335454c1e", "53ac6a536aacac", 0, -1124103895, "06277201504e6bf8b8c94136fad81b6e3dadacb9d4a2c21a8e10017bfa929e0e");
        run_test_sighash("8ab69ed50351b47b6e04ac05e12320984a63801716739ed7a940b3429c9c9fed44d3398ad40300000006536a516a52638171ef3a46a2adb8025a4884b453889bc457d63499971307a7e834b0e76eec69c943038a0300000000ffffffff566bb96f94904ed8d43d9d44a4a6301073cef2c011bf5a12a89bedbaa03e4724030000000265acb606affd01edea38050000000008515252516aacac6300000000", "65000000006365ac53", 0, -1338942849, "7912573937824058103cb921a59a7f910a854bf2682f4116a393a2045045a8c3");
        run_test_sighash("2484991e047f1cf3cfe38eab071f915fe86ebd45d111463b315217bf9481daf0e0d10902a402000000006e71a424eb1347ffa638363604c0d5eccbc90447ff371e000bf52fc743ec832851bb564a0100000001abffffffffef7d014fad3ae7927948edbbb3afe247c1bcbe7c4c8f5d6cf97c799696412612020000000851536a5353006a001dfee0d7a0dd46ada63b925709e141863f7338f34f7aebde85d39268ae21b77c3068c01d0000000008535151ab00636563ffffffff018478070200000000095200635365ac52ab5341b08cd3", "", 3, 265623923, "24cb420a53b4f8bb477f7cbb293caabfd2fc47cc400ce37dbbab07f92d3a9575");
        run_test_sighash("54839ef9026f65db30fc9cfcb71f5f84d7bb3c48731ab9d63351a1b3c7bc1e7da22bbd508e0300000000442ad138f170e446d427d1f64040016032f36d8325c3b2f7a4078766bdd8fb106e52e8d20000000003656500ffffffff02219aa101000000000851ababac52ab00659646bd02000000000552acacabac24c394a5", "ac", 0, 906807497, "69264faadcd1a581f7000570a239a0a26b82f2ad40374c5b9c1f58730514de96");
        run_test_sighash("5036d7080434eb4eef93efda86b9131b0b4c6a0c421e1e5feb099a28ff9dd8477728639f77030000000951516aab535152ab5391429be9cce85d9f3d358c5605cf8c3666f034af42740e94d495e28b9aaa1001ba0c87580300000008006552ab00ab006affffffffd838978e10c0c78f1cd0a0830d6815f38cdcc631408649c32a25170099669daa0000000002acab8984227e804ad268b5b367285edcdf102d382d027789250a2c0641892b480c21bf84e3fb0100000000b518041e023d8653010000000001004040fb0100000000080051ac5200636a6300000000", "52ac", 0, 366357656, "bd0e88829afa6bdc1e192bb8b2d9d14db69298a4d81d464cbd34df0302c634c6");
        run_test_sighash("9ad5ccf503fa4facf6a27b538bc910cce83c118d6dfd82f3fb1b8ae364a1aff4dcefabd38f03000000096365655263ac655300807c48130c5937190a996105a69a8eba585e0bd32fadfc57d24029cbed6446d30ebc1f100100000004000053650f0ccfca1356768df7f9210cbf078a53c72e0712736d9a7a238e0115faac0ca383f219d0010000000600ab536552002799982b0221b8280000000000000c41320000000000086552ac6365636a6595f233a3", "6a5152", 2, 553208588, "f99c29a79f1d73d2a69c59abbb5798e987639e36d4c44125d8dc78a94ddcfb13");
        run_test_sighash("669538a204047214ce058aed6a07ca5ad4866c821c41ac1642c7d63ed0054f84677077a84f030000000853abacab6a655353ffffffff70c2a071c115282924e3cb678b13800c1d29b6a028b3c989a598c491bc7c76c5030000000752ac52ac5163ac80420e8a6e43d39af0163271580df6b936237f15de998e9589ec39fe717553d415ac02a4030000000463635153184ad8a5a4e69a8969f71288c331aff3c2b7d1b677d2ebafad47234840454b624bf7ac1d03000000056a63abab63df38c24a02fbc63a040000000002ab535ec3dc050000000002536500000000", "635153", 3, -190399351, "9615541884dfb1feeb08073a6a6aa73ef694bc5076e52187fdf4138a369f94d9");
        run_test_sighash("972128b904e7b673517e96e98d80c0c8ceceae76e2f5c126d63da77ffd7893fb53308bb2da0300000006ac6552ab52acffffffff4cac767c797d297c079a93d06dc8569f016b4bf7a7d79b605c526e1d36a40e2202000000095365ab636aac6a6a6a69928d2eddc836133a690cfb72ec2d3115bf50fb3b0d10708fa5d2ebb09b4810c426a1db01000000060052526300001e8e89585da7e77b2dd2e30625887f0660accdf29e53a614d23cf698e6fc8ab03310e87700000000076a520051acac6555231ddb0330ec2d03000000000200abfaf457040000000004ab6a6352bdc42400000000000153d6dd2f04", "", 0, 209234698, "4a92fec1eb03f5bd754ee9bfd70707dc4420cc13737374f4675f48529be518e4");
        run_test_sighash("5374f0c603d727f63006078bd6c3dce48bd5d0a4b6ea00a47e5832292d86af258ea0825c260000000009655353636352526a6af2221067297d42a9f8933dfe07f61a574048ff9d3a44a3535cd8eb7de79fb7c45b6f47320200000003ac006affffffff153d917c447d367e75693c5591e0abf4c94bbdd88a98ab8ad7f75bfe69a08c470200000005ac65516365ffffffff037b5b7b000000000001515dc4d904000000000004bb26010000000004536a6aac00000000", "516552516352ac", 2, 328538756, "8bb7a0129eaf4b8fc23e911c531b9b7637a21ab11a246352c6c053ff6e93fcb6");
        run_test_sighash("c441132102cc82101b6f31c1025066ab089f28108c95f18fa67db179610247086350c163bd010000000651525263ab00ffffffff9b8d56b1f16746f075249b215bdb3516cbbe190fef6292c75b1ad8a8988897c3000000000751ab6553abab00ffffffff02f9078b000000000009ab0053ac51ac00ab51c0422105000000000651006563525200000000", "ac51", 0, -197051790, "55acd8293ed0be6792150a3d7ced6c5ccd153ca7daf09cee035c1b0dac92bb96");
        run_test_sighash("8bff9d170419fa6d556c65fa227a185fe066efc1decf8a1c490bc5cbb9f742d68da2ab7f320100000007ab000053525365a7a43a80ab9593b9e8b6130a7849603b14b5c9397a190008d89d362250c3a2257504eb810200000007acabacac00ab51ee141be418f003e75b127fd3883dbf4e8c3f6cd05ca4afcaac52edd25dd3027ae70a62a00000000008ac52526a5200536affffffffb8058f4e1d7f220a1d1fa17e96d81dfb9a304a2de4e004250c9a576963a586ae0300000005abacac5363b9bc856c039c01d804000000000951656aac53005365acb0724e00000000000565abab63acea7c7a0000000000036a00ac00000000", "6565", 1, -1349282084, "2b822737c2affeefae13451d7c9db22ff98e06490005aba57013f6b9bbc97250");
        run_test_sighash("0e1633b4041c50f656e882a53fde964e7f0c853b0ada0964fc89ae124a2b7ffc5bc97ea6230100000006ac6aacacabacffffffff2e35f4dfcad2d53ea1c8ada8041d13ea6c65880860d96a14835b025f76b1fbd9000000000351515121270867ef6bf63a91adbaf790a43465c61a096acc5a776b8e5215d4e5cd1492e611f761000000000600ac6aab5265ffffffff63b5fc39bcac83ca80ac36124abafc5caee608f9f63a12479b68473bd4bae769000000000965ac52acac5263acabffffffff0163153e020000000008ab005165ab65515300000000", "6a6aac00", 0, -968477862, "20732d5073805419f275c53784e78db45e53332ee618a9fcf60a3417a6e2ca69");
        run_test_sighash("2b052c24022369e956a8d318e38780ef73b487ba6a8f674a56bdb80a9a63634c6110fb5154010000000251acffffffff48fe138fb7fdaa014d67044bc05940f4127e70c113c6744fbd13f8d51d45143e01000000005710db3804e01aa9030000000008acac6a516a5152abfd55aa01000000000751ab510000ac636d6026010000000000b97da9000000000000fddf3b53", "006552", 0, 595461670, "685d67d84755906d67a007a7d4fa311519467b9bdc6a351913246a41e082a29f");
        run_test_sighash("7888b71403f6d522e414d4ca2e12786247acf3e78f1918f6d727d081a79813d129ee8befce0100000009ab516a6353ab6365abffffffff4a882791bf6400fda7a8209fb2c83c6eef51831bdf0f5dacde648859090797ec030000000153ffffffffbb08957d59fa15303b681bad19ccf670d7d913697a2f4f51584bf85fcf91f1f30200000008526565ac52ac63acffffffff0227c0e8050000000001ac361dc801000000000800515165ab00ab0000000000", "656a", 2, 1869281295, "f43378a0b7822ad672773944884e866d7a46579ee34f9afc17b20afc1f6cf197");
        run_test_sighash("cc4dda57047bd0ca6806243a6a4b108f7ced43d8042a1acaa28083c9160911cf47eab910c40200000007526a0000ab6a63e4154e581fcf52567836c9a455e8b41b162a78c85906ccc1c2b2b300b4c69caaaa2ba0230300000008ab5152ac5100ab65ffffffff69696b523ed4bd41ecd4d65b4af73c9cf77edf0e066138712a8e60a04614ea1c0300000004ab6a000016c9045c7df7836e05ac4b2e397e2dd72a5708f4a8bf6d2bc36adc5af3cacefcf074b8b403000000065352ac5252acffffffff01d7e380050000000000cf4e699a", "525163656351", 1, -776533694, "ff18c5bffd086e00917c2234f880034d24e7ea2d1e1933a28973d134ca9e35d2");
        run_test_sighash("b7877f82019c832707a60cf14fba44cfa254d787501fdd676bd58c744f6e951dbba0b3b77f0200000009ac515263ac53525300a5a36e500148f89c0500000000085265ac6a6a65acab00000000", "6563", 0, -1785108415, "cb6e4322955af12eb29613c70e1a00ddbb559c887ba844df0bcdebed736dffbd");
        run_test_sighash("aeb14046045a28cc59f244c2347134d3434faaf980961019a084f7547218785a2bd03916f3000000000165f852e6104304955bda5fa0b75826ee176211acc4a78209816bbb4419feff984377b2352200000000003a94a5032df1e0d60390715b4b188c330e4bb7b995f07cdef11ced9d17ee0f60bb7ffc8e0100000002516513e343a5c1dc1c80cd4561e9dddad22391a2dbf9c8d2b6048e519343ca1925a9c6f0800a020000000665516365ac513180144a0290db27000000000006ab655151ab5138b187010000000007ab5363abac516a9e5cd98a", "53ac", 0, 478591320, "e8d89a302ae626898d4775d103867a8d9e81f4fd387af07212adab99946311ef");
        run_test_sighash("57a5a04c0278c8c8e243d2df4bb716f81d41ac41e2df153e7096f5682380c4f441888d9d260300000004ab63ab6afdbe4203525dff42a7b1e628fe22bccaa5edbb34d8ab02faff198e085580ea5fcdb0c61b0000000002ac6affffffff03375e6c05000000000663ab516a6a513cb6260400000000007ca328020000000006516a636a52ab94701cc7", "0053ac5152", 0, -550925626, "b7ca991ab2e20d0158168df2d3dd842a57ab4a3b67cca8f45b07c4b7d1d11126");
        run_test_sighash("7e27c42d0279c1a05eeb9b9faedcc9be0cab6303bde351a19e5cbb26dd0d594b9d74f40d2b020000000200518c8689a08a01e862d5c4dcb294a2331912ff11c13785be7dce3092f154a005624970f84e0200000000500cf5a601e74c1f0000000000076aab52636a6a5200000000", "6500006a5351", 0, 449533391, "535ba819d74770d4d613ee19369001576f98837e18e1777b8246238ff2381dd0");
        run_test_sighash("2b3470dd028083910117f86614cdcfb459ee56d876572510be4df24c72e8f58c70d5f5948b03000000066aab65635265da2c3aac9d42c9baafd4b655c2f3efc181784d8cba5418e053482132ee798408ba43ccf90300000000ffffffff047dda4703000000000765516a52ac53009384a603000000000651636a63ab6a8cf57a03000000000352ab6a8cf6a405000000000952636a6a6565525100661e09cb", "ac520063ac6a6a52", 1, 1405647183, "9b360c3310d55c845ef537125662b9fe56840c72136891274e9fedfef56f9bb5");
        run_test_sighash("3a5644a9010f199f253f858d65782d3caec0ac64c3262b56893022b9796086275c9d4d097b02000000009d168f7603a67b30050000000007ac51536a0053acd9d88a050000000007655363535263ab3cf1f403000000000352ac6a00000000", "005363536565acac6a", 0, -1383947195, "6390ab0963cf611e0cea35a71dc958b494b084e6fd71d22217fdc5524787ade6");
        run_test_sighash("bda1ff6804a3c228b7a12799a4c20917301dd501c67847d35da497533a606701ad31bf9d5e0300000001ac16a6c5d03cf516cd7364e4cbbf5aeccd62f8fd03cb6675883a0636a7daeb650423cb1291010000000500656553ac4a63c30b6a835606909c9efbae1b2597e9db020c5ecfc0642da6dc583fba4e84167539a8020000000865525353515200acffffffff990807720a5803c305b7da08a9f24b92abe343c42ac9e917a84e1f335aad785d00000000026a52ffffffff04981f20030000000001ab8c762200000000000253ab690b9605000000000151ce88b301000000000753526a6a51006500000000", "000052ac52530000", 1, -1809193140, "5299b0fb7fc16f40a5d6b337e71fcd1eb04d2600aefd22c06fe9c71fe0b0ba54");
        run_test_sighash("db4904e6026b6dd8d898f278c6428a176410d1ffbde75a4fa37cda12263108ccd4ca6137440100000007656a0000515263ffffffff1db7d5005c1c40da0ed17b74cf6b2a6ee2c33c9e0bacda76c0da2017dcac2fc70200000004abab6a53ffffffff0454cf2103000000000153463aef000000000009ab6a630065ab52636387e0ed050000000000e8d16f05000000000352ac63e4521b22", "", 1, 1027042424, "48315a95e49277ab6a2d561ee4626820b7bab919eea372b6bf4e9931ab221d04");
        run_test_sighash("dca31ad10461ead74751e83d9a81dcee08db778d3d79ad9a6d079cfdb93919ac1b0b61871102000000086500525365ab51ac7f7e9aed78e1ef8d213d40a1c50145403d196019985c837ffe83836222fe3e5955e177e70100000006525152525300ffffffff5e98482883cc08a6fe946f674cca479822f0576a43bf4113de9cbf414ca628060100000006ac53516a5253ffffffff07490b0b898198ec16c23b75d606e14fa16aa3107ef9818594f72d5776805ec502000000036a0052ffffffff01932a2803000000000865ab6551ac6a516a2687aa06", "635300ac", 2, -1880362326, "74d6a2fa7866fd8b74b2e34693e2d6fd690410384b7afdcd6461b1ae71d265ce");
        run_test_sighash("e14e1a9f0442ab44dfc5f6d945ad1ff8a376bc966aad5515421e96ddbe49e529614995cafc03000000055165515165fffffffff97582b8290e5a5cfeb2b0f018882dbe1b43f60b7f45e4dd21dbd3a8b0cfca3b0200000000daa267726fe075db282d694b9fee7d6216d17a8c1f00b2229085495c5dc5b260c8f8cd5d000000000363ac6affffffffaab083d22d0465471c896a438c6ac3abf4d383ae79420617a8e0ba8b9baa872b010000000963526563ac5363ababd948b5ce022113440200000000076a636552006a53229017040000000000e6f62ac8", "526353636a65", 3, -485265025, "1bc8ad76f9b7c366c5d052dc479d6a8a2015566d3a42e93ab12f727692c89d65");
        run_test_sighash("69df842a04c1410bfca10896467ce664cfa31c681a5dac10106b34d4b9d4d6d0dc1eac01c1000000000551536a5165269835ca4ad7268667b16d0a2df154ec81e304290d5ed69e0069b43f8c89e673328005e200000000076a5153006aacabffffffffc9314bd80b176488f3d634360fcba90c3a659e74a52e100ac91d3897072e3509010000000765abac51636363ffffffff0e0768b13f10f0fbd2fa3f68e4b4841809b3b5ba0e53987c3aaffcf09eee12bf0300000008ac535263526a53ac514f4c2402da8fab0400000000001ef15201000000000451526a52d0ec9aca", "525365ac52", 1, 313967049, "a72a760b361af41832d2c667c7488dc9702091918d11e344afc234a4aea3ec44");
        run_test_sighash("e4fec9f10378a95199c1dd23c6228732c9de0d7997bf1c83918a5cfd36012476c0c3cba24002000000085165536500ac0000ad08ab93fb49d77d12a7ccdbb596bc5110876451b53a79fdce43104ff1c316ad63501de801000000046a6352ab76af9908463444aeecd32516a04dd5803e02680ed7f16307242a794024d93287595250f4000000000089807279041a82e603000000000200521429100200000000055253636a63f20b940400000000004049ed04000000000500ab5265ab43dfaf7d", "6563526aac", 2, -1923470368, "32f3c012eca9a823bebb9b282240aec40ca65df9f38da43b1dcfa0cac0c0df7e");
        run_test_sighash("4000d3600100b7a3ff5b41ec8d6ccdc8b2775ad034765bad505192f05d1f55d2bc39d0cbe10100000007ab5165ac6a5163ffffffff034949150100000000026a6a92c9f6000000000008ab6553ab6aab635200e697040000000007636a5353525365237ae7d2", "52000063", 0, -880046683, "c76146f68f43037289aaeb2bacf47408cddc0fb326b350eb4f5ef6f0f8564793");
        run_test_sighash("eabc0aa701fe489c0e4e6222d72b52f083166b49d63ad1410fb98caed027b6a71c02ab830c03000000075253ab63530065ffffffff01a5dc0b05000000000253533e820177", "", 0, 954499283, "1d849b92eedb9bf26bd4ced52ce9cb0595164295b0526842ab1096001fcd31b1");
        run_test_sighash("d48d55d304aad0139783b44789a771539d052db565379f668def5084daba0dfd348f7dcf6b00000000006826f59e5ffba0dd0ccbac89c1e2d69a346531d7f995dea2ca6d7e6d9225d81aec257c6003000000096a655200ac656552acffffffffa188ffbd5365cae844c8e0dea6213c4d1b2407274ae287b769ab0bf293e049eb0300000005ac6a6aab51ad1c407c5b116ca8f65ed496b476183f85f072c5f8a0193a4273e2015b1cc288bf03e9e2030000000252abffffffff04076f44040000000006655353abab53be6500050000000003ac65ac3c15040500000000095100ab536353516a52ed3aba04000000000900ac53ab53636aabac00000000", "5253526563acac", 2, -1506108646, "bbee17c8582514744bab5df50012c94b0db4aff5984d2e13a8d09421674404e2");
        run_test_sighash("9746f45b039bfe723258fdb6be77eb85917af808211eb9d43b15475ee0b01253d33fc3bfc502000000065163006a655312b12562dc9c54e11299210266428632a7d0ee31d04dfc7375dcad2da6e9c11947ced0e000000000009074095a5ac4df057554566dd04740c61490e1d3826000ad9d8f777a93373c8dddc4918a00000000025351ffffffff01287564030000000004636a00ab00000000", "52", 2, -1380411075, "84af1623366c4db68d81f452b86346832344734492b9c23fbb89015e516c60b2");
        run_test_sighash("df0a32ae01c4672fd1abd0b2623aae0a1a8256028df57e532f9a472d1a9ceb194267b6ee190200000009536a6a51516a525251b545f9e803469a2302000000000465526500810631040000000000441f5b050000000006530051006aaceb183c76", "536a635252ac6a", 0, 1601138113, "9a0435996cc58bdba09643927fe48c1fc908d491a050abbef8daec87f323c58f");
        run_test_sighash("b1c0b71804dff30812b92eefb533ac77c4b9fdb9ab2f77120a76128d7da43ad70c20bbfb990200000002536392693e6001bc59411aebf15a3dc62a6566ec71a302141b0c730a3ecc8de5d76538b30f55010000000665535252ac514b740c6271fb9fe69fdf82bf98b459a7faa8a3b62f3af34943ad55df4881e0d93d3ce0ac0200000000c4158866eb9fb73da252102d1e64a3ce611b52e873533be43e6883137d0aaa0f63966f060000000001abffffffff04a605b604000000000851006a656a630052f49a0300000000000252515a94e1050000000009abac65ab0052abab00fd8dd002000000000651535163526a2566852d", "ac5363", 0, -1718831517, "b0dc030661783dd9939e4bf1a6dfcba809da2017e1b315a6312e5942d714cf05");
        run_test_sighash("3657e4260304ccdc19936e47bdf058d36167ee3d4eb145c52b224eff04c9eb5d1b4e434dfc0000000001ab58aefe57707c66328d3cceef2e6f56ab6b7465e587410c5f73555a513ace2b232793a74400000000036a006522e69d3a785b61ad41a635d59b3a06b2780a92173f85f8ed428491d0aaa436619baa9c4501000000046351abab2609629902eb7793050000000000a1b967040000000003525353a34d6192", "516a", 0, -1761874713, "0a2ff41f6d155d8d0e37cd9438f3b270df9f9214cda8e95c76d5a239ca189df2");
        run_test_sighash("a0eb6dc402994e493c787b45d1f946d267b09c596c5edde043e620ce3d59e95b2b5b93d43002000000096a5252526aac63ab6555694287a279e29ee491c177a801cd685b8744a2eab83824255a3bcd08fc0e3ea13fb8820000000009abab6365ab52ab0063ffffffff029e424a040000000008acab53ab516a636a23830f0400000000016adf49c1f9", "ac0065ac6500005252", 1, 669294500, "e05e3d383631a7ed1b78210c13c2eb26564e5577db7ddfcea2583c7c014091d4");
        run_test_sighash("6e67c0d3027701ef71082204c85ed63c700ef1400c65efb62ce3580d187fb348376a23e9710200000001655b91369d3155ba916a0bc6fe4f5d94cad461d899bb8aaac3699a755838bfc229d6828920010000000765536353526a52ffffffff04c0c792000000000005650052535372f79e000000000001527fc0ee010000000005ac5300ab65d1b3e902000000000251aba942b278", "6a5151", 0, 1741407676, "e657e2c8ec4ebc769ddd3198a83267b47d4f2a419fc737e813812acefad92ff7");
        run_test_sighash("8f53639901f1d643e01fc631f632b7a16e831d846a0184cdcda289b8fa7767f0c292eb221a00000000046a53abacffffffff037a2daa01000000000553ac6a6a51eac349020000000005ac526552638421b3040000000007006a005100ac63048a1492", "ac65", 0, 1033685559, "da86c260d42a692358f46893d6f91563985d86eeb9ea9e21cd38c2d8ffcfcc4d");
        run_test_sighash("b3cad3a7041c2c17d90a2cd994f6c37307753fa3635e9ef05ab8b1ff121ca11239a0902e700300000009ab635300006aac5163ffffffffcec91722c7468156dce4664f3c783afef147f0e6f80739c83b5f09d5a09a57040200000004516a6552ffffffff969d1c6daf8ef53a70b7cdf1b4102fb3240055a8eaeaed2489617cd84cfd56cf020000000352ab53ffffffff46598b6579494a77b593681c33422a99559b9993d77ca2fa97833508b0c169f80200000009655300655365516351ffffffff04d7ddf800000000000853536a65ac6351ab09f3420300000000056aab65abac33589d04000000000952656a65655151acac944d6f0400000000006a8004ba", "005165", 1, 1035865506, "fe1dc9e8554deecf8f50c417c670b839cc9d650722ebaaf36572418756075d58");
        run_test_sighash("cf781855040a755f5ba85eef93837236b34a5d3daeb2dbbdcf58bb811828d806ed05754ab8010000000351ac53ffffffffda1e264727cf55c67f06ebcc56dfe7fa12ac2a994fecd0180ce09ee15c480f7d00000000096351516a51acac00ab53dd49ff9f334befd6d6f87f1a832cddfd826a90b78fd8cf19a52cb8287788af94e939d6020000000700525251ac526310d54a7e8900ed633f0f6f0841145aae7ee0cbbb1e2a0cae724ee4558dbabfdc58ba6855010000000552536a53abfd1b101102c51f910500000000096300656a525252656a300bee010000000009ac52005263635151abe19235c9", "53005365", 2, 1422854188, "d5981bd4467817c1330da72ddb8760d6c2556cd809264b2d85e6d274609fc3a3");
    }

    #[test]
    #[cfg(feature="bitcoinconsensus")]
    fn test_transaction_verify () {
        use hashes::hex::FromHex;
        use std::collections::HashMap;
        use blockdata::script;
        use blockdata::witness::Witness;

        // a random recent segwit transaction from blockchain using both old and segwit inputs
        let mut spending: Transaction = deserialize(Vec::from_hex("020000000001031cfbc8f54fbfa4a33a30068841371f80dbfe166211242213188428f437445c91000000006a47304402206fbcec8d2d2e740d824d3d36cc345b37d9f65d665a99f5bd5c9e8d42270a03a8022013959632492332200c2908459547bf8dbf97c65ab1a28dec377d6f1d41d3d63e012103d7279dfb90ce17fe139ba60a7c41ddf605b25e1c07a4ddcb9dfef4e7d6710f48feffffff476222484f5e35b3f0e43f65fc76e21d8be7818dd6a989c160b1e5039b7835fc00000000171600140914414d3c94af70ac7e25407b0689e0baa10c77feffffffa83d954a62568bbc99cc644c62eb7383d7c2a2563041a0aeb891a6a4055895570000000017160014795d04cc2d4f31480d9a3710993fbd80d04301dffeffffff06fef72f000000000017a91476fd7035cd26f1a32a5ab979e056713aac25796887a5000f00000000001976a914b8332d502a529571c6af4be66399cd33379071c588ac3fda0500000000001976a914fc1d692f8de10ae33295f090bea5fe49527d975c88ac522e1b00000000001976a914808406b54d1044c429ac54c0e189b0d8061667e088ac6eb68501000000001976a914dfab6085f3a8fb3e6710206a5a959313c5618f4d88acbba20000000000001976a914eb3026552d7e3f3073457d0bee5d4757de48160d88ac0002483045022100bee24b63212939d33d513e767bc79300051f7a0d433c3fcf1e0e3bf03b9eb1d70220588dc45a9ce3a939103b4459ce47500b64e23ab118dfc03c9caa7d6bfc32b9c601210354fd80328da0f9ae6eef2b3a81f74f9a6f66761fadf96f1d1d22b1fd6845876402483045022100e29c7e3a5efc10da6269e5fc20b6a1cb8beb92130cc52c67e46ef40aaa5cac5f0220644dd1b049727d991aece98a105563416e10a5ac4221abac7d16931842d5c322012103960b87412d6e169f30e12106bdf70122aabb9eb61f455518322a18b920a4dfa887d30700")
            .unwrap().as_slice()).unwrap();
        let spent1: Transaction = deserialize(Vec::from_hex("020000000001040aacd2c49f5f3c0968cfa8caf9d5761436d95385252e3abb4de8f5dcf8a582f20000000017160014bcadb2baea98af0d9a902e53a7e9adff43b191e9feffffff96cd3c93cac3db114aafe753122bd7d1afa5aa4155ae04b3256344ecca69d72001000000171600141d9984579ceb5c67ebfbfb47124f056662fe7adbfeffffffc878dd74d3a44072eae6178bb94b9253177db1a5aaa6d068eb0e4db7631762e20000000017160014df2a48cdc53dae1aba7aa71cb1f9de089d75aac3feffffffe49f99275bc8363f5f593f4eec371c51f62c34ff11cc6d8d778787d340d6896c0100000017160014229b3b297a0587e03375ab4174ef56eeb0968735feffffff03360d0f00000000001976a9149f44b06f6ee92ddbc4686f71afe528c09727a5c788ac24281b00000000001976a9140277b4f68ff20307a2a9f9b4487a38b501eb955888ac227c0000000000001976a9148020cd422f55eef8747a9d418f5441030f7c9c7788ac0247304402204aa3bd9682f9a8e101505f6358aacd1749ecf53a62b8370b97d59243b3d6984f02200384ad449870b0e6e89c92505880411285ecd41cf11e7439b973f13bad97e53901210205b392ffcb83124b1c7ce6dd594688198ef600d34500a7f3552d67947bbe392802473044022033dfd8d190a4ae36b9f60999b217c775b96eb10dee3a1ff50fb6a75325719106022005872e4e36d194e49ced2ebcf8bb9d843d842e7b7e0eb042f4028396088d292f012103c9d7cbf369410b090480de2aa15c6c73d91b9ffa7d88b90724614b70be41e98e0247304402207d952de9e59e4684efed069797e3e2d993e9f98ec8a9ccd599de43005fe3f713022076d190cc93d9513fc061b1ba565afac574e02027c9efbfa1d7b71ab8dbb21e0501210313ad44bc030cc6cb111798c2bf3d2139418d751c1e79ec4e837ce360cc03b97a024730440220029e75edb5e9413eb98d684d62a077b17fa5b7cc19349c1e8cc6c4733b7b7452022048d4b9cae594f03741029ff841e35996ef233701c1ea9aa55c301362ea2e2f68012103590657108a72feb8dc1dec022cf6a230bb23dc7aaa52f4032384853b9f8388baf9d20700")
            .unwrap().as_slice()).unwrap();
        let spent2: Transaction = deserialize(Vec::from_hex("0200000000010166c3d39490dc827a2594c7b17b7d37445e1f4b372179649cd2ce4475e3641bbb0100000017160014e69aa750e9bff1aca1e32e57328b641b611fc817fdffffff01e87c5d010000000017a914f3890da1b99e44cd3d52f7bcea6a1351658ea7be87024830450221009eb97597953dc288de30060ba02d4e91b2bde1af2ecf679c7f5ab5989549aa8002202a98f8c3bd1a5a31c0d72950dd6e2e3870c6c5819a6c3db740e91ebbbc5ef4800121023f3d3b8e74b807e32217dea2c75c8d0bd46b8665b3a2d9b3cb310959de52a09bc9d20700")
            .unwrap().as_slice()).unwrap();
        let spent3: Transaction = deserialize(Vec::from_hex("01000000027a1120a30cef95422638e8dab9dedf720ec614b1b21e451a4957a5969afb869d000000006a47304402200ecc318a829a6cad4aa9db152adbf09b0cd2de36f47b53f5dade3bc7ef086ca702205722cda7404edd6012eedd79b2d6f24c0a0c657df1a442d0a2166614fb164a4701210372f4b97b34e9c408741cd1fc97bcc7ffdda6941213ccfde1cb4075c0f17aab06ffffffffc23b43e5a18e5a66087c0d5e64d58e8e21fcf83ce3f5e4f7ecb902b0e80a7fb6010000006b483045022100f10076a0ea4b4cf8816ed27a1065883efca230933bf2ff81d5db6258691ff75202206b001ef87624e76244377f57f0c84bc5127d0dd3f6e0ef28b276f176badb223a01210309a3a61776afd39de4ed29b622cd399d99ecd942909c36a8696cfd22fc5b5a1affffffff0200127a000000000017a914f895e1dd9b29cb228e9b06a15204e3b57feaf7cc8769311d09000000001976a9144d00da12aaa51849d2583ae64525d4a06cd70fde88ac00000000")
            .unwrap().as_slice()).unwrap();

        let mut spent = HashMap::new();
        spent.insert(spent1.txid(), spent1);
        spent.insert(spent2.txid(), spent2);
        spent.insert(spent3.txid(), spent3);
        let mut spent2 = spent.clone();
        let mut spent3 = spent.clone();

        spending.verify(|point: &OutPoint| {
            if let Some(tx) = spent.remove(&point.txid) {
                return tx.output.get(point.vout as usize).cloned();
            }
            None
        }).unwrap();

        // test that we fail with repeated use of same input
        let mut double_spending = spending.clone();
        let re_use = double_spending.input[0].clone();
        double_spending.input.push(re_use);

        assert!(double_spending.verify(|point: &OutPoint| {
            if let Some(tx) = spent2.remove(&point.txid) {
                return tx.output.get(point.vout as usize).cloned();
            }
            None
        }).is_err());

        // test that we get a failure if we corrupt a signature
        let mut witness: Vec<_> = spending.input[1].witness.to_vec();
        witness[0][10] = 42;
        spending.input[1].witness = Witness::from_vec(witness);
        match spending.verify(|point: &OutPoint| {
            if let Some(tx) = spent3.remove(&point.txid) {
                return tx.output.get(point.vout as usize).cloned();
            }
            None
        }).err().unwrap() {
            script::Error::BitcoinConsensus(_) => {},
            _ => panic!("Wrong error type"),
        }
    }

    #[test]
    fn out_point_buffer() {
        let mut tx = Transaction {
            version: 0,
            lock_time: 0,
            input: vec![],
            output: vec![]
        };

        let pk_data = Vec::from_hex("b8e2d839dd21088b78bebfea3e3e632181197982").unwrap();

        let mut pk_array: [u8; 20] = [0; 20];
        for (index, kek) in pk_array.iter_mut().enumerate() {
            *kek = *pk_data.get(index).unwrap();
        }

        tx.add_burn_output(10000, &pk_array);

        let mut expected_buf = tx.txid().as_inner().to_vec();
        let mut expected_index = vec![0,0,0,0];
        // 0 serialized as 32 bits
        expected_buf.append(&mut expected_index);

        let out_point_buffer = tx.out_point_buffer(0).unwrap();

        assert_eq!(out_point_buffer.to_vec(), expected_buf);

        assert!(tx.out_point_buffer(1).is_none());
    }

    #[test]
    fn out_point_parse() {
        let mut tx = Transaction {
            version: 0,
            lock_time: 0,
            input: vec![],
            output: vec![]
        };

        let pk_data = Vec::from_hex("b8e2d839dd21088b78bebfea3e3e632181197982").unwrap();

        let mut pk_array: [u8; 20] = [0; 20];
        for (index, kek) in pk_array.iter_mut().enumerate() {
            *kek = *pk_data.get(index).unwrap();
        }

        tx.add_burn_output(10000, &pk_array);

        let mut expected_buf = tx.txid().as_inner().to_vec();
        let mut expected_index = vec![0,0,0,0];
        // 0 serialized as 32 bits
        expected_buf.append(&mut expected_index);

        let out_point_buffer = tx.out_point_buffer(0).unwrap();

        let out_point = OutPoint::from(out_point_buffer);

        assert_eq!(out_point.vout, 0);
        assert_eq!(out_point.txid, tx.txid());
    }

    #[test]
    fn add_burn_output() {
        let mut tx = Transaction {
            version: 0,
            lock_time: 0,
            input: vec![],
            output: vec![]
        };

        let pk_data = Vec::from_hex("b8e2d839dd21088b78bebfea3e3e632181197982").unwrap();

        let mut pk_array: [u8; 20] = [0; 20];
        for (index, kek) in pk_array.iter_mut().enumerate() {
            *kek = *pk_data.get(index).unwrap();
        }

        tx.add_burn_output(10000, &pk_array);

        let output = tx.output.get(0).unwrap();

        assert_eq!(output.value, 10000);
        assert!(output.script_pubkey.is_op_return());

        let data = &output.script_pubkey.as_bytes()[2..];

        assert_eq!(data.len(), 20);
        assert_eq!(&data, &pk_data.as_slice());
    }
}

#[cfg(all(test, feature = "unstable"))]
mod benches {
    use super::Transaction;
    use EmptyWrite;
    use consensus::{deserialize, Encodable};
    use hashes::hex::FromHex;
    use test::{black_box, Bencher};

    const SOME_TX: &'static str = "0100000001a15d57094aa7a21a28cb20b59aab8fc7d1149a3bdbcddba9c622e4f5f6a99ece010000006c493046022100f93bb0e7d8db7bd46e40132d1f8242026e045f03a0efe71bbb8e3f475e970d790221009337cd7f1f929f00cc6ff01f03729b069a7c21b59b1736ddfee5db5946c5da8c0121033b9b137ee87d5a812d6f506efdd37f0affa7ffc310711c06c7f3e097c9447c52ffffffff0100e1f505000000001976a9140389035a9225b3839e2bbf32d826a1e222031fd888ac00000000";

    #[bench]
    pub fn bench_transaction_size(bh: &mut Bencher) {
        let raw_tx = Vec::from_hex(SOME_TX).unwrap();

        let mut tx: Transaction = deserialize(&raw_tx).unwrap();

        bh.iter(|| {
            black_box(black_box(&mut tx).size());
        });
    }

    #[bench]
    pub fn bench_transaction_serialize(bh: &mut Bencher) {
        let raw_tx = Vec::from_hex(SOME_TX).unwrap();
        let tx: Transaction = deserialize(&raw_tx).unwrap();

        let mut data = Vec::with_capacity(raw_tx.len());

        bh.iter(|| {
            let result = tx.consensus_encode(&mut data);
            black_box(&result);
            data.clear();
        });
    }

    #[bench]
    pub fn bench_transaction_serialize_logic(bh: &mut Bencher) {
        let raw_tx = Vec::from_hex(SOME_TX).unwrap();
        let tx: Transaction = deserialize(&raw_tx).unwrap();

        bh.iter(|| {
            let size = tx.consensus_encode(&mut EmptyWrite);
            black_box(&size);
        });
    }

    #[bench]
    pub fn bench_transaction_deserialize(bh: &mut Bencher) {
        let raw_tx = Vec::from_hex(SOME_TX).unwrap();

        bh.iter(|| {
            let tx: Transaction = deserialize(&raw_tx).unwrap();
            black_box(&tx);
        });
    }
}<|MERGE_RESOLUTION|>--- conflicted
+++ resolved
@@ -26,12 +26,7 @@
 use prelude::*;
 
 use io;
-<<<<<<< HEAD
-use core::{fmt, str, default::Default};
-use std::convert::TryInto;
-=======
 use core::{fmt, str, default::Default, convert::TryInto};
->>>>>>> b5ea7a66
 #[cfg(feature = "std")] use std::error;
 
 use hashes::{self, Hash, sha256d};
