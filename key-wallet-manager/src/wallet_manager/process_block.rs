use crate::wallet_interface::WalletInterface;
use crate::{Network, WalletManager};
use alloc::string::String;
use alloc::vec::Vec;
use async_trait::async_trait;
use core::fmt::Write as _;
use dashcore::bip158::BlockFilter;
use dashcore::prelude::CoreBlockHeight;
use dashcore::{Block, BlockHash, Transaction, Txid};
use key_wallet::transaction_checking::transaction_router::TransactionRouter;
use key_wallet::transaction_checking::TransactionContext;
use key_wallet::wallet::managed_wallet_info::wallet_info_interface::WalletInfoInterface;

#[async_trait]
impl<T: WalletInfoInterface + Send + Sync + 'static> WalletInterface for WalletManager<T> {
    async fn process_block(
        &mut self,
        block: &Block,
        height: CoreBlockHeight,
        network: Network,
    ) -> Vec<Txid> {
        let mut relevant_txids = Vec::new();
        let block_hash = Some(block.block_hash());
        let timestamp = block.header.time;

        // Process each transaction using the base manager
        for tx in &block.txdata {
            let context = TransactionContext::InBlock {
                height,
                block_hash,
                timestamp: Some(timestamp),
            };

            let affected_wallets = self
                .check_transaction_in_all_wallets(
                    tx, network, context, true, // update state
                )
                .await;

            if !affected_wallets.is_empty() {
                relevant_txids.push(tx.txid());
            }
        }

        // Update network state height
        if let Some(state) = self.network_states.get_mut(&network) {
            state.current_height = height;
        }

        relevant_txids
    }

    async fn process_mempool_transaction(&mut self, tx: &Transaction, network: Network) {
        let context = TransactionContext::Mempool;

        // Check transaction against all wallets
        self.check_transaction_in_all_wallets(
            tx, network, context, true, // update state
        )
        .await;
    }

    async fn handle_reorg(
        &mut self,
        from_height: CoreBlockHeight,
        to_height: CoreBlockHeight,
        network: Network,
    ) {
        if let Some(state) = self.network_states.get_mut(&network) {
            // Roll back to the reorg point
            if state.current_height >= from_height {
                // Remove transactions above the reorg height
                state.transactions.retain(|_, record| {
                    if let Some(height) = record.height {
                        height < from_height
                    } else {
                        true // Keep mempool transactions
                    }
                });

                // Update current height
                state.current_height = to_height;
            }
        }
    }

    async fn check_compact_filter(
        &mut self,
        filter: &BlockFilter,
        block_hash: &BlockHash,
        network: Network,
    ) -> Vec<[u8; 32]> {
        // Check if we've already evaluated this filter
        if let Some(network_cache) = self.filter_matches.get(&network) {
            if let Some(matched) = network_cache.get(block_hash) {
                return matched.clone();
            }
        }

        let mut matched_wallet_ids = Vec::new();

<<<<<<< HEAD
        // Check each wallet individually to track which ones match
        for (wallet_id, info) in &self.wallet_infos {
            let monitored = info.monitored_addresses(network);

            // Skip wallets with no monitored addresses for this network
            if monitored.is_empty() {
                continue;
=======
        // Get all wallet addresses for this network
        for info in self.wallet_infos.values() {
            if info.network() == network {
                let monitored = info.monitored_addresses();
                for address in monitored {
                    script_bytes.push(address.script_pubkey().as_bytes().to_vec());
                }
>>>>>>> 0cbb0781
            }

            // Collect script pubkeys for this specific wallet
            let script_bytes: Vec<Vec<u8>> =
                monitored.iter().map(|addr| addr.script_pubkey().as_bytes().to_vec()).collect();

            // Check if this wallet's addresses match the filter
            let hit = filter
                .match_any(block_hash, &mut script_bytes.iter().map(|s| s.as_slice()))
                .unwrap_or(false);

            if hit {
                matched_wallet_ids.push(*wallet_id);
            }
        }

        // Cache the result
        self.filter_matches
            .entry(network)
            .or_default()
            .insert(*block_hash, matched_wallet_ids.clone());

        matched_wallet_ids
    }

    async fn transaction_effect(
        &self,
        tx: &Transaction,
        network: Network,
    ) -> Option<(i64, Vec<String>)> {
        // Aggregate across all managed wallets. If any wallet considers it relevant,
        // compute net = total_received - total_sent and collect involved addresses.
        let mut total_received: u64 = 0;
        let mut total_sent: u64 = 0;
        let mut addresses: Vec<String> = Vec::new();

        let mut is_relevant_any = false;
        for info in self.wallet_infos.values() {
            // Only consider wallets tracking this network
            if info.network() == network {
                let collection = info.accounts();
                // Reuse the same routing/check logic used in normal processing
                let tx_type = TransactionRouter::classify_transaction(tx);
                let account_types = TransactionRouter::get_relevant_account_types(&tx_type);
                let result = collection.check_transaction(tx, &account_types);

                if result.is_relevant {
                    is_relevant_any = true;
                    total_received = total_received.saturating_add(result.total_received);
                    total_sent = total_sent.saturating_add(result.total_sent);

                    // Collect involved addresses from affected accounts
                    for account_match in result.affected_accounts {
                        for addr_info in account_match.account_type_match.all_involved_addresses() {
                            addresses.push(addr_info.address.to_string());
                        }
                    }
                }
            }
        }

        if is_relevant_any {
            // Deduplicate addresses while preserving order
            let mut seen = alloc::collections::BTreeSet::new();
            addresses.retain(|a| seen.insert(a.clone()));
            let net = (total_received as i64) - (total_sent as i64);
            Some((net, addresses))
        } else {
            None
        }
    }

    async fn earliest_required_height(&self, network: Network) -> CoreBlockHeight {
        self.wallet_infos
            .values()
            .filter(|info| info.network() == network)
            .map(|info| info.birth_height())
            .min()
            .unwrap_or(0)
    }

    async fn describe(&self, network: Network) -> String {
        let wallet_count = self.wallet_infos.len();
        if wallet_count == 0 {
            return format!("WalletManager: 0 wallets (network {})", network);
        }

        let mut details = Vec::with_capacity(wallet_count);
        for (wallet_id, info) in &self.wallet_infos {
            let name = info.name().unwrap_or("unnamed");

            let mut wallet_id_hex = String::with_capacity(wallet_id.len() * 2);
            for byte in wallet_id {
                let _ = write!(&mut wallet_id_hex, "{:02x}", byte);
            }

            let script_count = info.monitored_addresses().len();
            let summary = format!("{} scripts", script_count);

            details.push(format!("{} ({}): {}", name, wallet_id_hex, summary));
        }

        format!("WalletManager: {} wallet(s) on {}\n{}", wallet_count, network, details.join("\n"))
    }
}<|MERGE_RESOLUTION|>--- conflicted
+++ resolved
@@ -99,23 +99,13 @@
 
         let mut matched_wallet_ids = Vec::new();
 
-<<<<<<< HEAD
         // Check each wallet individually to track which ones match
         for (wallet_id, info) in &self.wallet_infos {
-            let monitored = info.monitored_addresses(network);
+            let monitored = info.monitored_addresses();
 
             // Skip wallets with no monitored addresses for this network
             if monitored.is_empty() {
                 continue;
-=======
-        // Get all wallet addresses for this network
-        for info in self.wallet_infos.values() {
-            if info.network() == network {
-                let monitored = info.monitored_addresses();
-                for address in monitored {
-                    script_bytes.push(address.script_pubkey().as_bytes().to_vec());
-                }
->>>>>>> 0cbb0781
             }
 
             // Collect script pubkeys for this specific wallet
